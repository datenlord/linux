# SPDX-License-Identifier: GPL-2.0
VERSION = 5
PATCHLEVEL = 18
SUBLEVEL = 0
EXTRAVERSION = -rc2
NAME = Superb Owl

# *DOCUMENTATION*
# To see a list of typical targets execute "make help"
# More info can be located in ./README
# Comments in this file are targeted only to the developer, do not
# expect to learn how to build the kernel reading this file.

$(if $(filter __%, $(MAKECMDGOALS)), \
	$(error targets prefixed with '__' are only for internal use))

# That's our default target when none is given on the command line
PHONY := __all
__all:

# We are using a recursive build, so we need to do a little thinking
# to get the ordering right.
#
# Most importantly: sub-Makefiles should only ever modify files in
# their own directory. If in some directory we have a dependency on
# a file in another dir (which doesn't happen often, but it's often
# unavoidable when linking the built-in.a targets which finally
# turn into vmlinux), we will call a sub make in that other dir, and
# after that we are sure that everything which is in that other dir
# is now up to date.
#
# The only cases where we need to modify files which have global
# effects are thus separated out and done before the recursive
# descending is started. They are now explicitly listed as the
# prepare rule.

ifneq ($(sub_make_done),1)

# Do not use make's built-in rules and variables
# (this increases performance and avoids hard-to-debug behaviour)
MAKEFLAGS += -rR

# Avoid funny character set dependencies
unexport LC_ALL
LC_COLLATE=C
LC_NUMERIC=C
export LC_COLLATE LC_NUMERIC

# Avoid interference with shell env settings
unexport GREP_OPTIONS

# Beautify output
# ---------------------------------------------------------------------------
#
# Normally, we echo the whole command before executing it. By making
# that echo $($(quiet)$(cmd)), we now have the possibility to set
# $(quiet) to choose other forms of output instead, e.g.
#
#         quiet_cmd_cc_o_c = Compiling $(RELDIR)/$@
#         cmd_cc_o_c       = $(CC) $(c_flags) -c -o $@ $<
#
# If $(quiet) is empty, the whole command will be printed.
# If it is set to "quiet_", only the short version will be printed.
# If it is set to "silent_", nothing will be printed at all, since
# the variable $(silent_cmd_cc_o_c) doesn't exist.
#
# A simple variant is to prefix commands with $(Q) - that's useful
# for commands that shall be hidden in non-verbose mode.
#
#	$(Q)ln $@ :<
#
# If KBUILD_VERBOSE equals 0 then the above command will be hidden.
# If KBUILD_VERBOSE equals 1 then the above command is displayed.
# If KBUILD_VERBOSE equals 2 then give the reason why each target is rebuilt.
#
# To put more focus on warnings, be less verbose as default
# Use 'make V=1' to see the full commands

ifeq ("$(origin V)", "command line")
  KBUILD_VERBOSE = $(V)
endif
ifndef KBUILD_VERBOSE
  KBUILD_VERBOSE = 0
endif

ifeq ($(KBUILD_VERBOSE),1)
  quiet =
  Q =
else
  quiet=quiet_
  Q = @
endif

# If the user is running make -s (silent mode), suppress echoing of
# commands

ifneq ($(findstring s,$(filter-out --%,$(MAKEFLAGS))),)
  quiet=silent_
  KBUILD_VERBOSE = 0
endif

export quiet Q KBUILD_VERBOSE

# Call a source code checker (by default, "sparse") as part of the
# C compilation.
#
# Use 'make C=1' to enable checking of only re-compiled files.
# Use 'make C=2' to enable checking of *all* source files, regardless
# of whether they are re-compiled or not.
#
# See the file "Documentation/dev-tools/sparse.rst" for more details,
# including where to get the "sparse" utility.

ifeq ("$(origin C)", "command line")
  KBUILD_CHECKSRC = $(C)
endif
ifndef KBUILD_CHECKSRC
  KBUILD_CHECKSRC = 0
endif

export KBUILD_CHECKSRC

# Enable "clippy" (a linter) as part of the Rust compilation.
#
# Use 'make CLIPPY=1' to enable it.
ifeq ("$(origin CLIPPY)", "command line")
  KBUILD_CLIPPY := $(CLIPPY)
endif

# Use make M=dir or set the environment variable KBUILD_EXTMOD to specify the
# directory of external module to build. Setting M= takes precedence.
ifeq ("$(origin M)", "command line")
  KBUILD_EXTMOD := $(M)
endif

$(if $(word 2, $(KBUILD_EXTMOD)), \
	$(error building multiple external modules is not supported))

# Remove trailing slashes
ifneq ($(filter %/, $(KBUILD_EXTMOD)),)
KBUILD_EXTMOD := $(shell dirname $(KBUILD_EXTMOD).)
endif

export KBUILD_EXTMOD

# Kbuild will save output files in the current working directory.
# This does not need to match to the root of the kernel source tree.
#
# For example, you can do this:
#
#  cd /dir/to/store/output/files; make -f /dir/to/kernel/source/Makefile
#
# If you want to save output files in a different location, there are
# two syntaxes to specify it.
#
# 1) O=
# Use "make O=dir/to/store/output/files/"
#
# 2) Set KBUILD_OUTPUT
# Set the environment variable KBUILD_OUTPUT to point to the output directory.
# export KBUILD_OUTPUT=dir/to/store/output/files/; make
#
# The O= assignment takes precedence over the KBUILD_OUTPUT environment
# variable.

# Do we want to change the working directory?
ifeq ("$(origin O)", "command line")
  KBUILD_OUTPUT := $(O)
endif

ifneq ($(KBUILD_OUTPUT),)
# Make's built-in functions such as $(abspath ...), $(realpath ...) cannot
# expand a shell special character '~'. We use a somewhat tedious way here.
abs_objtree := $(shell mkdir -p $(KBUILD_OUTPUT) && cd $(KBUILD_OUTPUT) && pwd)
$(if $(abs_objtree),, \
     $(error failed to create output directory "$(KBUILD_OUTPUT)"))

# $(realpath ...) resolves symlinks
abs_objtree := $(realpath $(abs_objtree))
else
abs_objtree := $(CURDIR)
endif # ifneq ($(KBUILD_OUTPUT),)

ifeq ($(abs_objtree),$(CURDIR))
# Suppress "Entering directory ..." unless we are changing the work directory.
MAKEFLAGS += --no-print-directory
else
need-sub-make := 1
endif

this-makefile := $(lastword $(MAKEFILE_LIST))
abs_srctree := $(realpath $(dir $(this-makefile)))

ifneq ($(words $(subst :, ,$(abs_srctree))), 1)
$(error source directory cannot contain spaces or colons)
endif

ifneq ($(abs_srctree),$(abs_objtree))
# Look for make include files relative to root of kernel src
#
# --included-dir is added for backward compatibility, but you should not rely on
# it. Please add $(srctree)/ prefix to include Makefiles in the source tree.
MAKEFLAGS += --include-dir=$(abs_srctree)
endif

ifneq ($(filter 3.%,$(MAKE_VERSION)),)
# 'MAKEFLAGS += -rR' does not immediately become effective for GNU Make 3.x
# We need to invoke sub-make to avoid implicit rules in the top Makefile.
need-sub-make := 1
# Cancel implicit rules for this Makefile.
$(this-makefile): ;
endif

export abs_srctree abs_objtree
export sub_make_done := 1

ifeq ($(need-sub-make),1)

PHONY += $(MAKECMDGOALS) __sub-make

$(filter-out $(this-makefile), $(MAKECMDGOALS)) __all: __sub-make
	@:

# Invoke a second make in the output directory, passing relevant variables
__sub-make:
	$(Q)$(MAKE) -C $(abs_objtree) -f $(abs_srctree)/Makefile $(MAKECMDGOALS)

endif # need-sub-make
endif # sub_make_done

# We process the rest of the Makefile if this is the final invocation of make
ifeq ($(need-sub-make),)

# Do not print "Entering directory ...",
# but we want to display it when entering to the output directory
# so that IDEs/editors are able to understand relative filenames.
MAKEFLAGS += --no-print-directory

ifeq ($(abs_srctree),$(abs_objtree))
        # building in the source tree
        srctree := .
	building_out_of_srctree :=
else
        ifeq ($(abs_srctree)/,$(dir $(abs_objtree)))
                # building in a subdirectory of the source tree
                srctree := ..
        else
                srctree := $(abs_srctree)
        endif
	building_out_of_srctree := 1
endif

ifneq ($(KBUILD_ABS_SRCTREE),)
srctree := $(abs_srctree)
endif

objtree		:= .
VPATH		:= $(srctree)

export building_out_of_srctree srctree objtree VPATH

# To make sure we do not include .config for any of the *config targets
# catch them early, and hand them over to scripts/kconfig/Makefile
# It is allowed to specify more targets when calling make, including
# mixing *config targets and build targets.
# For example 'make oldconfig all'.
# Detect when mixed targets is specified, and make a second invocation
# of make so .config is not included in this case either (for *config).

version_h := include/generated/uapi/linux/version.h

clean-targets := %clean mrproper cleandocs
no-dot-config-targets := $(clean-targets) \
			 cscope gtags TAGS tags help% %docs check% coccicheck \
			 $(version_h) headers headers_% archheaders archscripts \
			 %asm-generic kernelversion %src-pkg dt_binding_check \
			 outputmakefile rustavailable rustfmt rustfmtcheck
# Installation targets should not require compiler. Unfortunately, vdso_install
# is an exception where build artifacts may be updated. This must be fixed.
no-compiler-targets := $(no-dot-config-targets) install dtbs_install \
			headers_install modules_install kernelrelease image_name
no-sync-config-targets := $(no-dot-config-targets) %install kernelrelease \
			  image_name
single-targets := %.a %.i %.ko %.lds %.ll %.lst %.mod %.o %.s %.symtypes %/

config-build	:=
mixed-build	:=
need-config	:= 1
need-compiler	:= 1
may-sync-config	:= 1
single-build	:=

ifneq ($(filter $(no-dot-config-targets), $(MAKECMDGOALS)),)
	ifeq ($(filter-out $(no-dot-config-targets), $(MAKECMDGOALS)),)
		need-config :=
	endif
endif

ifneq ($(filter $(no-compiler-targets), $(MAKECMDGOALS)),)
	ifeq ($(filter-out $(no-compiler-targets), $(MAKECMDGOALS)),)
		need-compiler :=
	endif
endif

ifneq ($(filter $(no-sync-config-targets), $(MAKECMDGOALS)),)
	ifeq ($(filter-out $(no-sync-config-targets), $(MAKECMDGOALS)),)
		may-sync-config :=
	endif
endif

ifneq ($(KBUILD_EXTMOD),)
	may-sync-config :=
endif

ifeq ($(KBUILD_EXTMOD),)
        ifneq ($(filter %config,$(MAKECMDGOALS)),)
		config-build := 1
                ifneq ($(words $(MAKECMDGOALS)),1)
			mixed-build := 1
                endif
        endif
endif

# We cannot build single targets and the others at the same time
ifneq ($(filter $(single-targets), $(MAKECMDGOALS)),)
	single-build := 1
	ifneq ($(filter-out $(single-targets), $(MAKECMDGOALS)),)
		mixed-build := 1
	endif
endif

# For "make -j clean all", "make -j mrproper defconfig all", etc.
ifneq ($(filter $(clean-targets),$(MAKECMDGOALS)),)
        ifneq ($(filter-out $(clean-targets),$(MAKECMDGOALS)),)
		mixed-build := 1
        endif
endif

# install and modules_install need also be processed one by one
ifneq ($(filter install,$(MAKECMDGOALS)),)
        ifneq ($(filter modules_install,$(MAKECMDGOALS)),)
		mixed-build := 1
        endif
endif

ifdef mixed-build
# ===========================================================================
# We're called with mixed targets (*config and build targets).
# Handle them one by one.

PHONY += $(MAKECMDGOALS) __build_one_by_one

$(MAKECMDGOALS): __build_one_by_one
	@:

__build_one_by_one:
	$(Q)set -e; \
	for i in $(MAKECMDGOALS); do \
		$(MAKE) -f $(srctree)/Makefile $$i; \
	done

else # !mixed-build

include $(srctree)/scripts/Kbuild.include

# Read KERNELRELEASE from include/config/kernel.release (if it exists)
KERNELRELEASE = $(shell cat include/config/kernel.release 2> /dev/null)
KERNELVERSION = $(VERSION)$(if $(PATCHLEVEL),.$(PATCHLEVEL)$(if $(SUBLEVEL),.$(SUBLEVEL)))$(EXTRAVERSION)
export VERSION PATCHLEVEL SUBLEVEL KERNELRELEASE KERNELVERSION

include $(srctree)/scripts/subarch.include

# Cross compiling and selecting different set of gcc/bin-utils
# ---------------------------------------------------------------------------
#
# When performing cross compilation for other architectures ARCH shall be set
# to the target architecture. (See arch/* for the possibilities).
# ARCH can be set during invocation of make:
# make ARCH=ia64
# Another way is to have ARCH set in the environment.
# The default ARCH is the host where make is executed.

# CROSS_COMPILE specify the prefix used for all executables used
# during compilation. Only gcc and related bin-utils executables
# are prefixed with $(CROSS_COMPILE).
# CROSS_COMPILE can be set on the command line
# make CROSS_COMPILE=ia64-linux-
# Alternatively CROSS_COMPILE can be set in the environment.
# Default value for CROSS_COMPILE is not to prefix executables
# Note: Some architectures assign CROSS_COMPILE in their arch/*/Makefile
ARCH		?= $(SUBARCH)

# Architecture as present in compile.h
UTS_MACHINE 	:= $(ARCH)
SRCARCH 	:= $(ARCH)

# Additional ARCH settings for x86
ifeq ($(ARCH),i386)
        SRCARCH := x86
endif
ifeq ($(ARCH),x86_64)
        SRCARCH := x86
endif

# Additional ARCH settings for sparc
ifeq ($(ARCH),sparc32)
       SRCARCH := sparc
endif
ifeq ($(ARCH),sparc64)
       SRCARCH := sparc
endif

# Additional ARCH settings for parisc
ifeq ($(ARCH),parisc64)
       SRCARCH := parisc
endif

export cross_compiling :=
ifneq ($(SRCARCH),$(SUBARCH))
cross_compiling := 1
endif

KCONFIG_CONFIG	?= .config
export KCONFIG_CONFIG

# SHELL used by kbuild
CONFIG_SHELL := sh

HOST_LFS_CFLAGS := $(shell getconf LFS_CFLAGS 2>/dev/null)
HOST_LFS_LDFLAGS := $(shell getconf LFS_LDFLAGS 2>/dev/null)
HOST_LFS_LIBS := $(shell getconf LFS_LIBS 2>/dev/null)

ifneq ($(LLVM),)
ifneq ($(filter %/,$(LLVM)),)
LLVM_PREFIX := $(LLVM)
else ifneq ($(filter -%,$(LLVM)),)
LLVM_SUFFIX := $(LLVM)
endif

HOSTCC	= $(LLVM_PREFIX)clang$(LLVM_SUFFIX)
HOSTCXX	= $(LLVM_PREFIX)clang++$(LLVM_SUFFIX)
else
HOSTCC	= gcc
HOSTCXX	= g++
endif
HOSTRUSTC = rustc

KBUILD_USERHOSTCFLAGS := -Wall -Wmissing-prototypes -Wstrict-prototypes \
			 -O2 -fomit-frame-pointer -std=gnu11 \
			 -Wdeclaration-after-statement
KBUILD_USERCFLAGS  := $(KBUILD_USERHOSTCFLAGS) $(USERCFLAGS)
KBUILD_USERLDFLAGS := $(USERLDFLAGS)

<<<<<<< HEAD
# These flags apply to all Rust code in the tree, including the kernel and
# host programs.
export rust_common_flags := --edition=2021 \
			    -Zbinary_dep_depinfo=y \
			    -Dunsafe_op_in_unsafe_fn -Drust_2018_idioms \
			    -Dunreachable_pub -Dnon_ascii_idents \
			    -Wmissing_docs \
			    -Drustdoc::missing_crate_level_docs \
			    -Dclippy::correctness -Dclippy::style \
			    -Dclippy::suspicious -Dclippy::complexity \
			    -Dclippy::perf \
			    -Dclippy::let_unit_value -Dclippy::mut_mut \
			    -Dclippy::needless_bitwise_bool \
			    -Dclippy::needless_continue \
			    -Wclippy::dbg_macro

KBUILD_HOSTCFLAGS   := $(KBUILD_USERCFLAGS) $(HOST_LFS_CFLAGS) $(HOSTCFLAGS)
=======
KBUILD_HOSTCFLAGS   := $(KBUILD_USERHOSTCFLAGS) $(HOST_LFS_CFLAGS) $(HOSTCFLAGS)
>>>>>>> ce522ba9
KBUILD_HOSTCXXFLAGS := -Wall -O2 $(HOST_LFS_CFLAGS) $(HOSTCXXFLAGS)
KBUILD_HOSTRUSTFLAGS := $(rust_common_flags) -O -Cstrip=debuginfo \
			-Zallow-features= $(HOSTRUSTFLAGS)
KBUILD_HOSTLDFLAGS  := $(HOST_LFS_LDFLAGS) $(HOSTLDFLAGS)
KBUILD_HOSTLDLIBS   := $(HOST_LFS_LIBS) $(HOSTLDLIBS)

# Make variables (CC, etc...)
CPP		= $(CC) -E
ifneq ($(LLVM),)
CC		= $(LLVM_PREFIX)clang$(LLVM_SUFFIX)
LD		= $(LLVM_PREFIX)ld.lld$(LLVM_SUFFIX)
AR		= $(LLVM_PREFIX)llvm-ar$(LLVM_SUFFIX)
NM		= $(LLVM_PREFIX)llvm-nm$(LLVM_SUFFIX)
OBJCOPY		= $(LLVM_PREFIX)llvm-objcopy$(LLVM_SUFFIX)
OBJDUMP		= $(LLVM_PREFIX)llvm-objdump$(LLVM_SUFFIX)
READELF		= $(LLVM_PREFIX)llvm-readelf$(LLVM_SUFFIX)
STRIP		= $(LLVM_PREFIX)llvm-strip$(LLVM_SUFFIX)
else
CC		= $(CROSS_COMPILE)gcc
LD		= $(CROSS_COMPILE)ld
AR		= $(CROSS_COMPILE)ar
NM		= $(CROSS_COMPILE)nm
OBJCOPY		= $(CROSS_COMPILE)objcopy
OBJDUMP		= $(CROSS_COMPILE)objdump
READELF		= $(CROSS_COMPILE)readelf
STRIP		= $(CROSS_COMPILE)strip
endif
RUSTC		= rustc
RUSTDOC		= rustdoc
RUSTFMT		= rustfmt
CLIPPY_DRIVER	= clippy-driver
BINDGEN		= bindgen
CARGO		= cargo
PAHOLE		= pahole
RESOLVE_BTFIDS	= $(objtree)/tools/bpf/resolve_btfids/resolve_btfids
LEX		= flex
YACC		= bison
AWK		= awk
INSTALLKERNEL  := installkernel
DEPMOD		= depmod
PERL		= perl
PYTHON3		= python3
CHECK		= sparse
BASH		= bash
KGZIP		= gzip
KBZIP2		= bzip2
KLZOP		= lzop
LZMA		= lzma
LZ4		= lz4c
XZ		= xz
ZSTD		= zstd

PAHOLE_FLAGS	= $(shell PAHOLE=$(PAHOLE) $(srctree)/scripts/pahole-flags.sh)

CHECKFLAGS     := -D__linux__ -Dlinux -D__STDC__ -Dunix -D__unix__ \
		  -Wbitwise -Wno-return-void -Wno-unknown-attribute $(CF)
NOSTDINC_FLAGS :=
CFLAGS_MODULE   =
RUSTFLAGS_MODULE =
AFLAGS_MODULE   =
LDFLAGS_MODULE  =
CFLAGS_KERNEL	=
RUSTFLAGS_KERNEL =
AFLAGS_KERNEL	=
LDFLAGS_vmlinux =

# Use USERINCLUDE when you must reference the UAPI directories only.
USERINCLUDE    := \
		-I$(srctree)/arch/$(SRCARCH)/include/uapi \
		-I$(objtree)/arch/$(SRCARCH)/include/generated/uapi \
		-I$(srctree)/include/uapi \
		-I$(objtree)/include/generated/uapi \
                -include $(srctree)/include/linux/compiler-version.h \
                -include $(srctree)/include/linux/kconfig.h

# Use LINUXINCLUDE when you must reference the include/ directory.
# Needed to be compatible with the O= option
LINUXINCLUDE    := \
		-I$(srctree)/arch/$(SRCARCH)/include \
		-I$(objtree)/arch/$(SRCARCH)/include/generated \
		$(if $(building_out_of_srctree),-I$(srctree)/include) \
		-I$(objtree)/include \
		$(USERINCLUDE)

KBUILD_AFLAGS   := -D__ASSEMBLY__ -fno-PIE
KBUILD_CFLAGS   := -Wall -Wundef -Werror=strict-prototypes -Wno-trigraphs \
		   -fno-strict-aliasing -fno-common -fshort-wchar -fno-PIE \
		   -Werror=implicit-function-declaration -Werror=implicit-int \
		   -Werror=return-type -Wno-format-security \
		   -std=gnu11
KBUILD_CPPFLAGS := -D__KERNEL__
KBUILD_RUSTFLAGS := $(rust_common_flags) \
		    --target=$(objtree)/rust/target.json \
		    -Cpanic=abort -Cembed-bitcode=n -Clto=n \
		    -Cforce-unwind-tables=n -Ccodegen-units=1 \
		    -Csymbol-mangling-version=v0 \
		    -Crelocation-model=static \
		    -Zfunction-sections=n \
		    -Dclippy::float_arithmetic

KBUILD_AFLAGS_KERNEL :=
KBUILD_CFLAGS_KERNEL :=
KBUILD_RUSTFLAGS_KERNEL :=
KBUILD_AFLAGS_MODULE  := -DMODULE
KBUILD_CFLAGS_MODULE  := -DMODULE
KBUILD_RUSTFLAGS_MODULE := --cfg MODULE
KBUILD_LDFLAGS_MODULE :=
KBUILD_LDFLAGS :=
CLANG_FLAGS :=

ifeq ($(KBUILD_CLIPPY),1)
	RUSTC_OR_CLIPPY_QUIET := CLIPPY
	RUSTC_OR_CLIPPY = $(CLIPPY_DRIVER)
else
	RUSTC_OR_CLIPPY_QUIET := RUSTC
	RUSTC_OR_CLIPPY = $(RUSTC)
endif

ifdef RUST_LIB_SRC
	export RUST_LIB_SRC
endif

export RUSTC_BOOTSTRAP := 1

export ARCH SRCARCH CONFIG_SHELL BASH HOSTCC KBUILD_HOSTCFLAGS CROSS_COMPILE LD CC
export RUSTC RUSTDOC RUSTFMT RUSTC_OR_CLIPPY_QUIET RUSTC_OR_CLIPPY BINDGEN CARGO
export HOSTRUSTC KBUILD_HOSTRUSTFLAGS
export CPP AR NM STRIP OBJCOPY OBJDUMP READELF PAHOLE RESOLVE_BTFIDS LEX YACC AWK INSTALLKERNEL
export PERL PYTHON3 CHECK CHECKFLAGS MAKE UTS_MACHINE HOSTCXX
export KGZIP KBZIP2 KLZOP LZMA LZ4 XZ ZSTD
export KBUILD_HOSTCXXFLAGS KBUILD_HOSTLDFLAGS KBUILD_HOSTLDLIBS LDFLAGS_MODULE
export KBUILD_USERCFLAGS KBUILD_USERLDFLAGS

export KBUILD_CPPFLAGS NOSTDINC_FLAGS LINUXINCLUDE OBJCOPYFLAGS KBUILD_LDFLAGS
export KBUILD_CFLAGS CFLAGS_KERNEL CFLAGS_MODULE
export KBUILD_RUSTFLAGS RUSTFLAGS_KERNEL RUSTFLAGS_MODULE
export KBUILD_AFLAGS AFLAGS_KERNEL AFLAGS_MODULE
export KBUILD_AFLAGS_MODULE KBUILD_CFLAGS_MODULE KBUILD_RUSTFLAGS_MODULE KBUILD_LDFLAGS_MODULE
export KBUILD_AFLAGS_KERNEL KBUILD_CFLAGS_KERNEL KBUILD_RUSTFLAGS_KERNEL
export PAHOLE_FLAGS

# Files to ignore in find ... statements

export RCS_FIND_IGNORE := \( -name SCCS -o -name BitKeeper -o -name .svn -o    \
			  -name CVS -o -name .pc -o -name .hg -o -name .git \) \
			  -prune -o
export RCS_TAR_IGNORE := --exclude SCCS --exclude BitKeeper --exclude .svn \
			 --exclude CVS --exclude .pc --exclude .hg --exclude .git

# ===========================================================================
# Rules shared between *config targets and build targets

# Basic helpers built in scripts/basic/
PHONY += scripts_basic
scripts_basic:
	$(Q)$(MAKE) $(build)=scripts/basic

PHONY += outputmakefile
ifdef building_out_of_srctree
# Before starting out-of-tree build, make sure the source tree is clean.
# outputmakefile generates a Makefile in the output directory, if using a
# separate output directory. This allows convenient use of make in the
# output directory.
# At the same time when output Makefile generated, generate .gitignore to
# ignore whole output directory

quiet_cmd_makefile = GEN     Makefile
      cmd_makefile = { \
	echo "\# Automatically generated by $(srctree)/Makefile: don't edit"; \
	echo "include $(srctree)/Makefile"; \
	} > Makefile

outputmakefile:
	$(Q)if [ -f $(srctree)/.config -o \
		 -d $(srctree)/include/config -o \
		 -d $(srctree)/arch/$(SRCARCH)/include/generated ]; then \
		echo >&2 "***"; \
		echo >&2 "*** The source tree is not clean, please run 'make$(if $(findstring command line, $(origin ARCH)), ARCH=$(ARCH)) mrproper'"; \
		echo >&2 "*** in $(abs_srctree)";\
		echo >&2 "***"; \
		false; \
	fi
	$(Q)ln -fsn $(srctree) source
	$(call cmd,makefile)
	$(Q)test -e .gitignore || \
	{ echo "# this is build directory, ignore it"; echo "*"; } > .gitignore
endif

# The expansion should be delayed until arch/$(SRCARCH)/Makefile is included.
# Some architectures define CROSS_COMPILE in arch/$(SRCARCH)/Makefile.
# CC_VERSION_TEXT is referenced from Kconfig (so it needs export),
# and from include/config/auto.conf.cmd to detect the compiler upgrade.
CC_VERSION_TEXT = $(subst $(pound),,$(shell LC_ALL=C $(CC) --version 2>/dev/null | head -n 1))

ifneq ($(findstring clang,$(CC_VERSION_TEXT)),)
include $(srctree)/scripts/Makefile.clang
endif

# Include this also for config targets because some architectures need
# cc-cross-prefix to determine CROSS_COMPILE.
ifdef need-compiler
include $(srctree)/scripts/Makefile.compiler
endif

ifdef config-build
# ===========================================================================
# *config targets only - make sure prerequisites are updated, and descend
# in scripts/kconfig to make the *config target

# Read arch specific Makefile to set KBUILD_DEFCONFIG as needed.
# KBUILD_DEFCONFIG may point out an alternative default configuration
# used for 'make defconfig'
include $(srctree)/arch/$(SRCARCH)/Makefile
export KBUILD_DEFCONFIG KBUILD_KCONFIG CC_VERSION_TEXT

config: outputmakefile scripts_basic FORCE
	$(Q)$(MAKE) $(build)=scripts/kconfig $@

%config: outputmakefile scripts_basic FORCE
	$(Q)$(MAKE) $(build)=scripts/kconfig $@

else #!config-build
# ===========================================================================
# Build targets only - this includes vmlinux, arch specific targets, clean
# targets and others. In general all targets except *config targets.

# If building an external module we do not care about the all: rule
# but instead __all depend on modules
PHONY += all
ifeq ($(KBUILD_EXTMOD),)
__all: all
else
__all: modules
endif

# Decide whether to build built-in, modular, or both.
# Normally, just do built-in.

KBUILD_MODULES :=
KBUILD_BUILTIN := 1

# If we have only "make modules", don't compile built-in objects.
ifeq ($(MAKECMDGOALS),modules)
  KBUILD_BUILTIN :=
endif

# If we have "make <whatever> modules", compile modules
# in addition to whatever we do anyway.
# Just "make" or "make all" shall build modules as well

ifneq ($(filter all modules nsdeps %compile_commands.json clang-%,$(MAKECMDGOALS)),)
  KBUILD_MODULES := 1
endif

ifeq ($(MAKECMDGOALS),)
  KBUILD_MODULES := 1
endif

export KBUILD_MODULES KBUILD_BUILTIN

ifdef need-config
include include/config/auto.conf
endif

ifeq ($(KBUILD_EXTMOD),)
# Objects we will link into vmlinux / subdirs we need to visit
core-y		:= init/ usr/ arch/$(SRCARCH)/
drivers-y	:= drivers/ sound/
drivers-$(CONFIG_SAMPLES) += samples/
drivers-$(CONFIG_NET) += net/
drivers-y	+= virt/
libs-y		:= lib/
endif # KBUILD_EXTMOD

# The all: target is the default when no target is given on the
# command line.
# This allow a user to issue only 'make' to build a kernel including modules
# Defaults to vmlinux, but the arch makefile usually adds further targets
all: vmlinux

CFLAGS_GCOV	:= -fprofile-arcs -ftest-coverage
ifdef CONFIG_CC_IS_GCC
CFLAGS_GCOV	+= -fno-tree-loop-im
endif
export CFLAGS_GCOV

# The arch Makefiles can override CC_FLAGS_FTRACE. We may also append it later.
ifdef CONFIG_FUNCTION_TRACER
  CC_FLAGS_FTRACE := -pg
endif

include $(srctree)/arch/$(SRCARCH)/Makefile

ifdef need-config
ifdef may-sync-config
# Read in dependencies to all Kconfig* files, make sure to run syncconfig if
# changes are detected. This should be included after arch/$(SRCARCH)/Makefile
# because some architectures define CROSS_COMPILE there.
include include/config/auto.conf.cmd

$(KCONFIG_CONFIG):
	@echo >&2 '***'
	@echo >&2 '*** Configuration file "$@" not found!'
	@echo >&2 '***'
	@echo >&2 '*** Please run some configurator (e.g. "make oldconfig" or'
	@echo >&2 '*** "make menuconfig" or "make xconfig").'
	@echo >&2 '***'
	@/bin/false

# The actual configuration files used during the build are stored in
# include/generated/ and include/config/. Update them if .config is newer than
# include/config/auto.conf (which mirrors .config).
#
# This exploits the 'multi-target pattern rule' trick.
# The syncconfig should be executed only once to make all the targets.
# (Note: use the grouped target '&:' when we bump to GNU Make 4.3)
#
# Do not use $(call cmd,...) here. That would suppress prompts from syncconfig,
# so you cannot notice that Kconfig is waiting for the user input.
%/config/auto.conf %/config/auto.conf.cmd %/generated/autoconf.h %/generated/rustc_cfg: $(KCONFIG_CONFIG)
	$(Q)$(kecho) "  SYNC    $@"
	$(Q)$(MAKE) -f $(srctree)/Makefile syncconfig
else # !may-sync-config
# External modules and some install targets need include/generated/autoconf.h
# and include/config/auto.conf but do not care if they are up-to-date.
# Use auto.conf to trigger the test
PHONY += include/config/auto.conf

include/config/auto.conf:
	$(Q)test -e include/generated/autoconf.h -a -e $@ || (		\
	echo >&2;							\
	echo >&2 "  ERROR: Kernel configuration is invalid.";		\
	echo >&2 "         include/generated/autoconf.h or $@ are missing.";\
	echo >&2 "         Run 'make oldconfig && make prepare' on kernel src to fix it.";	\
	echo >&2 ;							\
	/bin/false)

endif # may-sync-config
endif # need-config

KBUILD_CFLAGS	+= -fno-delete-null-pointer-checks
KBUILD_CFLAGS	+= $(call cc-disable-warning,frame-address,)
KBUILD_CFLAGS	+= $(call cc-disable-warning, format-truncation)
KBUILD_CFLAGS	+= $(call cc-disable-warning, format-overflow)
KBUILD_CFLAGS	+= $(call cc-disable-warning, address-of-packed-member)

ifdef CONFIG_CC_OPTIMIZE_FOR_PERFORMANCE
KBUILD_CFLAGS += -O2
KBUILD_RUSTFLAGS_OPT_LEVEL_MAP := 2
else ifdef CONFIG_CC_OPTIMIZE_FOR_PERFORMANCE_O3
KBUILD_CFLAGS += -O3
KBUILD_RUSTFLAGS_OPT_LEVEL_MAP := 3
else ifdef CONFIG_CC_OPTIMIZE_FOR_SIZE
KBUILD_CFLAGS += -Os
KBUILD_RUSTFLAGS_OPT_LEVEL_MAP := s
endif

# Always set `debug-assertions` and `overflow-checks` because their default
# depends on `opt-level` and `debug-assertions`, respectively.
KBUILD_RUSTFLAGS += -Cdebug-assertions=$(if $(CONFIG_RUST_DEBUG_ASSERTIONS),y,n)
KBUILD_RUSTFLAGS += -Coverflow-checks=$(if $(CONFIG_RUST_OVERFLOW_CHECKS),y,n)
KBUILD_RUSTFLAGS += -Copt-level=$\
	$(if $(CONFIG_RUST_OPT_LEVEL_SIMILAR_AS_CHOSEN_FOR_C),$(KBUILD_RUSTFLAGS_OPT_LEVEL_MAP))$\
	$(if $(CONFIG_RUST_OPT_LEVEL_0),0)$\
	$(if $(CONFIG_RUST_OPT_LEVEL_1),1)$\
	$(if $(CONFIG_RUST_OPT_LEVEL_2),2)$\
	$(if $(CONFIG_RUST_OPT_LEVEL_3),3)$\
	$(if $(CONFIG_RUST_OPT_LEVEL_S),s)$\
	$(if $(CONFIG_RUST_OPT_LEVEL_Z),z)

# Tell gcc to never replace conditional load with a non-conditional one
ifdef CONFIG_CC_IS_GCC
# gcc-10 renamed --param=allow-store-data-races=0 to
# -fno-allow-store-data-races.
KBUILD_CFLAGS	+= $(call cc-option,--param=allow-store-data-races=0)
KBUILD_CFLAGS	+= $(call cc-option,-fno-allow-store-data-races)
endif

ifdef CONFIG_READABLE_ASM
# Disable optimizations that make assembler listings hard to read.
# reorder blocks reorders the control in the function
# ipa clone creates specialized cloned functions
# partial inlining inlines only parts of functions
KBUILD_CFLAGS += -fno-reorder-blocks -fno-ipa-cp-clone -fno-partial-inlining
endif

ifneq ($(CONFIG_FRAME_WARN),0)
KBUILD_CFLAGS += -Wframe-larger-than=$(CONFIG_FRAME_WARN)
endif

stackp-flags-y                                    := -fno-stack-protector
stackp-flags-$(CONFIG_STACKPROTECTOR)             := -fstack-protector
stackp-flags-$(CONFIG_STACKPROTECTOR_STRONG)      := -fstack-protector-strong

KBUILD_CFLAGS += $(stackp-flags-y)

KBUILD_CFLAGS-$(CONFIG_WERROR) += -Werror
KBUILD_CFLAGS += $(KBUILD_CFLAGS-y) $(CONFIG_CC_IMPLICIT_FALLTHROUGH)

KBUILD_RUSTFLAGS-$(CONFIG_WERROR) += -Dwarnings
KBUILD_RUSTFLAGS += $(KBUILD_RUSTFLAGS-y)

ifdef CONFIG_CC_IS_CLANG
KBUILD_CPPFLAGS += -Qunused-arguments
# The kernel builds with '-std=gnu11' so use of GNU extensions is acceptable.
KBUILD_CFLAGS += -Wno-gnu
else

# gcc inanely warns about local variables called 'main'
KBUILD_CFLAGS += -Wno-main
endif

# These warnings generated too much noise in a regular build.
# Use make W=1 to enable them (see scripts/Makefile.extrawarn)
KBUILD_CFLAGS += $(call cc-disable-warning, unused-but-set-variable)
KBUILD_CFLAGS += $(call cc-disable-warning, unused-const-variable)

ifdef CONFIG_FRAME_POINTER
KBUILD_CFLAGS	+= -fno-omit-frame-pointer -fno-optimize-sibling-calls
KBUILD_RUSTFLAGS += -Cforce-frame-pointers=y
else
# Some targets (ARM with Thumb2, for example), can't be built with frame
# pointers.  For those, we don't have FUNCTION_TRACER automatically
# select FRAME_POINTER.  However, FUNCTION_TRACER adds -pg, and this is
# incompatible with -fomit-frame-pointer with current GCC, so we don't use
# -fomit-frame-pointer with FUNCTION_TRACER.
# In the Rust target specification, "frame-pointer" is set explicitly
# to "may-omit".
ifndef CONFIG_FUNCTION_TRACER
KBUILD_CFLAGS	+= -fomit-frame-pointer
endif
endif

# Initialize all stack variables with a 0xAA pattern.
ifdef CONFIG_INIT_STACK_ALL_PATTERN
KBUILD_CFLAGS	+= -ftrivial-auto-var-init=pattern
endif

# Initialize all stack variables with a zero value.
ifdef CONFIG_INIT_STACK_ALL_ZERO
KBUILD_CFLAGS	+= -ftrivial-auto-var-init=zero
ifdef CONFIG_CC_IS_CLANG
# https://bugs.llvm.org/show_bug.cgi?id=45497
KBUILD_CFLAGS	+= -enable-trivial-auto-var-init-zero-knowing-it-will-be-removed-from-clang
endif
endif

# While VLAs have been removed, GCC produces unreachable stack probes
# for the randomize_kstack_offset feature. Disable it for all compilers.
KBUILD_CFLAGS	+= $(call cc-option, -fno-stack-clash-protection)

# Clear used registers at func exit (to reduce data lifetime and ROP gadgets).
ifdef CONFIG_ZERO_CALL_USED_REGS
KBUILD_CFLAGS	+= -fzero-call-used-regs=used-gpr
endif

ifdef CONFIG_FUNCTION_TRACER
ifdef CONFIG_FTRACE_MCOUNT_USE_CC
  CC_FLAGS_FTRACE	+= -mrecord-mcount
  ifdef CONFIG_HAVE_NOP_MCOUNT
    ifeq ($(call cc-option-yn, -mnop-mcount),y)
      CC_FLAGS_FTRACE	+= -mnop-mcount
      CC_FLAGS_USING	+= -DCC_USING_NOP_MCOUNT
    endif
  endif
endif
ifdef CONFIG_FTRACE_MCOUNT_USE_OBJTOOL
  CC_FLAGS_USING	+= -DCC_USING_NOP_MCOUNT
endif
ifdef CONFIG_FTRACE_MCOUNT_USE_RECORDMCOUNT
  ifdef CONFIG_HAVE_C_RECORDMCOUNT
    BUILD_C_RECORDMCOUNT := y
    export BUILD_C_RECORDMCOUNT
  endif
endif
ifdef CONFIG_HAVE_FENTRY
  # s390-linux-gnu-gcc did not support -mfentry until gcc-9.
  ifeq ($(call cc-option-yn, -mfentry),y)
    CC_FLAGS_FTRACE	+= -mfentry
    CC_FLAGS_USING	+= -DCC_USING_FENTRY
  endif
endif
export CC_FLAGS_FTRACE
KBUILD_CFLAGS	+= $(CC_FLAGS_FTRACE) $(CC_FLAGS_USING)
KBUILD_AFLAGS	+= $(CC_FLAGS_USING)
endif

# We trigger additional mismatches with less inlining
ifdef CONFIG_DEBUG_SECTION_MISMATCH
KBUILD_CFLAGS += -fno-inline-functions-called-once
endif

# `rustc`'s `-Zfunction-sections` applies to data too (as of 1.59.0).
ifdef CONFIG_LD_DEAD_CODE_DATA_ELIMINATION
KBUILD_CFLAGS_KERNEL += -ffunction-sections -fdata-sections
KBUILD_RUSTFLAGS_KERNEL += -Zfunction-sections=y
LDFLAGS_vmlinux += --gc-sections
endif

ifdef CONFIG_SHADOW_CALL_STACK
CC_FLAGS_SCS	:= -fsanitize=shadow-call-stack
KBUILD_CFLAGS	+= $(CC_FLAGS_SCS)
export CC_FLAGS_SCS
endif

ifdef CONFIG_LTO_CLANG
ifdef CONFIG_LTO_CLANG_THIN
CC_FLAGS_LTO	:= -flto=thin -fsplit-lto-unit
KBUILD_LDFLAGS	+= --thinlto-cache-dir=$(extmod_prefix).thinlto-cache
else
CC_FLAGS_LTO	:= -flto
endif
CC_FLAGS_LTO	+= -fvisibility=hidden

# Limit inlining across translation units to reduce binary size
KBUILD_LDFLAGS += -mllvm -import-instr-limit=5

# Check for frame size exceeding threshold during prolog/epilog insertion
# when using lld < 13.0.0.
ifneq ($(CONFIG_FRAME_WARN),0)
ifeq ($(shell test $(CONFIG_LLD_VERSION) -lt 130000; echo $$?),0)
KBUILD_LDFLAGS	+= -plugin-opt=-warn-stack-size=$(CONFIG_FRAME_WARN)
endif
endif
endif

ifdef CONFIG_LTO
KBUILD_CFLAGS	+= -fno-lto $(CC_FLAGS_LTO)
KBUILD_AFLAGS	+= -fno-lto
export CC_FLAGS_LTO
endif

ifdef CONFIG_CFI_CLANG
CC_FLAGS_CFI	:= -fsanitize=cfi \
		   -fsanitize-cfi-cross-dso \
		   -fno-sanitize-cfi-canonical-jump-tables \
		   -fno-sanitize-trap=cfi \
		   -fno-sanitize-blacklist

ifdef CONFIG_CFI_PERMISSIVE
CC_FLAGS_CFI	+= -fsanitize-recover=cfi
endif

# If LTO flags are filtered out, we must also filter out CFI.
CC_FLAGS_LTO	+= $(CC_FLAGS_CFI)
KBUILD_CFLAGS	+= $(CC_FLAGS_CFI)
export CC_FLAGS_CFI
endif

ifdef CONFIG_DEBUG_FORCE_FUNCTION_ALIGN_64B
KBUILD_CFLAGS += -falign-functions=64
endif

# arch Makefile may override CC so keep this after arch Makefile is included
NOSTDINC_FLAGS += -nostdinc

# warn about C99 declaration after statement
KBUILD_CFLAGS += -Wdeclaration-after-statement

# Variable Length Arrays (VLAs) should not be used anywhere in the kernel
KBUILD_CFLAGS += -Wvla

# disable pointer signed / unsigned warnings in gcc 4.0
KBUILD_CFLAGS += -Wno-pointer-sign

# In order to make sure new function cast mismatches are not introduced
# in the kernel (to avoid tripping CFI checking), the kernel should be
# globally built with -Wcast-function-type.
KBUILD_CFLAGS += $(call cc-option, -Wcast-function-type)

# disable stringop warnings in gcc 8+
KBUILD_CFLAGS += $(call cc-disable-warning, stringop-truncation)

# We'll want to enable this eventually, but it's not going away for 5.7 at least
KBUILD_CFLAGS += $(call cc-disable-warning, stringop-overflow)

# Another good warning that we'll want to enable eventually
KBUILD_CFLAGS += $(call cc-disable-warning, restrict)

# Enabled with W=2, disabled by default as noisy
ifdef CONFIG_CC_IS_GCC
KBUILD_CFLAGS += -Wno-maybe-uninitialized
endif

ifdef CONFIG_CC_IS_GCC
# The allocators already balk at large sizes, so silence the compiler
# warnings for bounds checks involving those possible values. While
# -Wno-alloc-size-larger-than would normally be used here, earlier versions
# of gcc (<9.1) weirdly don't handle the option correctly when _other_
# warnings are produced (?!). Using -Walloc-size-larger-than=SIZE_MAX
# doesn't work (as it is documented to), silently resolving to "0" prior to
# version 9.1 (and producing an error more recently). Numeric values larger
# than PTRDIFF_MAX also don't work prior to version 9.1, which are silently
# ignored, continuing to default to PTRDIFF_MAX. So, left with no other
# choice, we must perform a versioned check to disable this warning.
# https://lore.kernel.org/lkml/20210824115859.187f272f@canb.auug.org.au
KBUILD_CFLAGS += $(call cc-ifversion, -ge, 0901, -Wno-alloc-size-larger-than)
endif

# disable invalid "can't wrap" optimizations for signed / pointers
KBUILD_CFLAGS	+= -fno-strict-overflow

# Make sure -fstack-check isn't enabled (like gentoo apparently did)
KBUILD_CFLAGS  += -fno-stack-check

# conserve stack if available
ifdef CONFIG_CC_IS_GCC
KBUILD_CFLAGS   += -fconserve-stack
endif

# Prohibit date/time macros, which would make the build non-deterministic
KBUILD_CFLAGS   += -Werror=date-time

# enforce correct pointer usage
KBUILD_CFLAGS   += $(call cc-option,-Werror=incompatible-pointer-types)

# Require designated initializers for all marked structures
KBUILD_CFLAGS   += $(call cc-option,-Werror=designated-init)

# change __FILE__ to the relative path from the srctree
KBUILD_CPPFLAGS += $(call cc-option,-fmacro-prefix-map=$(srctree)/=)

# include additional Makefiles when needed
include-y			:= scripts/Makefile.extrawarn
include-$(CONFIG_DEBUG_INFO)	+= scripts/Makefile.debug
include-$(CONFIG_KASAN)		+= scripts/Makefile.kasan
include-$(CONFIG_KCSAN)		+= scripts/Makefile.kcsan
include-$(CONFIG_UBSAN)		+= scripts/Makefile.ubsan
include-$(CONFIG_KCOV)		+= scripts/Makefile.kcov
include-$(CONFIG_GCC_PLUGINS)	+= scripts/Makefile.gcc-plugins

include $(addprefix $(srctree)/, $(include-y))

# scripts/Makefile.gcc-plugins is intentionally included last.
# Do not add $(call cc-option,...) below this line. When you build the kernel
# from the clean source tree, the GCC plugins do not exist at this point.

# Add user supplied CPPFLAGS, AFLAGS, CFLAGS and RUSTFLAGS as the last assignments
KBUILD_CPPFLAGS += $(KCPPFLAGS)
KBUILD_AFLAGS   += $(KAFLAGS)
KBUILD_CFLAGS   += $(KCFLAGS)
KBUILD_RUSTFLAGS += $(KRUSTFLAGS)

KBUILD_LDFLAGS_MODULE += --build-id=sha1
LDFLAGS_vmlinux += --build-id=sha1

ifeq ($(CONFIG_STRIP_ASM_SYMS),y)
LDFLAGS_vmlinux	+= $(call ld-option, -X,)
endif

ifeq ($(CONFIG_RELR),y)
LDFLAGS_vmlinux	+= --pack-dyn-relocs=relr --use-android-relr-tags
endif

# We never want expected sections to be placed heuristically by the
# linker. All sections should be explicitly named in the linker script.
ifdef CONFIG_LD_ORPHAN_WARN
LDFLAGS_vmlinux += --orphan-handling=warn
endif

# Align the bit size of userspace programs with the kernel
KBUILD_USERCFLAGS  += $(filter -m32 -m64 --target=%, $(KBUILD_CFLAGS))
KBUILD_USERLDFLAGS += $(filter -m32 -m64 --target=%, $(KBUILD_CFLAGS))

# make the checker run with the right architecture
CHECKFLAGS += --arch=$(ARCH)

# insure the checker run with the right endianness
CHECKFLAGS += $(if $(CONFIG_CPU_BIG_ENDIAN),-mbig-endian,-mlittle-endian)

# the checker needs the correct machine size
CHECKFLAGS += $(if $(CONFIG_64BIT),-m64,-m32)

# Default kernel image to build when no specific target is given.
# KBUILD_IMAGE may be overruled on the command line or
# set in the environment
# Also any assignments in arch/$(ARCH)/Makefile take precedence over
# this default value
export KBUILD_IMAGE ?= vmlinux

#
# INSTALL_PATH specifies where to place the updated kernel and system map
# images. Default is /boot, but you can set it to other values
export	INSTALL_PATH ?= /boot

#
# INSTALL_DTBS_PATH specifies a prefix for relocations required by build roots.
# Like INSTALL_MOD_PATH, it isn't defined in the Makefile, but can be passed as
# an argument if needed. Otherwise it defaults to the kernel install path
#
export INSTALL_DTBS_PATH ?= $(INSTALL_PATH)/dtbs/$(KERNELRELEASE)

#
# INSTALL_MOD_PATH specifies a prefix to MODLIB for module directory
# relocations required by build roots.  This is not defined in the
# makefile but the argument can be passed to make if needed.
#

MODLIB	= $(INSTALL_MOD_PATH)/lib/modules/$(KERNELRELEASE)
export MODLIB

PHONY += prepare0

export extmod_prefix = $(if $(KBUILD_EXTMOD),$(KBUILD_EXTMOD)/)
export MODORDER := $(extmod_prefix)modules.order
export MODULES_NSDEPS := $(extmod_prefix)modules.nsdeps

ifeq ($(KBUILD_EXTMOD),)
core-y			+= kernel/ certs/ mm/ fs/ ipc/ security/ crypto/
core-$(CONFIG_BLOCK)	+= block/
core-$(CONFIG_RUST)	+= rust/

vmlinux-dirs	:= $(patsubst %/,%,$(filter %/, \
		     $(core-y) $(core-m) $(drivers-y) $(drivers-m) \
		     $(libs-y) $(libs-m)))

vmlinux-alldirs	:= $(sort $(vmlinux-dirs) Documentation \
		     $(patsubst %/,%,$(filter %/, $(core-) \
			$(drivers-) $(libs-))))

subdir-modorder := $(addsuffix modules.order,$(filter %/, \
			$(core-y) $(core-m) $(libs-y) $(libs-m) \
			$(drivers-y) $(drivers-m)))

build-dirs	:= $(vmlinux-dirs)
clean-dirs	:= $(vmlinux-alldirs)

# Externally visible symbols (used by link-vmlinux.sh)
KBUILD_VMLINUX_OBJS := $(head-y) $(patsubst %/,%/built-in.a, $(core-y))
KBUILD_VMLINUX_OBJS += $(addsuffix built-in.a, $(filter %/, $(libs-y)))
ifdef CONFIG_MODULES
KBUILD_VMLINUX_OBJS += $(patsubst %/, %/lib.a, $(filter %/, $(libs-y)))
KBUILD_VMLINUX_LIBS := $(filter-out %/, $(libs-y))
else
KBUILD_VMLINUX_LIBS := $(patsubst %/,%/lib.a, $(libs-y))
endif
KBUILD_VMLINUX_OBJS += $(patsubst %/,%/built-in.a, $(drivers-y))

export KBUILD_VMLINUX_OBJS KBUILD_VMLINUX_LIBS
export KBUILD_LDS          := arch/$(SRCARCH)/kernel/vmlinux.lds
# used by scripts/Makefile.package
export KBUILD_ALLDIRS := $(sort $(filter-out arch/%,$(vmlinux-alldirs)) LICENSES arch include scripts tools)

vmlinux-deps := $(KBUILD_LDS) $(KBUILD_VMLINUX_OBJS) $(KBUILD_VMLINUX_LIBS)

# Recurse until adjust_autoksyms.sh is satisfied
PHONY += autoksyms_recursive
ifdef CONFIG_TRIM_UNUSED_KSYMS
# For the kernel to actually contain only the needed exported symbols,
# we have to build modules as well to determine what those symbols are.
# (this can be evaluated only once include/config/auto.conf has been included)
KBUILD_MODULES := 1

autoksyms_recursive: descend modules.order
	$(Q)$(CONFIG_SHELL) $(srctree)/scripts/adjust_autoksyms.sh \
	  "$(MAKE) -f $(srctree)/Makefile vmlinux"
endif

autoksyms_h := $(if $(CONFIG_TRIM_UNUSED_KSYMS), include/generated/autoksyms.h)

quiet_cmd_autoksyms_h = GEN     $@
      cmd_autoksyms_h = mkdir -p $(dir $@); \
			$(CONFIG_SHELL) $(srctree)/scripts/gen_autoksyms.sh $@

$(autoksyms_h):
	$(call cmd,autoksyms_h)

ARCH_POSTLINK := $(wildcard $(srctree)/arch/$(SRCARCH)/Makefile.postlink)

# Final link of vmlinux with optional arch pass after final link
cmd_link-vmlinux =                                                 \
	$(CONFIG_SHELL) $< "$(LD)" "$(KBUILD_LDFLAGS)" "$(LDFLAGS_vmlinux)";    \
	$(if $(ARCH_POSTLINK), $(MAKE) -f $(ARCH_POSTLINK) $@, true)

vmlinux: scripts/link-vmlinux.sh autoksyms_recursive $(vmlinux-deps) FORCE
	+$(call if_changed_dep,link-vmlinux)

targets := vmlinux

# The actual objects are generated when descending,
# make sure no implicit rule kicks in
$(sort $(vmlinux-deps) $(subdir-modorder)): descend ;

filechk_kernel.release = \
	echo "$(KERNELVERSION)$$($(CONFIG_SHELL) $(srctree)/scripts/setlocalversion $(srctree))"

# Store (new) KERNELRELEASE string in include/config/kernel.release
include/config/kernel.release: FORCE
	$(call filechk,kernel.release)

# Additional helpers built in scripts/
# Carefully list dependencies so we do not try to build scripts twice
# in parallel
PHONY += scripts
scripts: scripts_basic scripts_dtc
	$(Q)$(MAKE) $(build)=$(@)

# Things we need to do before we recursively start building the kernel
# or the modules are listed in "prepare".
# A multi level approach is used. prepareN is processed before prepareN-1.
# archprepare is used in arch Makefiles and when processed asm symlink,
# version.h and scripts_basic is processed / created.

PHONY += prepare archprepare

archprepare: outputmakefile archheaders archscripts scripts include/config/kernel.release \
	asm-generic $(version_h) $(autoksyms_h) include/generated/utsrelease.h \
	include/generated/autoconf.h remove-stale-files

prepare0: archprepare
	$(Q)$(MAKE) $(build)=scripts/mod
	$(Q)$(MAKE) $(build)=.

# All the preparing..
prepare: prepare0
ifdef CONFIG_RUST
	$(Q)$(CONFIG_SHELL) $(srctree)/scripts/rust-is-available.sh -v
	$(Q)$(MAKE) $(build)=rust
endif

PHONY += remove-stale-files
remove-stale-files:
	$(Q)$(srctree)/scripts/remove-stale-files

# Support for using generic headers in asm-generic
asm-generic := -f $(srctree)/scripts/Makefile.asm-generic obj

PHONY += asm-generic uapi-asm-generic
asm-generic: uapi-asm-generic
	$(Q)$(MAKE) $(asm-generic)=arch/$(SRCARCH)/include/generated/asm \
	generic=include/asm-generic
uapi-asm-generic:
	$(Q)$(MAKE) $(asm-generic)=arch/$(SRCARCH)/include/generated/uapi/asm \
	generic=include/uapi/asm-generic

# Generate some files
# ---------------------------------------------------------------------------

# KERNELRELEASE can change from a few different places, meaning version.h
# needs to be updated, so this check is forced on all builds

uts_len := 64
define filechk_utsrelease.h
	if [ `echo -n "$(KERNELRELEASE)" | wc -c ` -gt $(uts_len) ]; then \
	  echo '"$(KERNELRELEASE)" exceeds $(uts_len) characters' >&2;    \
	  exit 1;                                                         \
	fi;                                                               \
	echo \#define UTS_RELEASE \"$(KERNELRELEASE)\"
endef

define filechk_version.h
	if [ $(SUBLEVEL) -gt 255 ]; then                                 \
		echo \#define LINUX_VERSION_CODE $(shell                 \
		expr $(VERSION) \* 65536 + $(PATCHLEVEL) \* 256 + 255); \
	else                                                             \
		echo \#define LINUX_VERSION_CODE $(shell                 \
		expr $(VERSION) \* 65536 + $(PATCHLEVEL) \* 256 + $(SUBLEVEL)); \
	fi;                                                              \
	echo '#define KERNEL_VERSION(a,b,c) (((a) << 16) + ((b) << 8) +  \
	((c) > 255 ? 255 : (c)))';                                       \
	echo \#define LINUX_VERSION_MAJOR $(VERSION);                    \
	echo \#define LINUX_VERSION_PATCHLEVEL $(PATCHLEVEL);            \
	echo \#define LINUX_VERSION_SUBLEVEL $(SUBLEVEL)
endef

$(version_h): PATCHLEVEL := $(or $(PATCHLEVEL), 0)
$(version_h): SUBLEVEL := $(or $(SUBLEVEL), 0)
$(version_h): FORCE
	$(call filechk,version.h)

include/generated/utsrelease.h: include/config/kernel.release FORCE
	$(call filechk,utsrelease.h)

PHONY += headerdep
headerdep:
	$(Q)find $(srctree)/include/ -name '*.h' | xargs --max-args 1 \
	$(srctree)/scripts/headerdep.pl -I$(srctree)/include

# ---------------------------------------------------------------------------
# Kernel headers

#Default location for installed headers
export INSTALL_HDR_PATH = $(objtree)/usr

quiet_cmd_headers_install = INSTALL $(INSTALL_HDR_PATH)/include
      cmd_headers_install = \
	mkdir -p $(INSTALL_HDR_PATH); \
	rsync -mrl --include='*/' --include='*\.h' --exclude='*' \
	usr/include $(INSTALL_HDR_PATH)

PHONY += headers_install
headers_install: headers
	$(call cmd,headers_install)

PHONY += archheaders archscripts

hdr-inst := -f $(srctree)/scripts/Makefile.headersinst obj

PHONY += headers
headers: $(version_h) scripts_unifdef uapi-asm-generic archheaders archscripts
	$(if $(wildcard $(srctree)/arch/$(SRCARCH)/include/uapi/asm/Kbuild),, \
	  $(error Headers not exportable for the $(SRCARCH) architecture))
	$(Q)$(MAKE) $(hdr-inst)=include/uapi
	$(Q)$(MAKE) $(hdr-inst)=arch/$(SRCARCH)/include/uapi

ifdef CONFIG_HEADERS_INSTALL
prepare: headers
endif

PHONY += scripts_unifdef
scripts_unifdef: scripts_basic
	$(Q)$(MAKE) $(build)=scripts scripts/unifdef

# ---------------------------------------------------------------------------
# Install

# Many distributions have the custom install script, /sbin/installkernel.
# If DKMS is installed, 'make install' will eventually recuses back
# to the this Makefile to build and install external modules.
# Cancel sub_make_done so that options such as M=, V=, etc. are parsed.

install: sub_make_done :=

# ---------------------------------------------------------------------------
# Tools

ifdef CONFIG_STACK_VALIDATION
prepare: tools/objtool
endif

ifdef CONFIG_BPF
ifdef CONFIG_DEBUG_INFO_BTF
prepare: tools/bpf/resolve_btfids
endif
endif

PHONY += resolve_btfids_clean

resolve_btfids_O = $(abspath $(objtree))/tools/bpf/resolve_btfids

# tools/bpf/resolve_btfids directory might not exist
# in output directory, skip its clean in that case
resolve_btfids_clean:
ifneq ($(wildcard $(resolve_btfids_O)),)
	$(Q)$(MAKE) -sC $(srctree)/tools/bpf/resolve_btfids O=$(resolve_btfids_O) clean
endif

# Clear a bunch of variables before executing the submake
ifeq ($(quiet),silent_)
tools_silent=s
endif

tools/: FORCE
	$(Q)mkdir -p $(objtree)/tools
	$(Q)$(MAKE) LDFLAGS= MAKEFLAGS="$(tools_silent) $(filter --j% -j,$(MAKEFLAGS))" O=$(abspath $(objtree)) subdir=tools -C $(srctree)/tools/

tools/%: FORCE
	$(Q)mkdir -p $(objtree)/tools
	$(Q)$(MAKE) LDFLAGS= MAKEFLAGS="$(tools_silent) $(filter --j% -j,$(MAKEFLAGS))" O=$(abspath $(objtree)) subdir=tools -C $(srctree)/tools/ $*

# ---------------------------------------------------------------------------
# Kernel selftest

PHONY += kselftest
kselftest:
	$(Q)$(MAKE) -C $(srctree)/tools/testing/selftests run_tests

kselftest-%: FORCE
	$(Q)$(MAKE) -C $(srctree)/tools/testing/selftests $*

PHONY += kselftest-merge
kselftest-merge:
	$(if $(wildcard $(objtree)/.config),, $(error No .config exists, config your kernel first!))
	$(Q)find $(srctree)/tools/testing/selftests -name config | \
		xargs $(srctree)/scripts/kconfig/merge_config.sh -m $(objtree)/.config
	$(Q)$(MAKE) -f $(srctree)/Makefile olddefconfig

# ---------------------------------------------------------------------------
# Devicetree files

ifneq ($(wildcard $(srctree)/arch/$(SRCARCH)/boot/dts/),)
dtstree := arch/$(SRCARCH)/boot/dts
endif

ifneq ($(dtstree),)

%.dtb: include/config/kernel.release scripts_dtc
	$(Q)$(MAKE) $(build)=$(dtstree) $(dtstree)/$@

%.dtbo: include/config/kernel.release scripts_dtc
	$(Q)$(MAKE) $(build)=$(dtstree) $(dtstree)/$@

PHONY += dtbs dtbs_install dtbs_check
dtbs: include/config/kernel.release scripts_dtc
	$(Q)$(MAKE) $(build)=$(dtstree)

ifneq ($(filter dtbs_check, $(MAKECMDGOALS)),)
export CHECK_DTBS=y
dtbs: dt_binding_check
endif

dtbs_check: dtbs

dtbs_install:
	$(Q)$(MAKE) $(dtbinst)=$(dtstree) dst=$(INSTALL_DTBS_PATH)

ifdef CONFIG_OF_EARLY_FLATTREE
all: dtbs
endif

endif

PHONY += scripts_dtc
scripts_dtc: scripts_basic
	$(Q)$(MAKE) $(build)=scripts/dtc

ifneq ($(filter dt_binding_check, $(MAKECMDGOALS)),)
export CHECK_DT_BINDING=y
endif

PHONY += dt_binding_check
dt_binding_check: scripts_dtc
	$(Q)$(MAKE) $(build)=Documentation/devicetree/bindings

# ---------------------------------------------------------------------------
# Modules

ifdef CONFIG_MODULES

# By default, build modules as well

all: modules

# When we're building modules with modversions, we need to consider
# the built-in objects during the descend as well, in order to
# make sure the checksums are up to date before we record them.
ifdef CONFIG_MODVERSIONS
  KBUILD_BUILTIN := 1
endif

# Build modules
#
# A module can be listed more than once in obj-m resulting in
# duplicate lines in modules.order files.  Those are removed
# using awk while concatenating to the final file.

PHONY += modules
modules: $(if $(KBUILD_BUILTIN),vmlinux) modules_check modules_prepare

cmd_modules_order = $(AWK) '!x[$$0]++' $(real-prereqs) > $@

modules.order: $(subdir-modorder) FORCE
	$(call if_changed,modules_order)

targets += modules.order

# Target to prepare building external modules
PHONY += modules_prepare
modules_prepare: prepare
	$(Q)$(MAKE) $(build)=scripts scripts/module.lds

export modules_sign_only :=

ifeq ($(CONFIG_MODULE_SIG),y)
PHONY += modules_sign
modules_sign: modules_install
	@:

# modules_sign is a subset of modules_install.
# 'make modules_install modules_sign' is equivalent to 'make modules_install'.
ifeq ($(filter modules_install,$(MAKECMDGOALS)),)
modules_sign_only := y
endif
endif

modinst_pre :=
ifneq ($(filter modules_install,$(MAKECMDGOALS)),)
modinst_pre := __modinst_pre
endif

modules_install: $(modinst_pre)
PHONY += __modinst_pre
__modinst_pre:
	@rm -rf $(MODLIB)/kernel
	@rm -f $(MODLIB)/source
	@mkdir -p $(MODLIB)/kernel
	@ln -s $(abspath $(srctree)) $(MODLIB)/source
	@if [ ! $(objtree) -ef  $(MODLIB)/build ]; then \
		rm -f $(MODLIB)/build ; \
		ln -s $(CURDIR) $(MODLIB)/build ; \
	fi
	@sed 's:^:kernel/:' modules.order > $(MODLIB)/modules.order
	@cp -f modules.builtin $(MODLIB)/
	@cp -f $(objtree)/modules.builtin.modinfo $(MODLIB)/

endif # CONFIG_MODULES

###
# Cleaning is done on three levels.
# make clean     Delete most generated files
#                Leave enough to build external modules
# make mrproper  Delete the current configuration, and all generated files
# make distclean Remove editor backup files, patch leftover files and the like

# Directories & files removed with 'make clean'
CLEAN_FILES += include/ksym vmlinux.symvers modules-only.symvers \
	       modules.builtin modules.builtin.modinfo modules.nsdeps \
	       compile_commands.json .thinlto-cache rust/test rust/doc

# Directories & files removed with 'make mrproper'
MRPROPER_FILES += include/config include/generated          \
		  arch/$(SRCARCH)/include/generated .tmp_objdiff \
		  debian snap tar-install \
		  .config .config.old .version \
		  Module.symvers \
		  certs/signing_key.pem \
		  certs/x509.genkey \
		  vmlinux-gdb.py \
		  *.spec \
		  rust/target.json rust/libmacros.so

# clean - Delete most, but leave enough to build external modules
#
clean: rm-files := $(CLEAN_FILES)

PHONY += archclean vmlinuxclean

vmlinuxclean:
	$(Q)$(CONFIG_SHELL) $(srctree)/scripts/link-vmlinux.sh clean
	$(Q)$(if $(ARCH_POSTLINK), $(MAKE) -f $(ARCH_POSTLINK) clean)

clean: archclean vmlinuxclean resolve_btfids_clean

# mrproper - Delete all generated files, including .config
#
mrproper: rm-files := $(wildcard $(MRPROPER_FILES))
mrproper-dirs      := $(addprefix _mrproper_,scripts)

PHONY += $(mrproper-dirs) mrproper
$(mrproper-dirs):
	$(Q)$(MAKE) $(clean)=$(patsubst _mrproper_%,%,$@)

mrproper: clean $(mrproper-dirs)
	$(call cmd,rmfiles)
	@find . $(RCS_FIND_IGNORE) \
		\( -name '*.rmeta' \) \
		-type f -print | xargs rm -f

# distclean
#
PHONY += distclean

distclean: mrproper
	@find . $(RCS_FIND_IGNORE) \
		\( -name '*.orig' -o -name '*.rej' -o -name '*~' \
		-o -name '*.bak' -o -name '#*#' -o -name '*%' \
		-o -name 'core' -o -name tags -o -name TAGS -o -name 'cscope*' \
		-o -name GPATH -o -name GRTAGS -o -name GSYMS -o -name GTAGS \) \
		-type f -print | xargs rm -f


# Packaging of the kernel to various formats
# ---------------------------------------------------------------------------

%src-pkg: FORCE
	$(Q)$(MAKE) -f $(srctree)/scripts/Makefile.package $@
%pkg: include/config/kernel.release FORCE
	$(Q)$(MAKE) -f $(srctree)/scripts/Makefile.package $@

# Brief documentation of the typical targets used
# ---------------------------------------------------------------------------

boards := $(wildcard $(srctree)/arch/$(SRCARCH)/configs/*_defconfig)
boards := $(sort $(notdir $(boards)))
board-dirs := $(dir $(wildcard $(srctree)/arch/$(SRCARCH)/configs/*/*_defconfig))
board-dirs := $(sort $(notdir $(board-dirs:/=)))

PHONY += help
help:
	@echo  'Cleaning targets:'
	@echo  '  clean		  - Remove most generated files but keep the config and'
	@echo  '                    enough build support to build external modules'
	@echo  '  mrproper	  - Remove all generated files + config + various backup files'
	@echo  '  distclean	  - mrproper + remove editor backup and patch files'
	@echo  ''
	@echo  'Configuration targets:'
	@$(MAKE) -f $(srctree)/scripts/kconfig/Makefile help
	@echo  ''
	@echo  'Other generic targets:'
	@echo  '  all		  - Build all targets marked with [*]'
	@echo  '* vmlinux	  - Build the bare kernel'
	@echo  '* modules	  - Build all modules'
	@echo  '  modules_install - Install all modules to INSTALL_MOD_PATH (default: /)'
	@echo  '  dir/            - Build all files in dir and below'
	@echo  '  dir/file.[ois]  - Build specified target only'
	@echo  '  dir/file.ll     - Build the LLVM assembly file'
	@echo  '                    (requires compiler support for LLVM assembly generation)'
	@echo  '  dir/file.lst    - Build specified mixed source/assembly target only'
	@echo  '                    (requires a recent binutils and recent build (System.map))'
	@echo  '  dir/file.ko     - Build module including final link'
	@echo  '  modules_prepare - Set up for building external modules'
	@echo  '  tags/TAGS	  - Generate tags file for editors'
	@echo  '  cscope	  - Generate cscope index'
	@echo  '  gtags           - Generate GNU GLOBAL index'
	@echo  '  kernelrelease	  - Output the release version string (use with make -s)'
	@echo  '  kernelversion	  - Output the version stored in Makefile (use with make -s)'
	@echo  '  image_name	  - Output the image name (use with make -s)'
	@echo  '  headers_install - Install sanitised kernel headers to INSTALL_HDR_PATH'; \
	 echo  '                    (default: $(INSTALL_HDR_PATH))'; \
	 echo  ''
	@echo  'Static analysers:'
	@echo  '  checkstack      - Generate a list of stack hogs'
	@echo  '  versioncheck    - Sanity check on version.h usage'
	@echo  '  includecheck    - Check for duplicate included header files'
	@echo  '  export_report   - List the usages of all exported symbols'
	@echo  '  headerdep       - Detect inclusion cycles in headers'
	@echo  '  coccicheck      - Check with Coccinelle'
	@echo  '  clang-analyzer  - Check with clang static analyzer'
	@echo  '  clang-tidy      - Check with clang-tidy'
	@echo  ''
	@echo  'Tools:'
	@echo  '  nsdeps          - Generate missing symbol namespace dependencies'
	@echo  ''
	@echo  'Kernel selftest:'
	@echo  '  kselftest         - Build and run kernel selftest'
	@echo  '                      Build, install, and boot kernel before'
	@echo  '                      running kselftest on it'
	@echo  '                      Run as root for full coverage'
	@echo  '  kselftest-all     - Build kernel selftest'
	@echo  '  kselftest-install - Build and install kernel selftest'
	@echo  '  kselftest-clean   - Remove all generated kselftest files'
	@echo  '  kselftest-merge   - Merge all the config dependencies of'
	@echo  '		      kselftest to existing .config.'
	@echo  ''
	@echo  'Rust targets:'
	@echo  '  rustavailable   - Checks whether the Rust toolchain is'
	@echo  '		    available and, if not, explains why.'
	@echo  '  rustfmt	  - Reformat all the Rust code in the kernel'
	@echo  '  rustfmtcheck	  - Checks if all the Rust code in the kernel'
	@echo  '		    is formatted, printing a diff otherwise.'
	@echo  '  rustdoc	  - Generate Rust documentation'
	@echo  '		    (requires kernel .config)'
	@echo  '  rusttest        - Runs the Rust tests'
	@echo  '                    (requires kernel .config; downloads external repos)'
	@echo  '  rust-analyzer	  - Generate rust-project.json rust-analyzer support file'
	@echo  '		    (requires kernel .config)'
	@echo  '  dir/file.[os]   - Build specified target only'
	@echo  '  dir/file.i      - Build macro expanded source, similar to C preprocessing'
	@echo  '                    (run with RUSTFMT=n to skip reformatting if needed)'
	@echo  '  dir/file.ll     - Build the LLVM assembly file'
	@echo  ''
	@$(if $(dtstree), \
		echo 'Devicetree:'; \
		echo '* dtbs             - Build device tree blobs for enabled boards'; \
		echo '  dtbs_install     - Install dtbs to $(INSTALL_DTBS_PATH)'; \
		echo '  dt_binding_check - Validate device tree binding documents'; \
		echo '  dtbs_check       - Validate device tree source files';\
		echo '')

	@echo 'Userspace tools targets:'
	@echo '  use "make tools/help"'
	@echo '  or  "cd tools; make help"'
	@echo  ''
	@echo  'Kernel packaging:'
	@$(MAKE) -f $(srctree)/scripts/Makefile.package help
	@echo  ''
	@echo  'Documentation targets:'
	@$(MAKE) -f $(srctree)/Documentation/Makefile dochelp
	@echo  ''
	@echo  'Architecture specific targets ($(SRCARCH)):'
	@$(or $(archhelp),\
		echo '  No architecture specific help defined for $(SRCARCH)')
	@echo  ''
	@$(if $(boards), \
		$(foreach b, $(boards), \
		printf "  %-27s - Build for %s\\n" $(b) $(subst _defconfig,,$(b));) \
		echo '')
	@$(if $(board-dirs), \
		$(foreach b, $(board-dirs), \
		printf "  %-16s - Show %s-specific targets\\n" help-$(b) $(b);) \
		printf "  %-16s - Show all of the above\\n" help-boards; \
		echo '')

	@echo  '  make V=0|1 [targets] 0 => quiet build (default), 1 => verbose build'
	@echo  '  make V=2   [targets] 2 => give reason for rebuild of target'
	@echo  '  make O=dir [targets] Locate all output files in "dir", including .config'
	@echo  '  make C=1   [targets] Check re-compiled c source with $$CHECK'
	@echo  '                       (sparse by default)'
	@echo  '  make C=2   [targets] Force check of all c source with $$CHECK'
	@echo  '  make RECORDMCOUNT_WARN=1 [targets] Warn about ignored mcount sections'
	@echo  '  make W=n   [targets] Enable extra build checks, n=1,2,3 where'
	@echo  '		1: warnings which may be relevant and do not occur too often'
	@echo  '		2: warnings which occur quite often but may still be relevant'
	@echo  '		3: more obscure warnings, can most likely be ignored'
	@echo  '		Multiple levels can be combined with W=12 or W=123'
	@echo  ''
	@echo  'Execute "make" or "make all" to build all targets marked with [*] '
	@echo  'For further info see the ./README file'


help-board-dirs := $(addprefix help-,$(board-dirs))

help-boards: $(help-board-dirs)

boards-per-dir = $(sort $(notdir $(wildcard $(srctree)/arch/$(SRCARCH)/configs/$*/*_defconfig)))

$(help-board-dirs): help-%:
	@echo  'Architecture specific targets ($(SRCARCH) $*):'
	@$(if $(boards-per-dir), \
		$(foreach b, $(boards-per-dir), \
		printf "  %-24s - Build for %s\\n" $*/$(b) $(subst _defconfig,,$(b));) \
		echo '')


# Documentation targets
# ---------------------------------------------------------------------------
DOC_TARGETS := xmldocs latexdocs pdfdocs htmldocs epubdocs cleandocs \
	       linkcheckdocs dochelp refcheckdocs
PHONY += $(DOC_TARGETS)
$(DOC_TARGETS):
	$(Q)$(MAKE) $(build)=Documentation $@


# Rust targets
# ---------------------------------------------------------------------------

# "Is Rust available?" target
PHONY += rustavailable
rustavailable:
	$(Q)$(CONFIG_SHELL) $(srctree)/scripts/rust-is-available.sh -v && echo >&2 "Rust is available!"

# Documentation target
#
# Using the singular to avoid running afoul of `no-dot-config-targets`.
PHONY += rustdoc
rustdoc: prepare
	$(Q)$(MAKE) $(build)=rust $@

# Testing target
PHONY += rusttest
rusttest: prepare
	$(Q)$(MAKE) $(build)=rust $@

# Formatting targets
PHONY += rustfmt rustfmtcheck

# We skip `rust/alloc` since we want to minimize the diff w.r.t. upstream.
#
# We match using absolute paths since `find` does not resolve them
# when matching, which is a problem when e.g. `srctree` is `..`.
# We `grep` afterwards in order to remove the directory entry itself.
rustfmt:
	$(Q)find $(abs_srctree) -type f -name '*.rs' \
		-o -path $(abs_srctree)/rust/alloc -prune \
		-o -path $(abs_objtree)/rust/test -prune \
		| grep -Fv $(abs_srctree)/rust/alloc \
		| grep -Fv $(abs_objtree)/rust/test \
		| grep -Fv generated \
		| xargs $(RUSTFMT) $(rustfmt_flags)

rustfmtcheck: rustfmt_flags = --check
rustfmtcheck: rustfmt

# IDE support targets
PHONY += rust-analyzer
rust-analyzer:
	$(Q)$(MAKE) $(build)=rust $@

# Misc
# ---------------------------------------------------------------------------

PHONY += scripts_gdb
scripts_gdb: prepare0
	$(Q)$(MAKE) $(build)=scripts/gdb
	$(Q)ln -fsn $(abspath $(srctree)/scripts/gdb/vmlinux-gdb.py)

ifdef CONFIG_GDB_SCRIPTS
all: scripts_gdb
endif

else # KBUILD_EXTMOD

###
# External module support.
# When building external modules the kernel used as basis is considered
# read-only, and no consistency checks are made and the make
# system is not used on the basis kernel. If updates are required
# in the basis kernel ordinary make commands (without M=...) must be used.

# We are always building only modules.
KBUILD_BUILTIN :=
KBUILD_MODULES := 1

build-dirs := $(KBUILD_EXTMOD)
$(MODORDER): descend
	@:

compile_commands.json: $(extmod_prefix)compile_commands.json
PHONY += compile_commands.json

clean-dirs := $(KBUILD_EXTMOD)
clean: rm-files := $(KBUILD_EXTMOD)/Module.symvers $(KBUILD_EXTMOD)/modules.nsdeps \
	$(KBUILD_EXTMOD)/compile_commands.json $(KBUILD_EXTMOD)/.thinlto-cache

PHONY += prepare
# now expand this into a simple variable to reduce the cost of shell evaluations
prepare: CC_VERSION_TEXT := $(CC_VERSION_TEXT)
prepare:
	@if [ "$(CC_VERSION_TEXT)" != "$(CONFIG_CC_VERSION_TEXT)" ]; then \
		echo >&2 "warning: the compiler differs from the one used to build the kernel"; \
		echo >&2 "  The kernel was built by: $(CONFIG_CC_VERSION_TEXT)"; \
		echo >&2 "  You are using:           $(CC_VERSION_TEXT)"; \
	fi

PHONY += help
help:
	@echo  '  Building external modules.'
	@echo  '  Syntax: make -C path/to/kernel/src M=$$PWD target'
	@echo  ''
	@echo  '  modules         - default target, build the module(s)'
	@echo  '  modules_install - install the module'
	@echo  '  clean           - remove generated files in module directory only'
	@echo  ''

# no-op for external module builds
PHONY += modules_prepare

endif # KBUILD_EXTMOD

# ---------------------------------------------------------------------------
# Modules

PHONY += modules modules_install

ifdef CONFIG_MODULES

modules: modules_check
	$(Q)$(MAKE) -f $(srctree)/scripts/Makefile.modpost

PHONY += modules_check
modules_check: $(MODORDER)
	$(Q)$(CONFIG_SHELL) $(srctree)/scripts/modules-check.sh $<

quiet_cmd_depmod = DEPMOD  $(MODLIB)
      cmd_depmod = $(CONFIG_SHELL) $(srctree)/scripts/depmod.sh $(DEPMOD) \
                   $(KERNELRELEASE)

modules_install:
	$(Q)$(MAKE) -f $(srctree)/scripts/Makefile.modinst
	$(call cmd,depmod)

else # CONFIG_MODULES

# Modules not configured
# ---------------------------------------------------------------------------

modules modules_install:
	@echo >&2 '***'
	@echo >&2 '*** The present kernel configuration has modules disabled.'
	@echo >&2 '*** To use the module feature, please run "make menuconfig" etc.'
	@echo >&2 '*** to enable CONFIG_MODULES.'
	@echo >&2 '***'
	@exit 1

endif # CONFIG_MODULES

# Single targets
# ---------------------------------------------------------------------------
# To build individual files in subdirectories, you can do like this:
#
#   make foo/bar/baz.s
#
# The supported suffixes for single-target are listed in 'single-targets'
#
# To build only under specific subdirectories, you can do like this:
#
#   make foo/bar/baz/

ifdef single-build

# .ko is special because modpost is needed
single-ko := $(sort $(filter %.ko, $(MAKECMDGOALS)))
single-no-ko := $(sort $(patsubst %.ko,%.mod, $(MAKECMDGOALS)))

$(single-ko): single_modpost
	@:
$(single-no-ko): descend
	@:

ifeq ($(KBUILD_EXTMOD),)
# For the single build of in-tree modules, use a temporary file to avoid
# the situation of modules_install installing an invalid modules.order.
MODORDER := .modules.tmp
endif

PHONY += single_modpost
single_modpost: $(single-no-ko) modules_prepare
	$(Q){ $(foreach m, $(single-ko), echo $(extmod_prefix)$m;) } > $(MODORDER)
	$(Q)$(MAKE) -f $(srctree)/scripts/Makefile.modpost

KBUILD_MODULES := 1

export KBUILD_SINGLE_TARGETS := $(addprefix $(extmod_prefix), $(single-no-ko))

# trim unrelated directories
build-dirs := $(foreach d, $(build-dirs), \
			$(if $(filter $(d)/%, $(KBUILD_SINGLE_TARGETS)), $(d)))

endif

ifndef CONFIG_MODULES
KBUILD_MODULES :=
endif

# Handle descending into subdirectories listed in $(build-dirs)
# Preset locale variables to speed up the build process. Limit locale
# tweaks to this spot to avoid wrong language settings when running
# make menuconfig etc.
# Error messages still appears in the original language
PHONY += descend $(build-dirs)
descend: $(build-dirs)
$(build-dirs): prepare
	$(Q)$(MAKE) $(build)=$@ \
	single-build=$(if $(filter-out $@/, $(filter $@/%, $(KBUILD_SINGLE_TARGETS))),1) \
	need-builtin=1 need-modorder=1

clean-dirs := $(addprefix _clean_, $(clean-dirs))
PHONY += $(clean-dirs) clean
$(clean-dirs):
	$(Q)$(MAKE) $(clean)=$(patsubst _clean_%,%,$@)

clean: $(clean-dirs)
	$(call cmd,rmfiles)
	@find $(or $(KBUILD_EXTMOD), .) $(RCS_FIND_IGNORE) \
		\( -name '*.[aios]' -o -name '*.ko' -o -name '.*.cmd' \
		-o -name '*.ko.*' \
		-o -name '*.dtb' -o -name '*.dtbo' -o -name '*.dtb.S' -o -name '*.dt.yaml' \
		-o -name '*.dwo' -o -name '*.lst' \
		-o -name '*.su' -o -name '*.mod' \
		-o -name '.*.d' -o -name '.*.tmp' -o -name '*.mod.c' \
		-o -name '*.lex.c' -o -name '*.tab.[ch]' \
		-o -name '*.asn1.[ch]' \
		-o -name '*.symtypes' -o -name 'modules.order' \
		-o -name '.tmp_*.o.*' \
		-o -name '*.c.[012]*.*' \
		-o -name '*.ll' \
		-o -name '*.gcno' \
		-o -name '*.*.symversions' \) -type f -print | xargs rm -f

# Generate tags for editors
# ---------------------------------------------------------------------------
quiet_cmd_tags = GEN     $@
      cmd_tags = $(BASH) $(srctree)/scripts/tags.sh $@

tags TAGS cscope gtags: FORCE
	$(call cmd,tags)

# Script to generate missing namespace dependencies
# ---------------------------------------------------------------------------

PHONY += nsdeps
nsdeps: export KBUILD_NSDEPS=1
nsdeps: modules
	$(Q)$(CONFIG_SHELL) $(srctree)/scripts/nsdeps

# Clang Tooling
# ---------------------------------------------------------------------------

quiet_cmd_gen_compile_commands = GEN     $@
      cmd_gen_compile_commands = $(PYTHON3) $< -a $(AR) -o $@ $(filter-out $<, $(real-prereqs))

$(extmod_prefix)compile_commands.json: scripts/clang-tools/gen_compile_commands.py \
	$(if $(KBUILD_EXTMOD),,$(KBUILD_VMLINUX_OBJS) $(KBUILD_VMLINUX_LIBS)) \
	$(if $(CONFIG_MODULES), $(MODORDER)) FORCE
	$(call if_changed,gen_compile_commands)

targets += $(extmod_prefix)compile_commands.json

PHONY += clang-tidy clang-analyzer

ifdef CONFIG_CC_IS_CLANG
quiet_cmd_clang_tools = CHECK   $<
      cmd_clang_tools = $(PYTHON3) $(srctree)/scripts/clang-tools/run-clang-tools.py $@ $<

clang-tidy clang-analyzer: $(extmod_prefix)compile_commands.json
	$(call cmd,clang_tools)
else
clang-tidy clang-analyzer:
	@echo "$@ requires CC=clang" >&2
	@false
endif

# Scripts to check various things for consistency
# ---------------------------------------------------------------------------

PHONY += includecheck versioncheck coccicheck export_report

includecheck:
	find $(srctree)/* $(RCS_FIND_IGNORE) \
		-name '*.[hcS]' -type f -print | sort \
		| xargs $(PERL) -w $(srctree)/scripts/checkincludes.pl

versioncheck:
	find $(srctree)/* $(RCS_FIND_IGNORE) \
		-name '*.[hcS]' -type f -print | sort \
		| xargs $(PERL) -w $(srctree)/scripts/checkversion.pl

coccicheck:
	$(Q)$(BASH) $(srctree)/scripts/$@

export_report:
	$(PERL) $(srctree)/scripts/export_report.pl

PHONY += checkstack kernelrelease kernelversion image_name

# UML needs a little special treatment here.  It wants to use the host
# toolchain, so needs $(SUBARCH) passed to checkstack.pl.  Everyone
# else wants $(ARCH), including people doing cross-builds, which means
# that $(SUBARCH) doesn't work here.
ifeq ($(ARCH), um)
CHECKSTACK_ARCH := $(SUBARCH)
else
CHECKSTACK_ARCH := $(ARCH)
endif
checkstack:
	$(OBJDUMP) -d vmlinux $$(find . -name '*.ko') | \
	$(PERL) $(srctree)/scripts/checkstack.pl $(CHECKSTACK_ARCH)

kernelrelease:
	@echo "$(KERNELVERSION)$$($(CONFIG_SHELL) $(srctree)/scripts/setlocalversion $(srctree))"

kernelversion:
	@echo $(KERNELVERSION)

image_name:
	@echo $(KBUILD_IMAGE)

quiet_cmd_rmfiles = $(if $(wildcard $(rm-files)),CLEAN   $(wildcard $(rm-files)))
      cmd_rmfiles = rm -rf $(rm-files)

# read saved command lines for existing targets
existing-targets := $(wildcard $(sort $(targets)))

-include $(foreach f,$(existing-targets),$(dir $(f)).$(notdir $(f)).cmd)

endif # config-build
endif # mixed-build
endif # need-sub-make

PHONY += FORCE
FORCE:

# Declare the contents of the PHONY variable as phony.  We keep that
# information in a variable so we can use it in if_changed and friends.
.PHONY: $(PHONY)<|MERGE_RESOLUTION|>--- conflicted
+++ resolved
@@ -451,7 +451,6 @@
 KBUILD_USERCFLAGS  := $(KBUILD_USERHOSTCFLAGS) $(USERCFLAGS)
 KBUILD_USERLDFLAGS := $(USERLDFLAGS)
 
-<<<<<<< HEAD
 # These flags apply to all Rust code in the tree, including the kernel and
 # host programs.
 export rust_common_flags := --edition=2021 \
@@ -468,10 +467,7 @@
 			    -Dclippy::needless_continue \
 			    -Wclippy::dbg_macro
 
-KBUILD_HOSTCFLAGS   := $(KBUILD_USERCFLAGS) $(HOST_LFS_CFLAGS) $(HOSTCFLAGS)
-=======
 KBUILD_HOSTCFLAGS   := $(KBUILD_USERHOSTCFLAGS) $(HOST_LFS_CFLAGS) $(HOSTCFLAGS)
->>>>>>> ce522ba9
 KBUILD_HOSTCXXFLAGS := -Wall -O2 $(HOST_LFS_CFLAGS) $(HOSTCXXFLAGS)
 KBUILD_HOSTRUSTFLAGS := $(rust_common_flags) -O -Cstrip=debuginfo \
 			-Zallow-features= $(HOSTRUSTFLAGS)
