--- conflicted
+++ resolved
@@ -150,12 +150,6 @@
 	xfs_agblock_t	bno;
 	xfs_extlen_t	len;
 
-<<<<<<< HEAD
-	if (args->alignment > 1 && foundlen >= args->minlen) {
-		bno = roundup(foundbno, args->alignment);
-		diff = bno - foundbno;
-		len = diff >= foundlen ? 0 : foundlen - diff;
-=======
 	/* Trim busy sections out of found extent */
 	xfs_alloc_busy_trim(args, foundbno, foundlen, &bno, &len);
 
@@ -165,7 +159,6 @@
 
 		*resbno = aligned_bno;
 		*reslen = diff >= len ? 0 : len - diff;
->>>>>>> d762f438
 	} else {
 		*resbno = bno;
 		*reslen = len;
@@ -543,21 +536,8 @@
 		if (error)
 			return error;
 
-<<<<<<< HEAD
-		/*
-		 * Search the busylist for these blocks and mark the
-		 * transaction as synchronous if blocks are found. This
-		 * avoids the need to block due to a synchronous log
-		 * force to ensure correct ordering as the synchronous
-		 * transaction will guarantee that for us.
-		 */
-		if (xfs_alloc_busy_search(args->mp, args->agno,
-					args->agbno, args->len))
-			xfs_trans_set_sync(args->tp);
-=======
 		ASSERT(!xfs_alloc_busy_search(args->mp, args->agno,
 					      args->agbno, args->len));
->>>>>>> d762f438
 	}
 
 	if (!args->isfl) {
@@ -723,11 +703,7 @@
 		if (error)
 			goto error0;
 		XFS_WANT_CORRUPTED_GOTO(i == 1, error0);
-<<<<<<< HEAD
-		xfs_alloc_compute_aligned(args, *sbno, *slen, &bno, slena);
-=======
 		xfs_alloc_compute_aligned(args, *sbno, *slen, sbnoa, slena);
->>>>>>> d762f438
 
 		/*
 		 * The good extent is closer than this one.
@@ -1279,10 +1255,6 @@
 	 * once aligned; if not, we search left for something better.
 	 * This can't happen in the second case above.
 	 */
-<<<<<<< HEAD
-	xfs_alloc_compute_aligned(args, fbno, flen, &rbno, &rlen);
-=======
->>>>>>> d762f438
 	rlen = XFS_EXTLEN_MIN(args->maxlen, rlen);
 	XFS_WANT_CORRUPTED_GOTO(rlen == 0 ||
 			(rlen <= flen && rbno + rlen <= fbno + flen), error0);
