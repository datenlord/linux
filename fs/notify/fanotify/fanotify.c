// SPDX-License-Identifier: GPL-2.0
#include <linux/fanotify.h>
#include <linux/fdtable.h>
#include <linux/fsnotify_backend.h>
#include <linux/init.h>
#include <linux/jiffies.h>
#include <linux/kernel.h> /* UINT_MAX */
#include <linux/mount.h>
#include <linux/sched.h>
#include <linux/sched/user.h>
#include <linux/sched/signal.h>
#include <linux/types.h>
#include <linux/wait.h>
#include <linux/audit.h>
#include <linux/sched/mm.h>
#include <linux/statfs.h>
#include <linux/stringhash.h>

#include "fanotify.h"

static bool fanotify_path_equal(struct path *p1, struct path *p2)
{
	return p1->mnt == p2->mnt && p1->dentry == p2->dentry;
}

static unsigned int fanotify_hash_path(const struct path *path)
{
	return hash_ptr(path->dentry, FANOTIFY_EVENT_HASH_BITS) ^
		hash_ptr(path->mnt, FANOTIFY_EVENT_HASH_BITS);
}

static inline bool fanotify_fsid_equal(__kernel_fsid_t *fsid1,
				       __kernel_fsid_t *fsid2)
{
	return fsid1->val[0] == fsid2->val[0] && fsid1->val[1] == fsid2->val[1];
}

static unsigned int fanotify_hash_fsid(__kernel_fsid_t *fsid)
{
	return hash_32(fsid->val[0], FANOTIFY_EVENT_HASH_BITS) ^
		hash_32(fsid->val[1], FANOTIFY_EVENT_HASH_BITS);
}

static bool fanotify_fh_equal(struct fanotify_fh *fh1,
			      struct fanotify_fh *fh2)
{
	if (fh1->type != fh2->type || fh1->len != fh2->len)
		return false;

	return !fh1->len ||
		!memcmp(fanotify_fh_buf(fh1), fanotify_fh_buf(fh2), fh1->len);
}

static unsigned int fanotify_hash_fh(struct fanotify_fh *fh)
{
	long salt = (long)fh->type | (long)fh->len << 8;

	/*
	 * full_name_hash() works long by long, so it handles fh buf optimally.
	 */
	return full_name_hash((void *)salt, fanotify_fh_buf(fh), fh->len);
}

static bool fanotify_fid_event_equal(struct fanotify_fid_event *ffe1,
				     struct fanotify_fid_event *ffe2)
{
	/* Do not merge fid events without object fh */
	if (!ffe1->object_fh.len)
		return false;

	return fanotify_fsid_equal(&ffe1->fsid, &ffe2->fsid) &&
		fanotify_fh_equal(&ffe1->object_fh, &ffe2->object_fh);
}

static bool fanotify_info_equal(struct fanotify_info *info1,
				struct fanotify_info *info2)
{
	if (info1->dir_fh_totlen != info2->dir_fh_totlen ||
	    info1->dir2_fh_totlen != info2->dir2_fh_totlen ||
	    info1->file_fh_totlen != info2->file_fh_totlen ||
	    info1->name_len != info2->name_len ||
	    info1->name2_len != info2->name2_len)
		return false;

	if (info1->dir_fh_totlen &&
	    !fanotify_fh_equal(fanotify_info_dir_fh(info1),
			       fanotify_info_dir_fh(info2)))
		return false;

	if (info1->dir2_fh_totlen &&
	    !fanotify_fh_equal(fanotify_info_dir2_fh(info1),
			       fanotify_info_dir2_fh(info2)))
		return false;

	if (info1->file_fh_totlen &&
	    !fanotify_fh_equal(fanotify_info_file_fh(info1),
			       fanotify_info_file_fh(info2)))
		return false;

	if (info1->name_len &&
	    memcmp(fanotify_info_name(info1), fanotify_info_name(info2),
		   info1->name_len))
		return false;

	return !info1->name2_len ||
		!memcmp(fanotify_info_name2(info1), fanotify_info_name2(info2),
			info1->name2_len);
}

static bool fanotify_name_event_equal(struct fanotify_name_event *fne1,
				      struct fanotify_name_event *fne2)
{
	struct fanotify_info *info1 = &fne1->info;
	struct fanotify_info *info2 = &fne2->info;

	/* Do not merge name events without dir fh */
	if (!info1->dir_fh_totlen)
		return false;

	if (!fanotify_fsid_equal(&fne1->fsid, &fne2->fsid))
		return false;

	return fanotify_info_equal(info1, info2);
}

static bool fanotify_error_event_equal(struct fanotify_error_event *fee1,
				       struct fanotify_error_event *fee2)
{
	/* Error events against the same file system are always merged. */
	if (!fanotify_fsid_equal(&fee1->fsid, &fee2->fsid))
		return false;

	return true;
}

static bool fanotify_should_merge(struct fanotify_event *old,
				  struct fanotify_event *new)
{
	pr_debug("%s: old=%p new=%p\n", __func__, old, new);

	if (old->hash != new->hash ||
	    old->type != new->type || old->pid != new->pid)
		return false;

	/*
	 * We want to merge many dirent events in the same dir (i.e.
	 * creates/unlinks/renames), but we do not want to merge dirent
	 * events referring to subdirs with dirent events referring to
	 * non subdirs, otherwise, user won't be able to tell from a
	 * mask FAN_CREATE|FAN_DELETE|FAN_ONDIR if it describes mkdir+
	 * unlink pair or rmdir+create pair of events.
	 */
	if ((old->mask & FS_ISDIR) != (new->mask & FS_ISDIR))
		return false;

	/*
	 * FAN_RENAME event is reported with special info record types,
	 * so we cannot merge it with other events.
	 */
	if ((old->mask & FAN_RENAME) != (new->mask & FAN_RENAME))
		return false;

	switch (old->type) {
	case FANOTIFY_EVENT_TYPE_PATH:
		return fanotify_path_equal(fanotify_event_path(old),
					   fanotify_event_path(new));
	case FANOTIFY_EVENT_TYPE_FID:
		return fanotify_fid_event_equal(FANOTIFY_FE(old),
						FANOTIFY_FE(new));
	case FANOTIFY_EVENT_TYPE_FID_NAME:
		return fanotify_name_event_equal(FANOTIFY_NE(old),
						 FANOTIFY_NE(new));
	case FANOTIFY_EVENT_TYPE_FS_ERROR:
		return fanotify_error_event_equal(FANOTIFY_EE(old),
						  FANOTIFY_EE(new));
	default:
		WARN_ON_ONCE(1);
	}

	return false;
}

/* Limit event merges to limit CPU overhead per event */
#define FANOTIFY_MAX_MERGE_EVENTS 128

/* and the list better be locked by something too! */
static int fanotify_merge(struct fsnotify_group *group,
			  struct fsnotify_event *event)
{
	struct fanotify_event *old, *new = FANOTIFY_E(event);
	unsigned int bucket = fanotify_event_hash_bucket(group, new);
	struct hlist_head *hlist = &group->fanotify_data.merge_hash[bucket];
	int i = 0;

	pr_debug("%s: group=%p event=%p bucket=%u\n", __func__,
		 group, event, bucket);

	/*
	 * Don't merge a permission event with any other event so that we know
	 * the event structure we have created in fanotify_handle_event() is the
	 * one we should check for permission response.
	 */
	if (fanotify_is_perm_event(new->mask))
		return 0;

	hlist_for_each_entry(old, hlist, merge_list) {
		if (++i > FANOTIFY_MAX_MERGE_EVENTS)
			break;
		if (fanotify_should_merge(old, new)) {
			old->mask |= new->mask;

			if (fanotify_is_error_event(old->mask))
				FANOTIFY_EE(old)->err_count++;

			return 1;
		}
	}

	return 0;
}

/*
 * Wait for response to permission event. The function also takes care of
 * freeing the permission event (or offloads that in case the wait is canceled
 * by a signal). The function returns 0 in case access got allowed by userspace,
 * -EPERM in case userspace disallowed the access, and -ERESTARTSYS in case
 * the wait got interrupted by a signal.
 */
static int fanotify_get_response(struct fsnotify_group *group,
				 struct fanotify_perm_event *event,
				 struct fsnotify_iter_info *iter_info)
{
	int ret;

	pr_debug("%s: group=%p event=%p\n", __func__, group, event);

	ret = wait_event_killable(group->fanotify_data.access_waitq,
				  event->state == FAN_EVENT_ANSWERED);
	/* Signal pending? */
	if (ret < 0) {
		spin_lock(&group->notification_lock);
		/* Event reported to userspace and no answer yet? */
		if (event->state == FAN_EVENT_REPORTED) {
			/* Event will get freed once userspace answers to it */
			event->state = FAN_EVENT_CANCELED;
			spin_unlock(&group->notification_lock);
			return ret;
		}
		/* Event not yet reported? Just remove it. */
		if (event->state == FAN_EVENT_INIT) {
			fsnotify_remove_queued_event(group, &event->fae.fse);
			/* Permission events are not supposed to be hashed */
			WARN_ON_ONCE(!hlist_unhashed(&event->fae.merge_list));
		}
		/*
		 * Event may be also answered in case signal delivery raced
		 * with wakeup. In that case we have nothing to do besides
		 * freeing the event and reporting error.
		 */
		spin_unlock(&group->notification_lock);
		goto out;
	}

	/* userspace responded, convert to something usable */
	switch (event->response & ~FAN_AUDIT) {
	case FAN_ALLOW:
		ret = 0;
		break;
	case FAN_DENY:
	default:
		ret = -EPERM;
	}

	/* Check if the response should be audited */
	if (event->response & FAN_AUDIT)
		audit_fanotify(event->response & ~FAN_AUDIT);

	pr_debug("%s: group=%p event=%p about to return ret=%d\n", __func__,
		 group, event, ret);
out:
	fsnotify_destroy_event(group, &event->fae.fse);

	return ret;
}

/*
 * This function returns a mask for an event that only contains the flags
 * that have been specifically requested by the user. Flags that may have
 * been included within the event mask, but have not been explicitly
 * requested by the user, will not be present in the returned mask.
 */
static u32 fanotify_group_event_mask(struct fsnotify_group *group,
				     struct fsnotify_iter_info *iter_info,
				     u32 *match_mask, u32 event_mask,
				     const void *data, int data_type,
				     struct inode *dir)
{
	__u32 marks_mask = 0, marks_ignored_mask = 0;
	__u32 test_mask, user_mask = FANOTIFY_OUTGOING_EVENTS |
				     FANOTIFY_EVENT_FLAGS;
	const struct path *path = fsnotify_data_path(data, data_type);
	unsigned int fid_mode = FAN_GROUP_FLAG(group, FANOTIFY_FID_BITS);
	struct fsnotify_mark *mark;
	int type;

	pr_debug("%s: report_mask=%x mask=%x data=%p data_type=%d\n",
		 __func__, iter_info->report_mask, event_mask, data, data_type);

	if (!fid_mode) {
		/* Do we have path to open a file descriptor? */
		if (!path)
			return 0;
		/* Path type events are only relevant for files and dirs */
		if (!d_is_reg(path->dentry) && !d_can_lookup(path->dentry))
			return 0;
	} else if (!(fid_mode & FAN_REPORT_FID)) {
		/* Do we have a directory inode to report? */
		if (!dir && !(event_mask & FS_ISDIR))
			return 0;
	}

	fsnotify_foreach_iter_type(type) {
		if (!fsnotify_iter_should_report_type(iter_info, type))
			continue;
		mark = iter_info->marks[type];

		/* Apply ignore mask regardless of ISDIR and ON_CHILD flags */
		marks_ignored_mask |= mark->ignored_mask;

		/*
		 * If the event is on dir and this mark doesn't care about
		 * events on dir, don't send it!
		 */
		if (event_mask & FS_ISDIR && !(mark->mask & FS_ISDIR))
			continue;

		/*
		 * If the event is on a child and this mark is on a parent not
		 * watching children, don't send it!
		 */
		if (type == FSNOTIFY_ITER_TYPE_PARENT &&
		    !(mark->mask & FS_EVENT_ON_CHILD))
			continue;

		marks_mask |= mark->mask;

		/* Record the mark types of this group that matched the event */
		*match_mask |= 1U << type;
	}

	test_mask = event_mask & marks_mask & ~marks_ignored_mask;

	/*
	 * For dirent modification events (create/delete/move) that do not carry
	 * the child entry name information, we report FAN_ONDIR for mkdir/rmdir
	 * so user can differentiate them from creat/unlink.
	 *
	 * For backward compatibility and consistency, do not report FAN_ONDIR
	 * to user in legacy fanotify mode (reporting fd) and report FAN_ONDIR
	 * to user in fid mode for all event types.
	 *
	 * We never report FAN_EVENT_ON_CHILD to user, but we do pass it in to
	 * fanotify_alloc_event() when group is reporting fid as indication
	 * that event happened on child.
	 */
	if (fid_mode) {
		/* Do not report event flags without any event */
		if (!(test_mask & ~FANOTIFY_EVENT_FLAGS))
			return 0;
	} else {
		user_mask &= ~FANOTIFY_EVENT_FLAGS;
	}

	return test_mask & user_mask;
}

/*
 * Check size needed to encode fanotify_fh.
 *
 * Return size of encoded fh without fanotify_fh header.
 * Return 0 on failure to encode.
 */
static int fanotify_encode_fh_len(struct inode *inode)
{
	int dwords = 0;
	int fh_len;

	if (!inode)
		return 0;

	exportfs_encode_inode_fh(inode, NULL, &dwords, NULL);
	fh_len = dwords << 2;
<<<<<<< HEAD

	/*
	 * struct fanotify_error_event might be preallocated and is
	 * limited to MAX_HANDLE_SZ.  This should never happen, but
	 * safeguard by forcing an invalid file handle.
	 */
	if (WARN_ON_ONCE(fh_len > MAX_HANDLE_SZ))
		return 0;

=======

	/*
	 * struct fanotify_error_event might be preallocated and is
	 * limited to MAX_HANDLE_SZ.  This should never happen, but
	 * safeguard by forcing an invalid file handle.
	 */
	if (WARN_ON_ONCE(fh_len > MAX_HANDLE_SZ))
		return 0;

>>>>>>> 754e0b0e
	return fh_len;
}

/*
 * Encode fanotify_fh.
 *
 * Return total size of encoded fh including fanotify_fh header.
 * Return 0 on failure to encode.
 */
static int fanotify_encode_fh(struct fanotify_fh *fh, struct inode *inode,
			      unsigned int fh_len, unsigned int *hash,
			      gfp_t gfp)
{
	int dwords, type = 0;
	char *ext_buf = NULL;
	void *buf = fh->buf;
	int err;

	fh->type = FILEID_ROOT;
	fh->len = 0;
	fh->flags = 0;

	/*
	 * Invalid FHs are used by FAN_FS_ERROR for errors not
	 * linked to any inode. The f_handle won't be reported
	 * back to userspace.
	 */
	if (!inode)
		goto out;

	/*
	 * !gpf means preallocated variable size fh, but fh_len could
	 * be zero in that case if encoding fh len failed.
	 */
	err = -ENOENT;
	if (fh_len < 4 || WARN_ON_ONCE(fh_len % 4) || fh_len > MAX_HANDLE_SZ)
		goto out_err;

	/* No external buffer in a variable size allocated fh */
	if (gfp && fh_len > FANOTIFY_INLINE_FH_LEN) {
		/* Treat failure to allocate fh as failure to encode fh */
		err = -ENOMEM;
		ext_buf = kmalloc(fh_len, gfp);
		if (!ext_buf)
			goto out_err;

		*fanotify_fh_ext_buf_ptr(fh) = ext_buf;
		buf = ext_buf;
		fh->flags |= FANOTIFY_FH_FLAG_EXT_BUF;
	}

	dwords = fh_len >> 2;
	type = exportfs_encode_inode_fh(inode, buf, &dwords, NULL);
	err = -EINVAL;
	if (!type || type == FILEID_INVALID || fh_len != dwords << 2)
		goto out_err;

	fh->type = type;
	fh->len = fh_len;

out:
	/*
	 * Mix fh into event merge key.  Hash might be NULL in case of
	 * unhashed FID events (i.e. FAN_FS_ERROR).
	 */
	if (hash)
		*hash ^= fanotify_hash_fh(fh);

	return FANOTIFY_FH_HDR_LEN + fh_len;

out_err:
	pr_warn_ratelimited("fanotify: failed to encode fid (type=%d, len=%d, err=%i)\n",
			    type, fh_len, err);
	kfree(ext_buf);
	*fanotify_fh_ext_buf_ptr(fh) = NULL;
	/* Report the event without a file identifier on encode error */
	fh->type = FILEID_INVALID;
	fh->len = 0;
	return 0;
}

/*
 * FAN_REPORT_FID is ambiguous in that it reports the fid of the child for
 * some events and the fid of the parent for create/delete/move events.
 *
 * With the FAN_REPORT_TARGET_FID flag, the fid of the child is reported
 * also in create/delete/move events in addition to the fid of the parent
 * and the name of the child.
 */
static inline bool fanotify_report_child_fid(unsigned int fid_mode, u32 mask)
{
	if (mask & ALL_FSNOTIFY_DIRENT_EVENTS)
		return (fid_mode & FAN_REPORT_TARGET_FID);

	return (fid_mode & FAN_REPORT_FID) && !(mask & FAN_ONDIR);
}

/*
 * The inode to use as identifier when reporting fid depends on the event
 * and the group flags.
 *
 * With the group flag FAN_REPORT_TARGET_FID, always report the child fid.
 *
 * Without the group flag FAN_REPORT_TARGET_FID, report the modified directory
 * fid on dirent events and the child fid otherwise.
 *
 * For example:
 * FS_ATTRIB reports the child fid even if reported on a watched parent.
 * FS_CREATE reports the modified dir fid without FAN_REPORT_TARGET_FID.
 *       and reports the created child fid with FAN_REPORT_TARGET_FID.
 */
static struct inode *fanotify_fid_inode(u32 event_mask, const void *data,
					int data_type, struct inode *dir,
					unsigned int fid_mode)
{
	if ((event_mask & ALL_FSNOTIFY_DIRENT_EVENTS) &&
	    !(fid_mode & FAN_REPORT_TARGET_FID))
		return dir;

	return fsnotify_data_inode(data, data_type);
}

/*
 * The inode to use as identifier when reporting dir fid depends on the event.
 * Report the modified directory inode on dirent modification events.
 * Report the "victim" inode if "victim" is a directory.
 * Report the parent inode if "victim" is not a directory and event is
 * reported to parent.
 * Otherwise, do not report dir fid.
 */
static struct inode *fanotify_dfid_inode(u32 event_mask, const void *data,
					 int data_type, struct inode *dir)
{
	struct inode *inode = fsnotify_data_inode(data, data_type);

	if (event_mask & ALL_FSNOTIFY_DIRENT_EVENTS)
		return dir;

	if (inode && S_ISDIR(inode->i_mode))
		return inode;

	return dir;
}

static struct fanotify_event *fanotify_alloc_path_event(const struct path *path,
							unsigned int *hash,
							gfp_t gfp)
{
	struct fanotify_path_event *pevent;

	pevent = kmem_cache_alloc(fanotify_path_event_cachep, gfp);
	if (!pevent)
		return NULL;

	pevent->fae.type = FANOTIFY_EVENT_TYPE_PATH;
	pevent->path = *path;
	*hash ^= fanotify_hash_path(path);
	path_get(path);

	return &pevent->fae;
}

static struct fanotify_event *fanotify_alloc_perm_event(const struct path *path,
							gfp_t gfp)
{
	struct fanotify_perm_event *pevent;

	pevent = kmem_cache_alloc(fanotify_perm_event_cachep, gfp);
	if (!pevent)
		return NULL;

	pevent->fae.type = FANOTIFY_EVENT_TYPE_PATH_PERM;
	pevent->response = 0;
	pevent->state = FAN_EVENT_INIT;
	pevent->path = *path;
	path_get(path);

	return &pevent->fae;
}

static struct fanotify_event *fanotify_alloc_fid_event(struct inode *id,
						       __kernel_fsid_t *fsid,
						       unsigned int *hash,
						       gfp_t gfp)
{
	struct fanotify_fid_event *ffe;

	ffe = kmem_cache_alloc(fanotify_fid_event_cachep, gfp);
	if (!ffe)
		return NULL;

	ffe->fae.type = FANOTIFY_EVENT_TYPE_FID;
	ffe->fsid = *fsid;
	*hash ^= fanotify_hash_fsid(fsid);
	fanotify_encode_fh(&ffe->object_fh, id, fanotify_encode_fh_len(id),
			   hash, gfp);

	return &ffe->fae;
}

static struct fanotify_event *fanotify_alloc_name_event(struct inode *dir,
							__kernel_fsid_t *fsid,
							const struct qstr *name,
							struct inode *child,
							struct dentry *moved,
							unsigned int *hash,
							gfp_t gfp)
{
	struct fanotify_name_event *fne;
	struct fanotify_info *info;
	struct fanotify_fh *dfh, *ffh;
	struct inode *dir2 = moved ? d_inode(moved->d_parent) : NULL;
	const struct qstr *name2 = moved ? &moved->d_name : NULL;
	unsigned int dir_fh_len = fanotify_encode_fh_len(dir);
	unsigned int dir2_fh_len = fanotify_encode_fh_len(dir2);
	unsigned int child_fh_len = fanotify_encode_fh_len(child);
	unsigned long name_len = name ? name->len : 0;
	unsigned long name2_len = name2 ? name2->len : 0;
	unsigned int len, size;

	/* Reserve terminating null byte even for empty name */
	size = sizeof(*fne) + name_len + name2_len + 2;
	if (dir_fh_len)
		size += FANOTIFY_FH_HDR_LEN + dir_fh_len;
	if (dir2_fh_len)
		size += FANOTIFY_FH_HDR_LEN + dir2_fh_len;
	if (child_fh_len)
		size += FANOTIFY_FH_HDR_LEN + child_fh_len;
	fne = kmalloc(size, gfp);
	if (!fne)
		return NULL;

	fne->fae.type = FANOTIFY_EVENT_TYPE_FID_NAME;
	fne->fsid = *fsid;
	*hash ^= fanotify_hash_fsid(fsid);
	info = &fne->info;
	fanotify_info_init(info);
	if (dir_fh_len) {
		dfh = fanotify_info_dir_fh(info);
		len = fanotify_encode_fh(dfh, dir, dir_fh_len, hash, 0);
		fanotify_info_set_dir_fh(info, len);
	}
	if (dir2_fh_len) {
		dfh = fanotify_info_dir2_fh(info);
		len = fanotify_encode_fh(dfh, dir2, dir2_fh_len, hash, 0);
		fanotify_info_set_dir2_fh(info, len);
	}
	if (child_fh_len) {
		ffh = fanotify_info_file_fh(info);
		len = fanotify_encode_fh(ffh, child, child_fh_len, hash, 0);
		fanotify_info_set_file_fh(info, len);
	}
	if (name_len) {
		fanotify_info_copy_name(info, name);
		*hash ^= full_name_hash((void *)name_len, name->name, name_len);
	}
	if (name2_len) {
		fanotify_info_copy_name2(info, name2);
		*hash ^= full_name_hash((void *)name2_len, name2->name,
					name2_len);
	}

	pr_debug("%s: size=%u dir_fh_len=%u child_fh_len=%u name_len=%u name='%.*s'\n",
		 __func__, size, dir_fh_len, child_fh_len,
		 info->name_len, info->name_len, fanotify_info_name(info));

	if (dir2_fh_len) {
		pr_debug("%s: dir2_fh_len=%u name2_len=%u name2='%.*s'\n",
			 __func__, dir2_fh_len, info->name2_len,
			 info->name2_len, fanotify_info_name2(info));
	}

	return &fne->fae;
}

static struct fanotify_event *fanotify_alloc_error_event(
						struct fsnotify_group *group,
						__kernel_fsid_t *fsid,
						const void *data, int data_type,
						unsigned int *hash)
{
	struct fs_error_report *report =
			fsnotify_data_error_report(data, data_type);
	struct inode *inode;
	struct fanotify_error_event *fee;
	int fh_len;

	if (WARN_ON_ONCE(!report))
		return NULL;

	fee = mempool_alloc(&group->fanotify_data.error_events_pool, GFP_NOFS);
	if (!fee)
		return NULL;

	fee->fae.type = FANOTIFY_EVENT_TYPE_FS_ERROR;
	fee->error = report->error;
	fee->err_count = 1;
	fee->fsid = *fsid;

	inode = report->inode;
	fh_len = fanotify_encode_fh_len(inode);

	/* Bad fh_len. Fallback to using an invalid fh. Should never happen. */
	if (!fh_len && inode)
		inode = NULL;

	fanotify_encode_fh(&fee->object_fh, inode, fh_len, NULL, 0);

	*hash ^= fanotify_hash_fsid(fsid);

	return &fee->fae;
}

<<<<<<< HEAD
static struct fanotify_event *fanotify_alloc_event(struct fsnotify_group *group,
						   u32 mask, const void *data,
						   int data_type, struct inode *dir,
						   const struct qstr *file_name,
						   __kernel_fsid_t *fsid)
=======
static struct fanotify_event *fanotify_alloc_event(
				struct fsnotify_group *group,
				u32 mask, const void *data, int data_type,
				struct inode *dir, const struct qstr *file_name,
				__kernel_fsid_t *fsid, u32 match_mask)
>>>>>>> 754e0b0e
{
	struct fanotify_event *event = NULL;
	gfp_t gfp = GFP_KERNEL_ACCOUNT;
	unsigned int fid_mode = FAN_GROUP_FLAG(group, FANOTIFY_FID_BITS);
	struct inode *id = fanotify_fid_inode(mask, data, data_type, dir,
					      fid_mode);
	struct inode *dirid = fanotify_dfid_inode(mask, data, data_type, dir);
	const struct path *path = fsnotify_data_path(data, data_type);
	struct mem_cgroup *old_memcg;
	struct dentry *moved = NULL;
	struct inode *child = NULL;
	bool name_event = false;
	unsigned int hash = 0;
	bool ondir = mask & FAN_ONDIR;
	struct pid *pid;

	if ((fid_mode & FAN_REPORT_DIR_FID) && dirid) {
		/*
		 * For certain events and group flags, report the child fid
		 * in addition to reporting the parent fid and maybe child name.
		 */
		if (fanotify_report_child_fid(fid_mode, mask) && id != dirid)
			child = id;

		id = dirid;

		/*
		 * We record file name only in a group with FAN_REPORT_NAME
		 * and when we have a directory inode to report.
		 *
		 * For directory entry modification event, we record the fid of
		 * the directory and the name of the modified entry.
		 *
		 * For event on non-directory that is reported to parent, we
		 * record the fid of the parent and the name of the child.
		 *
		 * Even if not reporting name, we need a variable length
		 * fanotify_name_event if reporting both parent and child fids.
		 */
		if (!(fid_mode & FAN_REPORT_NAME)) {
			name_event = !!child;
			file_name = NULL;
		} else if ((mask & ALL_FSNOTIFY_DIRENT_EVENTS) || !ondir) {
			name_event = true;
		}

		/*
		 * In the special case of FAN_RENAME event, use the match_mask
		 * to determine if we need to report only the old parent+name,
		 * only the new parent+name or both.
		 * 'dirid' and 'file_name' are the old parent+name and
		 * 'moved' has the new parent+name.
		 */
		if (mask & FAN_RENAME) {
			bool report_old, report_new;

			if (WARN_ON_ONCE(!match_mask))
				return NULL;

			/* Report both old and new parent+name if sb watching */
			report_old = report_new =
				match_mask & (1U << FSNOTIFY_ITER_TYPE_SB);
			report_old |=
				match_mask & (1U << FSNOTIFY_ITER_TYPE_INODE);
			report_new |=
				match_mask & (1U << FSNOTIFY_ITER_TYPE_INODE2);

			if (!report_old) {
				/* Do not report old parent+name */
				dirid = NULL;
				file_name = NULL;
			}
			if (report_new) {
				/* Report new parent+name */
				moved = fsnotify_data_dentry(data, data_type);
			}
		}
	}

	/*
	 * For queues with unlimited length lost events are not expected and
	 * can possibly have security implications. Avoid losing events when
	 * memory is short. For the limited size queues, avoid OOM killer in the
	 * target monitoring memcg as it may have security repercussion.
	 */
	if (group->max_events == UINT_MAX)
		gfp |= __GFP_NOFAIL;
	else
		gfp |= __GFP_RETRY_MAYFAIL;

	/* Whoever is interested in the event, pays for the allocation. */
	old_memcg = set_active_memcg(group->memcg);

	if (fanotify_is_perm_event(mask)) {
		event = fanotify_alloc_perm_event(path, gfp);
	} else if (fanotify_is_error_event(mask)) {
		event = fanotify_alloc_error_event(group, fsid, data,
						   data_type, &hash);
<<<<<<< HEAD
	} else if (name_event && (file_name || child)) {
		event = fanotify_alloc_name_event(id, fsid, file_name, child,
						  &hash, gfp);
=======
	} else if (name_event && (file_name || moved || child)) {
		event = fanotify_alloc_name_event(dirid, fsid, file_name, child,
						  moved, &hash, gfp);
>>>>>>> 754e0b0e
	} else if (fid_mode) {
		event = fanotify_alloc_fid_event(id, fsid, &hash, gfp);
	} else {
		event = fanotify_alloc_path_event(path, &hash, gfp);
	}

	if (!event)
		goto out;

	if (FAN_GROUP_FLAG(group, FAN_REPORT_TID))
		pid = get_pid(task_pid(current));
	else
		pid = get_pid(task_tgid(current));

	/* Mix event info, FAN_ONDIR flag and pid into event merge key */
	hash ^= hash_long((unsigned long)pid | ondir, FANOTIFY_EVENT_HASH_BITS);
	fanotify_init_event(event, hash, mask);
	event->pid = pid;

out:
	set_active_memcg(old_memcg);
	return event;
}

/*
 * Get cached fsid of the filesystem containing the object from any connector.
 * All connectors are supposed to have the same fsid, but we do not verify that
 * here.
 */
static __kernel_fsid_t fanotify_get_fsid(struct fsnotify_iter_info *iter_info)
{
	int type;
	__kernel_fsid_t fsid = {};

	fsnotify_foreach_iter_type(type) {
		struct fsnotify_mark_connector *conn;

		if (!fsnotify_iter_should_report_type(iter_info, type))
			continue;

		conn = READ_ONCE(iter_info->marks[type]->connector);
		/* Mark is just getting destroyed or created? */
		if (!conn)
			continue;
		if (!(conn->flags & FSNOTIFY_CONN_FLAG_HAS_FSID))
			continue;
		/* Pairs with smp_wmb() in fsnotify_add_mark_list() */
		smp_rmb();
		fsid = conn->fsid;
		if (WARN_ON_ONCE(!fsid.val[0] && !fsid.val[1]))
			continue;
		return fsid;
	}

	return fsid;
}

/*
 * Add an event to hash table for faster merge.
 */
static void fanotify_insert_event(struct fsnotify_group *group,
				  struct fsnotify_event *fsn_event)
{
	struct fanotify_event *event = FANOTIFY_E(fsn_event);
	unsigned int bucket = fanotify_event_hash_bucket(group, event);
	struct hlist_head *hlist = &group->fanotify_data.merge_hash[bucket];

	assert_spin_locked(&group->notification_lock);

	if (!fanotify_is_hashed_event(event->mask))
		return;

	pr_debug("%s: group=%p event=%p bucket=%u\n", __func__,
		 group, event, bucket);

	hlist_add_head(&event->merge_list, hlist);
}

static int fanotify_handle_event(struct fsnotify_group *group, u32 mask,
				 const void *data, int data_type,
				 struct inode *dir,
				 const struct qstr *file_name, u32 cookie,
				 struct fsnotify_iter_info *iter_info)
{
	int ret = 0;
	struct fanotify_event *event;
	struct fsnotify_event *fsn_event;
	__kernel_fsid_t fsid = {};
	u32 match_mask = 0;

	BUILD_BUG_ON(FAN_ACCESS != FS_ACCESS);
	BUILD_BUG_ON(FAN_MODIFY != FS_MODIFY);
	BUILD_BUG_ON(FAN_ATTRIB != FS_ATTRIB);
	BUILD_BUG_ON(FAN_CLOSE_NOWRITE != FS_CLOSE_NOWRITE);
	BUILD_BUG_ON(FAN_CLOSE_WRITE != FS_CLOSE_WRITE);
	BUILD_BUG_ON(FAN_OPEN != FS_OPEN);
	BUILD_BUG_ON(FAN_MOVED_TO != FS_MOVED_TO);
	BUILD_BUG_ON(FAN_MOVED_FROM != FS_MOVED_FROM);
	BUILD_BUG_ON(FAN_CREATE != FS_CREATE);
	BUILD_BUG_ON(FAN_DELETE != FS_DELETE);
	BUILD_BUG_ON(FAN_DELETE_SELF != FS_DELETE_SELF);
	BUILD_BUG_ON(FAN_MOVE_SELF != FS_MOVE_SELF);
	BUILD_BUG_ON(FAN_EVENT_ON_CHILD != FS_EVENT_ON_CHILD);
	BUILD_BUG_ON(FAN_Q_OVERFLOW != FS_Q_OVERFLOW);
	BUILD_BUG_ON(FAN_OPEN_PERM != FS_OPEN_PERM);
	BUILD_BUG_ON(FAN_ACCESS_PERM != FS_ACCESS_PERM);
	BUILD_BUG_ON(FAN_ONDIR != FS_ISDIR);
	BUILD_BUG_ON(FAN_OPEN_EXEC != FS_OPEN_EXEC);
	BUILD_BUG_ON(FAN_OPEN_EXEC_PERM != FS_OPEN_EXEC_PERM);
	BUILD_BUG_ON(FAN_FS_ERROR != FS_ERROR);
<<<<<<< HEAD

	BUILD_BUG_ON(HWEIGHT32(ALL_FANOTIFY_EVENT_BITS) != 20);
=======
	BUILD_BUG_ON(FAN_RENAME != FS_RENAME);

	BUILD_BUG_ON(HWEIGHT32(ALL_FANOTIFY_EVENT_BITS) != 21);
>>>>>>> 754e0b0e

	mask = fanotify_group_event_mask(group, iter_info, &match_mask,
					 mask, data, data_type, dir);
	if (!mask)
		return 0;

	pr_debug("%s: group=%p mask=%x report_mask=%x\n", __func__,
		 group, mask, match_mask);

	if (fanotify_is_perm_event(mask)) {
		/*
		 * fsnotify_prepare_user_wait() fails if we race with mark
		 * deletion.  Just let the operation pass in that case.
		 */
		if (!fsnotify_prepare_user_wait(iter_info))
			return 0;
	}

	if (FAN_GROUP_FLAG(group, FANOTIFY_FID_BITS)) {
		fsid = fanotify_get_fsid(iter_info);
		/* Racing with mark destruction or creation? */
		if (!fsid.val[0] && !fsid.val[1])
			return 0;
	}

	event = fanotify_alloc_event(group, mask, data, data_type, dir,
				     file_name, &fsid, match_mask);
	ret = -ENOMEM;
	if (unlikely(!event)) {
		/*
		 * We don't queue overflow events for permission events as
		 * there the access is denied and so no event is in fact lost.
		 */
		if (!fanotify_is_perm_event(mask))
			fsnotify_queue_overflow(group);
		goto finish;
	}

	fsn_event = &event->fse;
	ret = fsnotify_insert_event(group, fsn_event, fanotify_merge,
				    fanotify_insert_event);
	if (ret) {
		/* Permission events shouldn't be merged */
		BUG_ON(ret == 1 && mask & FANOTIFY_PERM_EVENTS);
		/* Our event wasn't used in the end. Free it. */
		fsnotify_destroy_event(group, fsn_event);

		ret = 0;
	} else if (fanotify_is_perm_event(mask)) {
		ret = fanotify_get_response(group, FANOTIFY_PERM(event),
					    iter_info);
	}
finish:
	if (fanotify_is_perm_event(mask))
		fsnotify_finish_user_wait(iter_info);

	return ret;
}

static void fanotify_free_group_priv(struct fsnotify_group *group)
{
	kfree(group->fanotify_data.merge_hash);
	if (group->fanotify_data.ucounts)
		dec_ucount(group->fanotify_data.ucounts,
			   UCOUNT_FANOTIFY_GROUPS);

	if (mempool_initialized(&group->fanotify_data.error_events_pool))
		mempool_exit(&group->fanotify_data.error_events_pool);
}

static void fanotify_free_path_event(struct fanotify_event *event)
{
	path_put(fanotify_event_path(event));
	kmem_cache_free(fanotify_path_event_cachep, FANOTIFY_PE(event));
}

static void fanotify_free_perm_event(struct fanotify_event *event)
{
	path_put(fanotify_event_path(event));
	kmem_cache_free(fanotify_perm_event_cachep, FANOTIFY_PERM(event));
}

static void fanotify_free_fid_event(struct fanotify_event *event)
{
	struct fanotify_fid_event *ffe = FANOTIFY_FE(event);

	if (fanotify_fh_has_ext_buf(&ffe->object_fh))
		kfree(fanotify_fh_ext_buf(&ffe->object_fh));
	kmem_cache_free(fanotify_fid_event_cachep, ffe);
}

static void fanotify_free_name_event(struct fanotify_event *event)
{
	kfree(FANOTIFY_NE(event));
}

static void fanotify_free_error_event(struct fsnotify_group *group,
				      struct fanotify_event *event)
{
	struct fanotify_error_event *fee = FANOTIFY_EE(event);

	mempool_free(fee, &group->fanotify_data.error_events_pool);
}

static void fanotify_free_event(struct fsnotify_group *group,
				struct fsnotify_event *fsn_event)
{
	struct fanotify_event *event;

	event = FANOTIFY_E(fsn_event);
	put_pid(event->pid);
	switch (event->type) {
	case FANOTIFY_EVENT_TYPE_PATH:
		fanotify_free_path_event(event);
		break;
	case FANOTIFY_EVENT_TYPE_PATH_PERM:
		fanotify_free_perm_event(event);
		break;
	case FANOTIFY_EVENT_TYPE_FID:
		fanotify_free_fid_event(event);
		break;
	case FANOTIFY_EVENT_TYPE_FID_NAME:
		fanotify_free_name_event(event);
		break;
	case FANOTIFY_EVENT_TYPE_OVERFLOW:
		kfree(event);
		break;
	case FANOTIFY_EVENT_TYPE_FS_ERROR:
		fanotify_free_error_event(group, event);
		break;
	default:
		WARN_ON_ONCE(1);
	}
}

static void fanotify_freeing_mark(struct fsnotify_mark *mark,
				  struct fsnotify_group *group)
{
	if (!FAN_GROUP_FLAG(group, FAN_UNLIMITED_MARKS))
		dec_ucount(group->fanotify_data.ucounts, UCOUNT_FANOTIFY_MARKS);
}

static void fanotify_free_mark(struct fsnotify_mark *fsn_mark)
{
	kmem_cache_free(fanotify_mark_cache, fsn_mark);
}

const struct fsnotify_ops fanotify_fsnotify_ops = {
	.handle_event = fanotify_handle_event,
	.free_group_priv = fanotify_free_group_priv,
	.free_event = fanotify_free_event,
	.freeing_mark = fanotify_freeing_mark,
	.free_mark = fanotify_free_mark,
};<|MERGE_RESOLUTION|>--- conflicted
+++ resolved
@@ -390,7 +390,6 @@
 
 	exportfs_encode_inode_fh(inode, NULL, &dwords, NULL);
 	fh_len = dwords << 2;
-<<<<<<< HEAD
 
 	/*
 	 * struct fanotify_error_event might be preallocated and is
@@ -400,17 +399,6 @@
 	if (WARN_ON_ONCE(fh_len > MAX_HANDLE_SZ))
 		return 0;
 
-=======
-
-	/*
-	 * struct fanotify_error_event might be preallocated and is
-	 * limited to MAX_HANDLE_SZ.  This should never happen, but
-	 * safeguard by forcing an invalid file handle.
-	 */
-	if (WARN_ON_ONCE(fh_len > MAX_HANDLE_SZ))
-		return 0;
-
->>>>>>> 754e0b0e
 	return fh_len;
 }
 
@@ -724,19 +712,11 @@
 	return &fee->fae;
 }
 
-<<<<<<< HEAD
-static struct fanotify_event *fanotify_alloc_event(struct fsnotify_group *group,
-						   u32 mask, const void *data,
-						   int data_type, struct inode *dir,
-						   const struct qstr *file_name,
-						   __kernel_fsid_t *fsid)
-=======
 static struct fanotify_event *fanotify_alloc_event(
 				struct fsnotify_group *group,
 				u32 mask, const void *data, int data_type,
 				struct inode *dir, const struct qstr *file_name,
 				__kernel_fsid_t *fsid, u32 match_mask)
->>>>>>> 754e0b0e
 {
 	struct fanotify_event *event = NULL;
 	gfp_t gfp = GFP_KERNEL_ACCOUNT;
@@ -835,15 +815,9 @@
 	} else if (fanotify_is_error_event(mask)) {
 		event = fanotify_alloc_error_event(group, fsid, data,
 						   data_type, &hash);
-<<<<<<< HEAD
-	} else if (name_event && (file_name || child)) {
-		event = fanotify_alloc_name_event(id, fsid, file_name, child,
-						  &hash, gfp);
-=======
 	} else if (name_event && (file_name || moved || child)) {
 		event = fanotify_alloc_name_event(dirid, fsid, file_name, child,
 						  moved, &hash, gfp);
->>>>>>> 754e0b0e
 	} else if (fid_mode) {
 		event = fanotify_alloc_fid_event(id, fsid, &hash, gfp);
 	} else {
@@ -954,14 +928,9 @@
 	BUILD_BUG_ON(FAN_OPEN_EXEC != FS_OPEN_EXEC);
 	BUILD_BUG_ON(FAN_OPEN_EXEC_PERM != FS_OPEN_EXEC_PERM);
 	BUILD_BUG_ON(FAN_FS_ERROR != FS_ERROR);
-<<<<<<< HEAD
-
-	BUILD_BUG_ON(HWEIGHT32(ALL_FANOTIFY_EVENT_BITS) != 20);
-=======
 	BUILD_BUG_ON(FAN_RENAME != FS_RENAME);
 
 	BUILD_BUG_ON(HWEIGHT32(ALL_FANOTIFY_EVENT_BITS) != 21);
->>>>>>> 754e0b0e
 
 	mask = fanotify_group_event_mask(group, iter_info, &match_mask,
 					 mask, data, data_type, dir);
