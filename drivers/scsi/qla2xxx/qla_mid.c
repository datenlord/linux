--- conflicted
+++ resolved
@@ -76,17 +76,11 @@
 	 * ensures no active vp_list traversal while the vport is removed
 	 * from the queue)
 	 */
-<<<<<<< HEAD
-	for (i = 0; i < 10 && atomic_read(&vha->vref_count); i++)
-		wait_event_timeout(vha->vref_waitq,
-		    atomic_read(&vha->vref_count), HZ);
-=======
 	for (i = 0; i < 10; i++) {
 		if (wait_event_timeout(vha->vref_waitq,
 		    !atomic_read(&vha->vref_count), HZ) > 0)
 			break;
 	}
->>>>>>> b08baef0
 
 	spin_lock_irqsave(&ha->vport_slock, flags);
 	if (atomic_read(&vha->vref_count)) {
