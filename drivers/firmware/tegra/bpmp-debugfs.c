// SPDX-License-Identifier: GPL-2.0-only
/*
 * Copyright (c) 2017, NVIDIA CORPORATION.  All rights reserved.
 */
#include <linux/debugfs.h>
#include <linux/dma-mapping.h>
#include <linux/slab.h>
#include <linux/uaccess.h>

#include <soc/tegra/bpmp.h>
#include <soc/tegra/bpmp-abi.h>

static DEFINE_MUTEX(bpmp_debug_lock);

struct seqbuf {
	char *buf;
	size_t pos;
	size_t size;
};

static void seqbuf_init(struct seqbuf *seqbuf, void *buf, size_t size)
{
	seqbuf->buf = buf;
	seqbuf->size = size;
	seqbuf->pos = 0;
}

static size_t seqbuf_avail(struct seqbuf *seqbuf)
{
	return seqbuf->pos < seqbuf->size ? seqbuf->size - seqbuf->pos : 0;
}

static size_t seqbuf_status(struct seqbuf *seqbuf)
{
	return seqbuf->pos <= seqbuf->size ? 0 : -EOVERFLOW;
}

static int seqbuf_eof(struct seqbuf *seqbuf)
{
	return seqbuf->pos >= seqbuf->size;
}

static int seqbuf_read(struct seqbuf *seqbuf, void *buf, size_t nbyte)
{
	nbyte = min(nbyte, seqbuf_avail(seqbuf));
	memcpy(buf, seqbuf->buf + seqbuf->pos, nbyte);
	seqbuf->pos += nbyte;
	return seqbuf_status(seqbuf);
}

static int seqbuf_read_u32(struct seqbuf *seqbuf, uint32_t *v)
{
	int err;

	err = seqbuf_read(seqbuf, v, 4);
	*v = le32_to_cpu(*v);
	return err;
}

static int seqbuf_read_str(struct seqbuf *seqbuf, const char **str)
{
	*str = seqbuf->buf + seqbuf->pos;
	seqbuf->pos += strnlen(*str, seqbuf_avail(seqbuf));
	seqbuf->pos++;
	return seqbuf_status(seqbuf);
}

static void seqbuf_seek(struct seqbuf *seqbuf, ssize_t offset)
{
	seqbuf->pos += offset;
}

/* map filename in Linux debugfs to corresponding entry in BPMP */
static const char *get_filename(struct tegra_bpmp *bpmp,
				const struct file *file, char *buf, int size)
{
	const char *root_path, *filename = NULL;
	char *root_path_buf;
	size_t root_len;

	root_path_buf = kzalloc(512, GFP_KERNEL);
	if (!root_path_buf)
		goto out;

	root_path = dentry_path(bpmp->debugfs_mirror, root_path_buf,
				sizeof(root_path_buf));
	if (IS_ERR(root_path))
		goto out;

	root_len = strlen(root_path);

	filename = dentry_path(file->f_path.dentry, buf, size);
	if (IS_ERR(filename)) {
		filename = NULL;
		goto out;
	}

	if (strlen(filename) < root_len || strncmp(filename, root_path, root_len)) {
		filename = NULL;
		goto out;
	}

	filename += root_len;

out:
	kfree(root_path_buf);
	return filename;
}

static int mrq_debug_open(struct tegra_bpmp *bpmp, const char *name,
			  uint32_t *fd, uint32_t *len, bool write)
{
	struct mrq_debug_request req = {
		.cmd = cpu_to_le32(write ? CMD_DEBUG_OPEN_WO : CMD_DEBUG_OPEN_RO),
	};
	struct mrq_debug_response resp;
	struct tegra_bpmp_message msg = {
		.mrq = MRQ_DEBUG,
		.tx = {
			.data = &req,
			.size = sizeof(req),
		},
		.rx = {
			.data = &resp,
			.size = sizeof(resp),
		},
	};
	ssize_t sz_name;
	int err = 0;

	sz_name = strscpy(req.fop.name, name, sizeof(req.fop.name));
	if (sz_name < 0) {
		pr_err("File name too large: %s\n", name);
		return -EINVAL;
	}

	err = tegra_bpmp_transfer(bpmp, &msg);
	if (err < 0)
		return err;
	else if (msg.rx.ret < 0)
		return -EINVAL;

	*len = resp.fop.datalen;
	*fd = resp.fop.fd;

	return 0;
}

static int mrq_debug_close(struct tegra_bpmp *bpmp, uint32_t fd)
{
	struct mrq_debug_request req = {
		.cmd = cpu_to_le32(CMD_DEBUG_CLOSE),
		.frd = {
			.fd = fd,
		},
	};
	struct mrq_debug_response resp;
	struct tegra_bpmp_message msg = {
		.mrq = MRQ_DEBUG,
		.tx = {
			.data = &req,
			.size = sizeof(req),
		},
		.rx = {
			.data = &resp,
			.size = sizeof(resp),
		},
	};
	int err = 0;

	err = tegra_bpmp_transfer(bpmp, &msg);
	if (err < 0)
		return err;
	else if (msg.rx.ret < 0)
		return -EINVAL;

	return 0;
}

static int mrq_debug_read(struct tegra_bpmp *bpmp, const char *name,
			  char *data, size_t sz_data, uint32_t *nbytes)
{
	struct mrq_debug_request req = {
		.cmd = cpu_to_le32(CMD_DEBUG_READ),
	};
	struct mrq_debug_response resp;
	struct tegra_bpmp_message msg = {
		.mrq = MRQ_DEBUG,
		.tx = {
			.data = &req,
			.size = sizeof(req),
		},
		.rx = {
			.data = &resp,
			.size = sizeof(resp),
		},
	};
	uint32_t fd = 0, len = 0;
	int remaining, err;

	mutex_lock(&bpmp_debug_lock);
	err = mrq_debug_open(bpmp, name, &fd, &len, 0);
	if (err)
		goto out;

	if (len > sz_data) {
		err = -EFBIG;
		goto close;
	}

	req.frd.fd = fd;
	remaining = len;

	while (remaining > 0) {
		err = tegra_bpmp_transfer(bpmp, &msg);
		if (err < 0) {
			goto close;
		} else if (msg.rx.ret < 0) {
			err = -EINVAL;
			goto close;
		}

		if (resp.frd.readlen > remaining) {
			pr_err("%s: read data length invalid\n", __func__);
			err = -EINVAL;
			goto close;
		}

		memcpy(data, resp.frd.data, resp.frd.readlen);
		data += resp.frd.readlen;
		remaining -= resp.frd.readlen;
	}

	*nbytes = len;

close:
	err = mrq_debug_close(bpmp, fd);
out:
	mutex_unlock(&bpmp_debug_lock);
	return err;
}

static int mrq_debug_write(struct tegra_bpmp *bpmp, const char *name,
			   uint8_t *data, size_t sz_data)
{
	struct mrq_debug_request req = {
		.cmd = cpu_to_le32(CMD_DEBUG_WRITE)
	};
	struct mrq_debug_response resp;
	struct tegra_bpmp_message msg = {
		.mrq = MRQ_DEBUG,
		.tx = {
			.data = &req,
			.size = sizeof(req),
		},
		.rx = {
			.data = &resp,
			.size = sizeof(resp),
		},
	};
	uint32_t fd = 0, len = 0;
	size_t remaining;
	int err;

	mutex_lock(&bpmp_debug_lock);
	err = mrq_debug_open(bpmp, name, &fd, &len, 1);
	if (err)
		goto out;

	if (sz_data > len) {
		err = -EINVAL;
		goto close;
	}

	req.fwr.fd = fd;
	remaining = sz_data;

	while (remaining > 0) {
		len = min(remaining, sizeof(req.fwr.data));
		memcpy(req.fwr.data, data, len);
		req.fwr.datalen = len;

		err = tegra_bpmp_transfer(bpmp, &msg);
		if (err < 0) {
			goto close;
		} else if (msg.rx.ret < 0) {
			err = -EINVAL;
			goto close;
		}

		data += req.fwr.datalen;
		remaining -= req.fwr.datalen;
	}

close:
	err = mrq_debug_close(bpmp, fd);
out:
	mutex_unlock(&bpmp_debug_lock);
	return err;
}

static int bpmp_debug_show(struct seq_file *m, void *p)
{
	struct file *file = m->private;
	struct inode *inode = file_inode(file);
	struct tegra_bpmp *bpmp = inode->i_private;
	char fnamebuf[256];
	const char *filename;
	struct mrq_debug_request req = {
		.cmd = cpu_to_le32(CMD_DEBUG_READ),
	};
	struct mrq_debug_response resp;
	struct tegra_bpmp_message msg = {
		.mrq = MRQ_DEBUG,
		.tx = {
			.data = &req,
			.size = sizeof(req),
		},
		.rx = {
			.data = &resp,
			.size = sizeof(resp),
		},
	};
	uint32_t fd = 0, len = 0;
	int remaining, err;

	filename = get_filename(bpmp, file, fnamebuf, sizeof(fnamebuf));
	if (!filename)
		return -ENOENT;

	mutex_lock(&bpmp_debug_lock);
	err = mrq_debug_open(bpmp, filename, &fd, &len, 0);
	if (err)
		goto out;

	req.frd.fd = fd;
	remaining = len;

	while (remaining > 0) {
		err = tegra_bpmp_transfer(bpmp, &msg);
		if (err < 0) {
			goto close;
		} else if (msg.rx.ret < 0) {
			err = -EINVAL;
			goto close;
		}
<<<<<<< HEAD

		if (resp.frd.readlen > remaining) {
			pr_err("%s: read data length invalid\n", __func__);
			err = -EINVAL;
			goto close;
		}

=======

		if (resp.frd.readlen > remaining) {
			pr_err("%s: read data length invalid\n", __func__);
			err = -EINVAL;
			goto close;
		}

>>>>>>> 6a035689
		seq_write(m, resp.frd.data, resp.frd.readlen);
		remaining -= resp.frd.readlen;
	}

close:
	err = mrq_debug_close(bpmp, fd);
out:
	mutex_unlock(&bpmp_debug_lock);
	return err;
}

static ssize_t bpmp_debug_store(struct file *file, const char __user *buf,
		size_t count, loff_t *f_pos)
{
	struct inode *inode = file_inode(file);
	struct tegra_bpmp *bpmp = inode->i_private;
	char *databuf = NULL;
	char fnamebuf[256];
	const char *filename;
	ssize_t err;

	filename = get_filename(bpmp, file, fnamebuf, sizeof(fnamebuf));
	if (!filename)
		return -ENOENT;

	databuf = kmalloc(count, GFP_KERNEL);
	if (!databuf)
		return -ENOMEM;

	if (copy_from_user(databuf, buf, count)) {
		err = -EFAULT;
		goto free_ret;
	}

	err = mrq_debug_write(bpmp, filename, databuf, count);

free_ret:
	kfree(databuf);

	return err ?: count;
}

static int bpmp_debug_open(struct inode *inode, struct file *file)
{
	return single_open_size(file, bpmp_debug_show, file, SZ_256K);
}

static const struct file_operations bpmp_debug_fops = {
	.open		= bpmp_debug_open,
	.read		= seq_read,
	.llseek		= seq_lseek,
	.write		= bpmp_debug_store,
	.release	= single_release,
};

static int bpmp_populate_debugfs_inband(struct tegra_bpmp *bpmp,
					struct dentry *parent,
					char *ppath)
{
	const size_t pathlen = SZ_256;
	const size_t bufsize = SZ_16K;
	uint32_t dsize, attrs = 0;
	struct dentry *dentry;
	struct seqbuf seqbuf;
	char *buf, *pathbuf;
	const char *name;
	int err = 0;

	if (!bpmp || !parent || !ppath)
		return -EINVAL;

	buf = kmalloc(bufsize, GFP_KERNEL);
	if (!buf)
		return -ENOMEM;

	pathbuf = kzalloc(pathlen, GFP_KERNEL);
	if (!pathbuf) {
		kfree(buf);
		return -ENOMEM;
	}

	err = mrq_debug_read(bpmp, ppath, buf, bufsize, &dsize);
	if (err)
		goto out;

	seqbuf_init(&seqbuf, buf, dsize);

	while (!seqbuf_eof(&seqbuf)) {
		err = seqbuf_read_u32(&seqbuf, &attrs);
		if (err)
			goto out;

		err = seqbuf_read_str(&seqbuf, &name);
		if (err < 0)
			goto out;

		if (attrs & DEBUGFS_S_ISDIR) {
			size_t len;

			dentry = debugfs_create_dir(name, parent);
			if (IS_ERR(dentry)) {
				err = PTR_ERR(dentry);
				goto out;
			}

			len = snprintf(pathbuf, pathlen, "%s%s/", ppath, name);
			if (len >= pathlen) {
				err = -EINVAL;
				goto out;
			}

			err = bpmp_populate_debugfs_inband(bpmp, dentry,
							   pathbuf);
			if (err < 0)
				goto out;
		} else {
			umode_t mode;

			mode = attrs & DEBUGFS_S_IRUSR ? 0400 : 0;
			mode |= attrs & DEBUGFS_S_IWUSR ? 0200 : 0;
			dentry = debugfs_create_file(name, mode, parent, bpmp,
						     &bpmp_debug_fops);
			if (!dentry) {
				err = -ENOMEM;
				goto out;
			}
		}
	}

out:
	kfree(pathbuf);
	kfree(buf);

	return err;
}

static int mrq_debugfs_read(struct tegra_bpmp *bpmp,
			    dma_addr_t name, size_t sz_name,
			    dma_addr_t data, size_t sz_data,
			    size_t *nbytes)
{
	struct mrq_debugfs_request req = {
		.cmd = cpu_to_le32(CMD_DEBUGFS_READ),
		.fop = {
			.fnameaddr = cpu_to_le32((uint32_t)name),
			.fnamelen = cpu_to_le32((uint32_t)sz_name),
			.dataaddr = cpu_to_le32((uint32_t)data),
			.datalen = cpu_to_le32((uint32_t)sz_data),
		},
	};
	struct mrq_debugfs_response resp;
	struct tegra_bpmp_message msg = {
		.mrq = MRQ_DEBUGFS,
		.tx = {
			.data = &req,
			.size = sizeof(req),
		},
		.rx = {
			.data = &resp,
			.size = sizeof(resp),
		},
	};
	int err;

	err = tegra_bpmp_transfer(bpmp, &msg);
	if (err < 0)
		return err;
	else if (msg.rx.ret < 0)
		return -EINVAL;

	*nbytes = (size_t)resp.fop.nbytes;

	return 0;
}

static int mrq_debugfs_write(struct tegra_bpmp *bpmp,
			     dma_addr_t name, size_t sz_name,
			     dma_addr_t data, size_t sz_data)
{
	const struct mrq_debugfs_request req = {
		.cmd = cpu_to_le32(CMD_DEBUGFS_WRITE),
		.fop = {
			.fnameaddr = cpu_to_le32((uint32_t)name),
			.fnamelen = cpu_to_le32((uint32_t)sz_name),
			.dataaddr = cpu_to_le32((uint32_t)data),
			.datalen = cpu_to_le32((uint32_t)sz_data),
		},
	};
	struct tegra_bpmp_message msg = {
		.mrq = MRQ_DEBUGFS,
		.tx = {
			.data = &req,
			.size = sizeof(req),
		},
	};

	return tegra_bpmp_transfer(bpmp, &msg);
}

static int mrq_debugfs_dumpdir(struct tegra_bpmp *bpmp, dma_addr_t addr,
			       size_t size, size_t *nbytes)
{
	const struct mrq_debugfs_request req = {
		.cmd = cpu_to_le32(CMD_DEBUGFS_DUMPDIR),
		.dumpdir = {
			.dataaddr = cpu_to_le32((uint32_t)addr),
			.datalen = cpu_to_le32((uint32_t)size),
		},
	};
	struct mrq_debugfs_response resp;
	struct tegra_bpmp_message msg = {
		.mrq = MRQ_DEBUGFS,
		.tx = {
			.data = &req,
			.size = sizeof(req),
		},
		.rx = {
			.data = &resp,
			.size = sizeof(resp),
		},
	};
	int err;

	err = tegra_bpmp_transfer(bpmp, &msg);
	if (err < 0)
		return err;
	else if (msg.rx.ret < 0)
		return -EINVAL;

	*nbytes = (size_t)resp.dumpdir.nbytes;

	return 0;
}

static int debugfs_show(struct seq_file *m, void *p)
{
	struct file *file = m->private;
	struct inode *inode = file_inode(file);
	struct tegra_bpmp *bpmp = inode->i_private;
	const size_t datasize = m->size;
	const size_t namesize = SZ_256;
	void *datavirt, *namevirt;
	dma_addr_t dataphys, namephys;
	char buf[256];
	const char *filename;
	size_t len, nbytes;
	int err;

	filename = get_filename(bpmp, file, buf, sizeof(buf));
	if (!filename)
		return -ENOENT;

	namevirt = dma_alloc_coherent(bpmp->dev, namesize, &namephys,
				      GFP_KERNEL | GFP_DMA32);
	if (!namevirt)
		return -ENOMEM;

	datavirt = dma_alloc_coherent(bpmp->dev, datasize, &dataphys,
				      GFP_KERNEL | GFP_DMA32);
	if (!datavirt) {
		err = -ENOMEM;
		goto free_namebuf;
	}

	len = strlen(filename);
	strncpy(namevirt, filename, namesize);

	err = mrq_debugfs_read(bpmp, namephys, len, dataphys, datasize,
			       &nbytes);

	if (!err)
		seq_write(m, datavirt, nbytes);

	dma_free_coherent(bpmp->dev, datasize, datavirt, dataphys);
free_namebuf:
	dma_free_coherent(bpmp->dev, namesize, namevirt, namephys);

	return err;
}

static int debugfs_open(struct inode *inode, struct file *file)
{
	return single_open_size(file, debugfs_show, file, SZ_128K);
}

static ssize_t debugfs_store(struct file *file, const char __user *buf,
		size_t count, loff_t *f_pos)
{
	struct inode *inode = file_inode(file);
	struct tegra_bpmp *bpmp = inode->i_private;
	const size_t datasize = count;
	const size_t namesize = SZ_256;
	void *datavirt, *namevirt;
	dma_addr_t dataphys, namephys;
	char fnamebuf[256];
	const char *filename;
	size_t len;
	int err;

	filename = get_filename(bpmp, file, fnamebuf, sizeof(fnamebuf));
	if (!filename)
		return -ENOENT;

	namevirt = dma_alloc_coherent(bpmp->dev, namesize, &namephys,
				      GFP_KERNEL | GFP_DMA32);
	if (!namevirt)
		return -ENOMEM;

	datavirt = dma_alloc_coherent(bpmp->dev, datasize, &dataphys,
				      GFP_KERNEL | GFP_DMA32);
	if (!datavirt) {
		err = -ENOMEM;
		goto free_namebuf;
	}

	len = strlen(filename);
	strncpy(namevirt, filename, namesize);

	if (copy_from_user(datavirt, buf, count)) {
		err = -EFAULT;
		goto free_databuf;
	}

	err = mrq_debugfs_write(bpmp, namephys, len, dataphys,
				count);

free_databuf:
	dma_free_coherent(bpmp->dev, datasize, datavirt, dataphys);
free_namebuf:
	dma_free_coherent(bpmp->dev, namesize, namevirt, namephys);

	return err ?: count;
}

static const struct file_operations debugfs_fops = {
	.open		= debugfs_open,
	.read		= seq_read,
	.llseek		= seq_lseek,
	.write		= debugfs_store,
	.release	= single_release,
};

static int bpmp_populate_dir(struct tegra_bpmp *bpmp, struct seqbuf *seqbuf,
			     struct dentry *parent, uint32_t depth)
{
	int err;
	uint32_t d, t;
	const char *name;
	struct dentry *dentry;

	while (!seqbuf_eof(seqbuf)) {
		err = seqbuf_read_u32(seqbuf, &d);
		if (err < 0)
			return err;

		if (d < depth) {
			seqbuf_seek(seqbuf, -4);
			/* go up a level */
			return 0;
		} else if (d != depth) {
			/* malformed data received from BPMP */
			return -EIO;
		}

		err = seqbuf_read_u32(seqbuf, &t);
		if (err < 0)
			return err;
		err = seqbuf_read_str(seqbuf, &name);
		if (err < 0)
			return err;

		if (t & DEBUGFS_S_ISDIR) {
			dentry = debugfs_create_dir(name, parent);
			if (!dentry)
				return -ENOMEM;
			err = bpmp_populate_dir(bpmp, seqbuf, dentry, depth+1);
			if (err < 0)
				return err;
		} else {
			umode_t mode;

			mode = t & DEBUGFS_S_IRUSR ? S_IRUSR : 0;
			mode |= t & DEBUGFS_S_IWUSR ? S_IWUSR : 0;
			dentry = debugfs_create_file(name, mode,
						     parent, bpmp,
						     &debugfs_fops);
			if (!dentry)
				return -ENOMEM;
		}
	}

	return 0;
}

static int bpmp_populate_debugfs_shmem(struct tegra_bpmp *bpmp)
{
	struct seqbuf seqbuf;
	const size_t sz = SZ_512K;
	dma_addr_t phys;
	size_t nbytes;
	void *virt;
	int err;

	virt = dma_alloc_coherent(bpmp->dev, sz, &phys,
				  GFP_KERNEL | GFP_DMA32);
	if (!virt)
		return -ENOMEM;

	err = mrq_debugfs_dumpdir(bpmp, phys, sz, &nbytes);
	if (err < 0) {
		goto free;
	} else if (nbytes > sz) {
		err = -EINVAL;
		goto free;
	}

	seqbuf_init(&seqbuf, virt, nbytes);
	err = bpmp_populate_dir(bpmp, &seqbuf, bpmp->debugfs_mirror, 0);
free:
	dma_free_coherent(bpmp->dev, sz, virt, phys);

	return err;
}

int tegra_bpmp_init_debugfs(struct tegra_bpmp *bpmp)
{
	struct dentry *root;
	bool inband;
	int err;

	inband = tegra_bpmp_mrq_is_supported(bpmp, MRQ_DEBUG);

	if (!inband && !tegra_bpmp_mrq_is_supported(bpmp, MRQ_DEBUGFS))
		return 0;

	root = debugfs_create_dir("bpmp", NULL);
	if (!root)
		return -ENOMEM;

	bpmp->debugfs_mirror = debugfs_create_dir("debug", root);
	if (!bpmp->debugfs_mirror) {
		err = -ENOMEM;
		goto out;
	}

	if (inband)
		err = bpmp_populate_debugfs_inband(bpmp, bpmp->debugfs_mirror,
						   "/");
	else
		err = bpmp_populate_debugfs_shmem(bpmp);

out:
	if (err < 0)
		debugfs_remove_recursive(root);

	return err;
}<|MERGE_RESOLUTION|>--- conflicted
+++ resolved
@@ -344,7 +344,6 @@
 			err = -EINVAL;
 			goto close;
 		}
-<<<<<<< HEAD
 
 		if (resp.frd.readlen > remaining) {
 			pr_err("%s: read data length invalid\n", __func__);
@@ -352,15 +351,6 @@
 			goto close;
 		}
 
-=======
-
-		if (resp.frd.readlen > remaining) {
-			pr_err("%s: read data length invalid\n", __func__);
-			err = -EINVAL;
-			goto close;
-		}
-
->>>>>>> 6a035689
 		seq_write(m, resp.frd.data, resp.frd.readlen);
 		remaining -= resp.frd.readlen;
 	}
