--- conflicted
+++ resolved
@@ -2268,12 +2268,8 @@
 		return -EFAULT;
 	}
 
-<<<<<<< HEAD
-	mutex_lock(&fi->state_mutex);
-=======
 	if (!mutex_trylock(&fi->state_mutex))
 		return -EAGAIN;
->>>>>>> c07f62e5
 
 	switch (fi->state) {
 	case opened:
@@ -2553,12 +2549,8 @@
 	struct file_info *fi = file->private_data;
 	int ret;
 
-<<<<<<< HEAD
-	mutex_lock(&fi->state_mutex);
-=======
 	if (!mutex_trylock(&fi->state_mutex))
 		return -EAGAIN;
->>>>>>> c07f62e5
 
 	if (fi->iso_state == RAW1394_ISO_INACTIVE)
 		ret = -EINVAL;
@@ -2679,12 +2671,8 @@
 		break;
 	}
 
-<<<<<<< HEAD
-	mutex_lock(&fi->state_mutex);
-=======
 	if (!mutex_trylock(&fi->state_mutex))
 		return -EAGAIN;
->>>>>>> c07f62e5
 
 	switch (fi->iso_state) {
 	case RAW1394_ISO_INACTIVE:
