/*
 * Copyright © 2014 Red Hat
 *
 * Permission to use, copy, modify, distribute, and sell this software and its
 * documentation for any purpose is hereby granted without fee, provided that
 * the above copyright notice appear in all copies and that both that copyright
 * notice and this permission notice appear in supporting documentation, and
 * that the name of the copyright holders not be used in advertising or
 * publicity pertaining to distribution of the software without specific,
 * written prior permission.  The copyright holders make no representations
 * about the suitability of this software for any purpose.  It is provided "as
 * is" without express or implied warranty.
 *
 * THE COPYRIGHT HOLDERS DISCLAIM ALL WARRANTIES WITH REGARD TO THIS SOFTWARE,
 * INCLUDING ALL IMPLIED WARRANTIES OF MERCHANTABILITY AND FITNESS, IN NO
 * EVENT SHALL THE COPYRIGHT HOLDERS BE LIABLE FOR ANY SPECIAL, INDIRECT OR
 * CONSEQUENTIAL DAMAGES OR ANY DAMAGES WHATSOEVER RESULTING FROM LOSS OF USE,
 * DATA OR PROFITS, WHETHER IN AN ACTION OF CONTRACT, NEGLIGENCE OR OTHER
 * TORTIOUS ACTION, ARISING OUT OF OR IN CONNECTION WITH THE USE OR PERFORMANCE
 * OF THIS SOFTWARE.
 */

#include <linux/kernel.h>
#include <linux/delay.h>
#include <linux/init.h>
#include <linux/errno.h>
#include <linux/sched.h>
#include <linux/seq_file.h>
#include <linux/i2c.h>
#include <drm/drm_dp_mst_helper.h>
#include <drm/drmP.h>

#include <drm/drm_fixed.h>

/**
 * DOC: dp mst helper
 *
 * These functions contain parts of the DisplayPort 1.2a MultiStream Transport
 * protocol. The helpers contain a topology manager and bandwidth manager.
 * The helpers encapsulate the sending and received of sideband msgs.
 */
static bool dump_dp_payload_table(struct drm_dp_mst_topology_mgr *mgr,
				  char *buf);
static int test_calc_pbn_mode(void);

static void drm_dp_put_port(struct drm_dp_mst_port *port);

static int drm_dp_dpcd_write_payload(struct drm_dp_mst_topology_mgr *mgr,
				     int id,
				     struct drm_dp_payload *payload);

static int drm_dp_send_dpcd_write(struct drm_dp_mst_topology_mgr *mgr,
				  struct drm_dp_mst_port *port,
				  int offset, int size, u8 *bytes);

static void drm_dp_send_link_address(struct drm_dp_mst_topology_mgr *mgr,
				     struct drm_dp_mst_branch *mstb);
static int drm_dp_send_enum_path_resources(struct drm_dp_mst_topology_mgr *mgr,
					   struct drm_dp_mst_branch *mstb,
					   struct drm_dp_mst_port *port);
static bool drm_dp_validate_guid(struct drm_dp_mst_topology_mgr *mgr,
				 u8 *guid);

static int drm_dp_mst_register_i2c_bus(struct drm_dp_aux *aux);
static void drm_dp_mst_unregister_i2c_bus(struct drm_dp_aux *aux);
static void drm_dp_mst_kick_tx(struct drm_dp_mst_topology_mgr *mgr);
/* sideband msg handling */
static u8 drm_dp_msg_header_crc4(const uint8_t *data, size_t num_nibbles)
{
	u8 bitmask = 0x80;
	u8 bitshift = 7;
	u8 array_index = 0;
	int number_of_bits = num_nibbles * 4;
	u8 remainder = 0;

	while (number_of_bits != 0) {
		number_of_bits--;
		remainder <<= 1;
		remainder |= (data[array_index] & bitmask) >> bitshift;
		bitmask >>= 1;
		bitshift--;
		if (bitmask == 0) {
			bitmask = 0x80;
			bitshift = 7;
			array_index++;
		}
		if ((remainder & 0x10) == 0x10)
			remainder ^= 0x13;
	}

	number_of_bits = 4;
	while (number_of_bits != 0) {
		number_of_bits--;
		remainder <<= 1;
		if ((remainder & 0x10) != 0)
			remainder ^= 0x13;
	}

	return remainder;
}

static u8 drm_dp_msg_data_crc4(const uint8_t *data, u8 number_of_bytes)
{
	u8 bitmask = 0x80;
	u8 bitshift = 7;
	u8 array_index = 0;
	int number_of_bits = number_of_bytes * 8;
	u16 remainder = 0;

	while (number_of_bits != 0) {
		number_of_bits--;
		remainder <<= 1;
		remainder |= (data[array_index] & bitmask) >> bitshift;
		bitmask >>= 1;
		bitshift--;
		if (bitmask == 0) {
			bitmask = 0x80;
			bitshift = 7;
			array_index++;
		}
		if ((remainder & 0x100) == 0x100)
			remainder ^= 0xd5;
	}

	number_of_bits = 8;
	while (number_of_bits != 0) {
		number_of_bits--;
		remainder <<= 1;
		if ((remainder & 0x100) != 0)
			remainder ^= 0xd5;
	}

	return remainder & 0xff;
}
static inline u8 drm_dp_calc_sb_hdr_size(struct drm_dp_sideband_msg_hdr *hdr)
{
	u8 size = 3;
	size += (hdr->lct / 2);
	return size;
}

static void drm_dp_encode_sideband_msg_hdr(struct drm_dp_sideband_msg_hdr *hdr,
					   u8 *buf, int *len)
{
	int idx = 0;
	int i;
	u8 crc4;
	buf[idx++] = ((hdr->lct & 0xf) << 4) | (hdr->lcr & 0xf);
	for (i = 0; i < (hdr->lct / 2); i++)
		buf[idx++] = hdr->rad[i];
	buf[idx++] = (hdr->broadcast << 7) | (hdr->path_msg << 6) |
		(hdr->msg_len & 0x3f);
	buf[idx++] = (hdr->somt << 7) | (hdr->eomt << 6) | (hdr->seqno << 4);

	crc4 = drm_dp_msg_header_crc4(buf, (idx * 2) - 1);
	buf[idx - 1] |= (crc4 & 0xf);

	*len = idx;
}

static bool drm_dp_decode_sideband_msg_hdr(struct drm_dp_sideband_msg_hdr *hdr,
					   u8 *buf, int buflen, u8 *hdrlen)
{
	u8 crc4;
	u8 len;
	int i;
	u8 idx;
	if (buf[0] == 0)
		return false;
	len = 3;
	len += ((buf[0] & 0xf0) >> 4) / 2;
	if (len > buflen)
		return false;
	crc4 = drm_dp_msg_header_crc4(buf, (len * 2) - 1);

	if ((crc4 & 0xf) != (buf[len - 1] & 0xf)) {
		DRM_DEBUG_KMS("crc4 mismatch 0x%x 0x%x\n", crc4, buf[len - 1]);
		return false;
	}

	hdr->lct = (buf[0] & 0xf0) >> 4;
	hdr->lcr = (buf[0] & 0xf);
	idx = 1;
	for (i = 0; i < (hdr->lct / 2); i++)
		hdr->rad[i] = buf[idx++];
	hdr->broadcast = (buf[idx] >> 7) & 0x1;
	hdr->path_msg = (buf[idx] >> 6) & 0x1;
	hdr->msg_len = buf[idx] & 0x3f;
	idx++;
	hdr->somt = (buf[idx] >> 7) & 0x1;
	hdr->eomt = (buf[idx] >> 6) & 0x1;
	hdr->seqno = (buf[idx] >> 4) & 0x1;
	idx++;
	*hdrlen = idx;
	return true;
}

static void drm_dp_encode_sideband_req(struct drm_dp_sideband_msg_req_body *req,
				       struct drm_dp_sideband_msg_tx *raw)
{
	int idx = 0;
	int i;
	u8 *buf = raw->msg;
	buf[idx++] = req->req_type & 0x7f;

	switch (req->req_type) {
	case DP_ENUM_PATH_RESOURCES:
		buf[idx] = (req->u.port_num.port_number & 0xf) << 4;
		idx++;
		break;
	case DP_ALLOCATE_PAYLOAD:
		buf[idx] = (req->u.allocate_payload.port_number & 0xf) << 4 |
			(req->u.allocate_payload.number_sdp_streams & 0xf);
		idx++;
		buf[idx] = (req->u.allocate_payload.vcpi & 0x7f);
		idx++;
		buf[idx] = (req->u.allocate_payload.pbn >> 8);
		idx++;
		buf[idx] = (req->u.allocate_payload.pbn & 0xff);
		idx++;
		for (i = 0; i < req->u.allocate_payload.number_sdp_streams / 2; i++) {
			buf[idx] = ((req->u.allocate_payload.sdp_stream_sink[i * 2] & 0xf) << 4) |
				(req->u.allocate_payload.sdp_stream_sink[i * 2 + 1] & 0xf);
			idx++;
		}
		if (req->u.allocate_payload.number_sdp_streams & 1) {
			i = req->u.allocate_payload.number_sdp_streams - 1;
			buf[idx] = (req->u.allocate_payload.sdp_stream_sink[i] & 0xf) << 4;
			idx++;
		}
		break;
	case DP_QUERY_PAYLOAD:
		buf[idx] = (req->u.query_payload.port_number & 0xf) << 4;
		idx++;
		buf[idx] = (req->u.query_payload.vcpi & 0x7f);
		idx++;
		break;
	case DP_REMOTE_DPCD_READ:
		buf[idx] = (req->u.dpcd_read.port_number & 0xf) << 4;
		buf[idx] |= ((req->u.dpcd_read.dpcd_address & 0xf0000) >> 16) & 0xf;
		idx++;
		buf[idx] = (req->u.dpcd_read.dpcd_address & 0xff00) >> 8;
		idx++;
		buf[idx] = (req->u.dpcd_read.dpcd_address & 0xff);
		idx++;
		buf[idx] = (req->u.dpcd_read.num_bytes);
		idx++;
		break;

	case DP_REMOTE_DPCD_WRITE:
		buf[idx] = (req->u.dpcd_write.port_number & 0xf) << 4;
		buf[idx] |= ((req->u.dpcd_write.dpcd_address & 0xf0000) >> 16) & 0xf;
		idx++;
		buf[idx] = (req->u.dpcd_write.dpcd_address & 0xff00) >> 8;
		idx++;
		buf[idx] = (req->u.dpcd_write.dpcd_address & 0xff);
		idx++;
		buf[idx] = (req->u.dpcd_write.num_bytes);
		idx++;
		memcpy(&buf[idx], req->u.dpcd_write.bytes, req->u.dpcd_write.num_bytes);
		idx += req->u.dpcd_write.num_bytes;
		break;
	case DP_REMOTE_I2C_READ:
		buf[idx] = (req->u.i2c_read.port_number & 0xf) << 4;
		buf[idx] |= (req->u.i2c_read.num_transactions & 0x3);
		idx++;
		for (i = 0; i < (req->u.i2c_read.num_transactions & 0x3); i++) {
			buf[idx] = req->u.i2c_read.transactions[i].i2c_dev_id & 0x7f;
			idx++;
			buf[idx] = req->u.i2c_read.transactions[i].num_bytes;
			idx++;
			memcpy(&buf[idx], req->u.i2c_read.transactions[i].bytes, req->u.i2c_read.transactions[i].num_bytes);
			idx += req->u.i2c_read.transactions[i].num_bytes;

			buf[idx] = (req->u.i2c_read.transactions[i].no_stop_bit & 0x1) << 5;
			buf[idx] |= (req->u.i2c_read.transactions[i].i2c_transaction_delay & 0xf);
			idx++;
		}
		buf[idx] = (req->u.i2c_read.read_i2c_device_id) & 0x7f;
		idx++;
		buf[idx] = (req->u.i2c_read.num_bytes_read);
		idx++;
		break;

	case DP_REMOTE_I2C_WRITE:
		buf[idx] = (req->u.i2c_write.port_number & 0xf) << 4;
		idx++;
		buf[idx] = (req->u.i2c_write.write_i2c_device_id) & 0x7f;
		idx++;
		buf[idx] = (req->u.i2c_write.num_bytes);
		idx++;
		memcpy(&buf[idx], req->u.i2c_write.bytes, req->u.i2c_write.num_bytes);
		idx += req->u.i2c_write.num_bytes;
		break;
	}
	raw->cur_len = idx;
}

static void drm_dp_crc_sideband_chunk_req(u8 *msg, u8 len)
{
	u8 crc4;
	crc4 = drm_dp_msg_data_crc4(msg, len);
	msg[len] = crc4;
}

static void drm_dp_encode_sideband_reply(struct drm_dp_sideband_msg_reply_body *rep,
					 struct drm_dp_sideband_msg_tx *raw)
{
	int idx = 0;
	u8 *buf = raw->msg;

	buf[idx++] = (rep->reply_type & 0x1) << 7 | (rep->req_type & 0x7f);

	raw->cur_len = idx;
}

/* this adds a chunk of msg to the builder to get the final msg */
static bool drm_dp_sideband_msg_build(struct drm_dp_sideband_msg_rx *msg,
				      u8 *replybuf, u8 replybuflen, bool hdr)
{
	int ret;
	u8 crc4;

	if (hdr) {
		u8 hdrlen;
		struct drm_dp_sideband_msg_hdr recv_hdr;
		ret = drm_dp_decode_sideband_msg_hdr(&recv_hdr, replybuf, replybuflen, &hdrlen);
		if (ret == false) {
			print_hex_dump(KERN_DEBUG, "failed hdr", DUMP_PREFIX_NONE, 16, 1, replybuf, replybuflen, false);
			return false;
		}

		/* get length contained in this portion */
		msg->curchunk_len = recv_hdr.msg_len;
		msg->curchunk_hdrlen = hdrlen;

		/* we have already gotten an somt - don't bother parsing */
		if (recv_hdr.somt && msg->have_somt)
			return false;

		if (recv_hdr.somt) {
			memcpy(&msg->initial_hdr, &recv_hdr, sizeof(struct drm_dp_sideband_msg_hdr));
			msg->have_somt = true;
		}
		if (recv_hdr.eomt)
			msg->have_eomt = true;

		/* copy the bytes for the remainder of this header chunk */
		msg->curchunk_idx = min(msg->curchunk_len, (u8)(replybuflen - hdrlen));
		memcpy(&msg->chunk[0], replybuf + hdrlen, msg->curchunk_idx);
	} else {
		memcpy(&msg->chunk[msg->curchunk_idx], replybuf, replybuflen);
		msg->curchunk_idx += replybuflen;
	}

	if (msg->curchunk_idx >= msg->curchunk_len) {
		/* do CRC */
		crc4 = drm_dp_msg_data_crc4(msg->chunk, msg->curchunk_len - 1);
		/* copy chunk into bigger msg */
		memcpy(&msg->msg[msg->curlen], msg->chunk, msg->curchunk_len - 1);
		msg->curlen += msg->curchunk_len - 1;
	}
	return true;
}

static bool drm_dp_sideband_parse_link_address(struct drm_dp_sideband_msg_rx *raw,
					       struct drm_dp_sideband_msg_reply_body *repmsg)
{
	int idx = 1;
	int i;
	memcpy(repmsg->u.link_addr.guid, &raw->msg[idx], 16);
	idx += 16;
	repmsg->u.link_addr.nports = raw->msg[idx] & 0xf;
	idx++;
	if (idx > raw->curlen)
		goto fail_len;
	for (i = 0; i < repmsg->u.link_addr.nports; i++) {
		if (raw->msg[idx] & 0x80)
			repmsg->u.link_addr.ports[i].input_port = 1;

		repmsg->u.link_addr.ports[i].peer_device_type = (raw->msg[idx] >> 4) & 0x7;
		repmsg->u.link_addr.ports[i].port_number = (raw->msg[idx] & 0xf);

		idx++;
		if (idx > raw->curlen)
			goto fail_len;
		repmsg->u.link_addr.ports[i].mcs = (raw->msg[idx] >> 7) & 0x1;
		repmsg->u.link_addr.ports[i].ddps = (raw->msg[idx] >> 6) & 0x1;
		if (repmsg->u.link_addr.ports[i].input_port == 0)
			repmsg->u.link_addr.ports[i].legacy_device_plug_status = (raw->msg[idx] >> 5) & 0x1;
		idx++;
		if (idx > raw->curlen)
			goto fail_len;
		if (repmsg->u.link_addr.ports[i].input_port == 0) {
			repmsg->u.link_addr.ports[i].dpcd_revision = (raw->msg[idx]);
			idx++;
			if (idx > raw->curlen)
				goto fail_len;
			memcpy(repmsg->u.link_addr.ports[i].peer_guid, &raw->msg[idx], 16);
			idx += 16;
			if (idx > raw->curlen)
				goto fail_len;
			repmsg->u.link_addr.ports[i].num_sdp_streams = (raw->msg[idx] >> 4) & 0xf;
			repmsg->u.link_addr.ports[i].num_sdp_stream_sinks = (raw->msg[idx] & 0xf);
			idx++;

		}
		if (idx > raw->curlen)
			goto fail_len;
	}

	return true;
fail_len:
	DRM_DEBUG_KMS("link address reply parse length fail %d %d\n", idx, raw->curlen);
	return false;
}

static bool drm_dp_sideband_parse_remote_dpcd_read(struct drm_dp_sideband_msg_rx *raw,
						   struct drm_dp_sideband_msg_reply_body *repmsg)
{
	int idx = 1;
	repmsg->u.remote_dpcd_read_ack.port_number = raw->msg[idx] & 0xf;
	idx++;
	if (idx > raw->curlen)
		goto fail_len;
	repmsg->u.remote_dpcd_read_ack.num_bytes = raw->msg[idx];
	if (idx > raw->curlen)
		goto fail_len;

	memcpy(repmsg->u.remote_dpcd_read_ack.bytes, &raw->msg[idx], repmsg->u.remote_dpcd_read_ack.num_bytes);
	return true;
fail_len:
	DRM_DEBUG_KMS("link address reply parse length fail %d %d\n", idx, raw->curlen);
	return false;
}

static bool drm_dp_sideband_parse_remote_dpcd_write(struct drm_dp_sideband_msg_rx *raw,
						      struct drm_dp_sideband_msg_reply_body *repmsg)
{
	int idx = 1;
	repmsg->u.remote_dpcd_write_ack.port_number = raw->msg[idx] & 0xf;
	idx++;
	if (idx > raw->curlen)
		goto fail_len;
	return true;
fail_len:
	DRM_DEBUG_KMS("parse length fail %d %d\n", idx, raw->curlen);
	return false;
}

static bool drm_dp_sideband_parse_remote_i2c_read_ack(struct drm_dp_sideband_msg_rx *raw,
						      struct drm_dp_sideband_msg_reply_body *repmsg)
{
	int idx = 1;

	repmsg->u.remote_i2c_read_ack.port_number = (raw->msg[idx] & 0xf);
	idx++;
	if (idx > raw->curlen)
		goto fail_len;
	repmsg->u.remote_i2c_read_ack.num_bytes = raw->msg[idx];
	idx++;
	/* TODO check */
	memcpy(repmsg->u.remote_i2c_read_ack.bytes, &raw->msg[idx], repmsg->u.remote_i2c_read_ack.num_bytes);
	return true;
fail_len:
	DRM_DEBUG_KMS("remote i2c reply parse length fail %d %d\n", idx, raw->curlen);
	return false;
}

static bool drm_dp_sideband_parse_enum_path_resources_ack(struct drm_dp_sideband_msg_rx *raw,
							  struct drm_dp_sideband_msg_reply_body *repmsg)
{
	int idx = 1;
	repmsg->u.path_resources.port_number = (raw->msg[idx] >> 4) & 0xf;
	idx++;
	if (idx > raw->curlen)
		goto fail_len;
	repmsg->u.path_resources.full_payload_bw_number = (raw->msg[idx] << 8) | (raw->msg[idx+1]);
	idx += 2;
	if (idx > raw->curlen)
		goto fail_len;
	repmsg->u.path_resources.avail_payload_bw_number = (raw->msg[idx] << 8) | (raw->msg[idx+1]);
	idx += 2;
	if (idx > raw->curlen)
		goto fail_len;
	return true;
fail_len:
	DRM_DEBUG_KMS("enum resource parse length fail %d %d\n", idx, raw->curlen);
	return false;
}

static bool drm_dp_sideband_parse_allocate_payload_ack(struct drm_dp_sideband_msg_rx *raw,
							  struct drm_dp_sideband_msg_reply_body *repmsg)
{
	int idx = 1;
	repmsg->u.allocate_payload.port_number = (raw->msg[idx] >> 4) & 0xf;
	idx++;
	if (idx > raw->curlen)
		goto fail_len;
	repmsg->u.allocate_payload.vcpi = raw->msg[idx];
	idx++;
	if (idx > raw->curlen)
		goto fail_len;
	repmsg->u.allocate_payload.allocated_pbn = (raw->msg[idx] << 8) | (raw->msg[idx+1]);
	idx += 2;
	if (idx > raw->curlen)
		goto fail_len;
	return true;
fail_len:
	DRM_DEBUG_KMS("allocate payload parse length fail %d %d\n", idx, raw->curlen);
	return false;
}

static bool drm_dp_sideband_parse_query_payload_ack(struct drm_dp_sideband_msg_rx *raw,
						    struct drm_dp_sideband_msg_reply_body *repmsg)
{
	int idx = 1;
	repmsg->u.query_payload.port_number = (raw->msg[idx] >> 4) & 0xf;
	idx++;
	if (idx > raw->curlen)
		goto fail_len;
	repmsg->u.query_payload.allocated_pbn = (raw->msg[idx] << 8) | (raw->msg[idx + 1]);
	idx += 2;
	if (idx > raw->curlen)
		goto fail_len;
	return true;
fail_len:
	DRM_DEBUG_KMS("query payload parse length fail %d %d\n", idx, raw->curlen);
	return false;
}

static bool drm_dp_sideband_parse_reply(struct drm_dp_sideband_msg_rx *raw,
					struct drm_dp_sideband_msg_reply_body *msg)
{
	memset(msg, 0, sizeof(*msg));
	msg->reply_type = (raw->msg[0] & 0x80) >> 7;
	msg->req_type = (raw->msg[0] & 0x7f);

	if (msg->reply_type) {
		memcpy(msg->u.nak.guid, &raw->msg[1], 16);
		msg->u.nak.reason = raw->msg[17];
		msg->u.nak.nak_data = raw->msg[18];
		return false;
	}

	switch (msg->req_type) {
	case DP_LINK_ADDRESS:
		return drm_dp_sideband_parse_link_address(raw, msg);
	case DP_QUERY_PAYLOAD:
		return drm_dp_sideband_parse_query_payload_ack(raw, msg);
	case DP_REMOTE_DPCD_READ:
		return drm_dp_sideband_parse_remote_dpcd_read(raw, msg);
	case DP_REMOTE_DPCD_WRITE:
		return drm_dp_sideband_parse_remote_dpcd_write(raw, msg);
	case DP_REMOTE_I2C_READ:
		return drm_dp_sideband_parse_remote_i2c_read_ack(raw, msg);
	case DP_ENUM_PATH_RESOURCES:
		return drm_dp_sideband_parse_enum_path_resources_ack(raw, msg);
	case DP_ALLOCATE_PAYLOAD:
		return drm_dp_sideband_parse_allocate_payload_ack(raw, msg);
	default:
		DRM_ERROR("Got unknown reply 0x%02x\n", msg->req_type);
		return false;
	}
}

static bool drm_dp_sideband_parse_connection_status_notify(struct drm_dp_sideband_msg_rx *raw,
							   struct drm_dp_sideband_msg_req_body *msg)
{
	int idx = 1;

	msg->u.conn_stat.port_number = (raw->msg[idx] & 0xf0) >> 4;
	idx++;
	if (idx > raw->curlen)
		goto fail_len;

	memcpy(msg->u.conn_stat.guid, &raw->msg[idx], 16);
	idx += 16;
	if (idx > raw->curlen)
		goto fail_len;

	msg->u.conn_stat.legacy_device_plug_status = (raw->msg[idx] >> 6) & 0x1;
	msg->u.conn_stat.displayport_device_plug_status = (raw->msg[idx] >> 5) & 0x1;
	msg->u.conn_stat.message_capability_status = (raw->msg[idx] >> 4) & 0x1;
	msg->u.conn_stat.input_port = (raw->msg[idx] >> 3) & 0x1;
	msg->u.conn_stat.peer_device_type = (raw->msg[idx] & 0x7);
	idx++;
	return true;
fail_len:
	DRM_DEBUG_KMS("connection status reply parse length fail %d %d\n", idx, raw->curlen);
	return false;
}

static bool drm_dp_sideband_parse_resource_status_notify(struct drm_dp_sideband_msg_rx *raw,
							   struct drm_dp_sideband_msg_req_body *msg)
{
	int idx = 1;

	msg->u.resource_stat.port_number = (raw->msg[idx] & 0xf0) >> 4;
	idx++;
	if (idx > raw->curlen)
		goto fail_len;

	memcpy(msg->u.resource_stat.guid, &raw->msg[idx], 16);
	idx += 16;
	if (idx > raw->curlen)
		goto fail_len;

	msg->u.resource_stat.available_pbn = (raw->msg[idx] << 8) | (raw->msg[idx + 1]);
	idx++;
	return true;
fail_len:
	DRM_DEBUG_KMS("resource status reply parse length fail %d %d\n", idx, raw->curlen);
	return false;
}

static bool drm_dp_sideband_parse_req(struct drm_dp_sideband_msg_rx *raw,
				      struct drm_dp_sideband_msg_req_body *msg)
{
	memset(msg, 0, sizeof(*msg));
	msg->req_type = (raw->msg[0] & 0x7f);

	switch (msg->req_type) {
	case DP_CONNECTION_STATUS_NOTIFY:
		return drm_dp_sideband_parse_connection_status_notify(raw, msg);
	case DP_RESOURCE_STATUS_NOTIFY:
		return drm_dp_sideband_parse_resource_status_notify(raw, msg);
	default:
		DRM_ERROR("Got unknown request 0x%02x\n", msg->req_type);
		return false;
	}
}

static int build_dpcd_write(struct drm_dp_sideband_msg_tx *msg, u8 port_num, u32 offset, u8 num_bytes, u8 *bytes)
{
	struct drm_dp_sideband_msg_req_body req;

	req.req_type = DP_REMOTE_DPCD_WRITE;
	req.u.dpcd_write.port_number = port_num;
	req.u.dpcd_write.dpcd_address = offset;
	req.u.dpcd_write.num_bytes = num_bytes;
	req.u.dpcd_write.bytes = bytes;
	drm_dp_encode_sideband_req(&req, msg);

	return 0;
}

static int build_link_address(struct drm_dp_sideband_msg_tx *msg)
{
	struct drm_dp_sideband_msg_req_body req;

	req.req_type = DP_LINK_ADDRESS;
	drm_dp_encode_sideband_req(&req, msg);
	return 0;
}

static int build_enum_path_resources(struct drm_dp_sideband_msg_tx *msg, int port_num)
{
	struct drm_dp_sideband_msg_req_body req;

	req.req_type = DP_ENUM_PATH_RESOURCES;
	req.u.port_num.port_number = port_num;
	drm_dp_encode_sideband_req(&req, msg);
	msg->path_msg = true;
	return 0;
}

static int build_allocate_payload(struct drm_dp_sideband_msg_tx *msg, int port_num,
				  u8 vcpi, uint16_t pbn,
				  u8 number_sdp_streams,
				  u8 *sdp_stream_sink)
{
	struct drm_dp_sideband_msg_req_body req;
	memset(&req, 0, sizeof(req));
	req.req_type = DP_ALLOCATE_PAYLOAD;
	req.u.allocate_payload.port_number = port_num;
	req.u.allocate_payload.vcpi = vcpi;
	req.u.allocate_payload.pbn = pbn;
	req.u.allocate_payload.number_sdp_streams = number_sdp_streams;
	memcpy(req.u.allocate_payload.sdp_stream_sink, sdp_stream_sink,
		   number_sdp_streams);
	drm_dp_encode_sideband_req(&req, msg);
	msg->path_msg = true;
	return 0;
}

static int drm_dp_mst_assign_payload_id(struct drm_dp_mst_topology_mgr *mgr,
					struct drm_dp_vcpi *vcpi)
{
	int ret, vcpi_ret;

	mutex_lock(&mgr->payload_lock);
	ret = find_first_zero_bit(&mgr->payload_mask, mgr->max_payloads + 1);
	if (ret > mgr->max_payloads) {
		ret = -EINVAL;
		DRM_DEBUG_KMS("out of payload ids %d\n", ret);
		goto out_unlock;
	}

	vcpi_ret = find_first_zero_bit(&mgr->vcpi_mask, mgr->max_payloads + 1);
	if (vcpi_ret > mgr->max_payloads) {
		ret = -EINVAL;
		DRM_DEBUG_KMS("out of vcpi ids %d\n", ret);
		goto out_unlock;
	}

	set_bit(ret, &mgr->payload_mask);
	set_bit(vcpi_ret, &mgr->vcpi_mask);
	vcpi->vcpi = vcpi_ret + 1;
	mgr->proposed_vcpis[ret - 1] = vcpi;
out_unlock:
	mutex_unlock(&mgr->payload_lock);
	return ret;
}

static void drm_dp_mst_put_payload_id(struct drm_dp_mst_topology_mgr *mgr,
				      int vcpi)
{
	int i;
	if (vcpi == 0)
		return;

	mutex_lock(&mgr->payload_lock);
	DRM_DEBUG_KMS("putting payload %d\n", vcpi);
	clear_bit(vcpi - 1, &mgr->vcpi_mask);

	for (i = 0; i < mgr->max_payloads; i++) {
		if (mgr->proposed_vcpis[i])
			if (mgr->proposed_vcpis[i]->vcpi == vcpi) {
				mgr->proposed_vcpis[i] = NULL;
				clear_bit(i + 1, &mgr->payload_mask);
			}
	}
	mutex_unlock(&mgr->payload_lock);
}

static bool check_txmsg_state(struct drm_dp_mst_topology_mgr *mgr,
			      struct drm_dp_sideband_msg_tx *txmsg)
{
	bool ret;

	/*
	 * All updates to txmsg->state are protected by mgr->qlock, and the two
	 * cases we check here are terminal states. For those the barriers
	 * provided by the wake_up/wait_event pair are enough.
	 */
	ret = (txmsg->state == DRM_DP_SIDEBAND_TX_RX ||
	       txmsg->state == DRM_DP_SIDEBAND_TX_TIMEOUT);
	return ret;
}

static int drm_dp_mst_wait_tx_reply(struct drm_dp_mst_branch *mstb,
				    struct drm_dp_sideband_msg_tx *txmsg)
{
	struct drm_dp_mst_topology_mgr *mgr = mstb->mgr;
	int ret;

	ret = wait_event_timeout(mgr->tx_waitq,
				 check_txmsg_state(mgr, txmsg),
				 (4 * HZ));
	mutex_lock(&mstb->mgr->qlock);
	if (ret > 0) {
		if (txmsg->state == DRM_DP_SIDEBAND_TX_TIMEOUT) {
			ret = -EIO;
			goto out;
		}
	} else {
		DRM_DEBUG_KMS("timedout msg send %p %d %d\n", txmsg, txmsg->state, txmsg->seqno);

		/* dump some state */
		ret = -EIO;

		/* remove from q */
		if (txmsg->state == DRM_DP_SIDEBAND_TX_QUEUED ||
		    txmsg->state == DRM_DP_SIDEBAND_TX_START_SEND) {
			list_del(&txmsg->next);
		}

		if (txmsg->state == DRM_DP_SIDEBAND_TX_START_SEND ||
		    txmsg->state == DRM_DP_SIDEBAND_TX_SENT) {
			mstb->tx_slots[txmsg->seqno] = NULL;
		}
	}
out:
	mutex_unlock(&mgr->qlock);

	return ret;
}

static struct drm_dp_mst_branch *drm_dp_add_mst_branch_device(u8 lct, u8 *rad)
{
	struct drm_dp_mst_branch *mstb;

	mstb = kzalloc(sizeof(*mstb), GFP_KERNEL);
	if (!mstb)
		return NULL;

	mstb->lct = lct;
	if (lct > 1)
		memcpy(mstb->rad, rad, lct / 2);
	INIT_LIST_HEAD(&mstb->ports);
	kref_init(&mstb->kref);
	return mstb;
}

static void drm_dp_free_mst_port(struct kref *kref);

static void drm_dp_free_mst_branch_device(struct kref *kref)
{
	struct drm_dp_mst_branch *mstb = container_of(kref, struct drm_dp_mst_branch, kref);
	if (mstb->port_parent) {
		if (list_empty(&mstb->port_parent->next))
			kref_put(&mstb->port_parent->kref, drm_dp_free_mst_port);
	}
	kfree(mstb);
}

static void drm_dp_destroy_mst_branch_device(struct kref *kref)
{
	struct drm_dp_mst_branch *mstb = container_of(kref, struct drm_dp_mst_branch, kref);
	struct drm_dp_mst_port *port, *tmp;
	bool wake_tx = false;

	/*
	 * init kref again to be used by ports to remove mst branch when it is
	 * not needed anymore
	 */
	kref_init(kref);

	if (mstb->port_parent && list_empty(&mstb->port_parent->next))
		kref_get(&mstb->port_parent->kref);

	/*
	 * destroy all ports - don't need lock
	 * as there are no more references to the mst branch
	 * device at this point.
	 */
	list_for_each_entry_safe(port, tmp, &mstb->ports, next) {
		list_del(&port->next);
		drm_dp_put_port(port);
	}

	/* drop any tx slots msg */
	mutex_lock(&mstb->mgr->qlock);
	if (mstb->tx_slots[0]) {
		mstb->tx_slots[0]->state = DRM_DP_SIDEBAND_TX_TIMEOUT;
		mstb->tx_slots[0] = NULL;
		wake_tx = true;
	}
	if (mstb->tx_slots[1]) {
		mstb->tx_slots[1]->state = DRM_DP_SIDEBAND_TX_TIMEOUT;
		mstb->tx_slots[1] = NULL;
		wake_tx = true;
	}
	mutex_unlock(&mstb->mgr->qlock);

	if (wake_tx)
		wake_up(&mstb->mgr->tx_waitq);

	kref_put(kref, drm_dp_free_mst_branch_device);
}

static void drm_dp_put_mst_branch_device(struct drm_dp_mst_branch *mstb)
{
	kref_put(&mstb->kref, drm_dp_destroy_mst_branch_device);
}


static void drm_dp_port_teardown_pdt(struct drm_dp_mst_port *port, int old_pdt)
{
	struct drm_dp_mst_branch *mstb;

	switch (old_pdt) {
	case DP_PEER_DEVICE_DP_LEGACY_CONV:
	case DP_PEER_DEVICE_SST_SINK:
		/* remove i2c over sideband */
		drm_dp_mst_unregister_i2c_bus(&port->aux);
		break;
	case DP_PEER_DEVICE_MST_BRANCHING:
		mstb = port->mstb;
		port->mstb = NULL;
		drm_dp_put_mst_branch_device(mstb);
		break;
	}
}

static void drm_dp_destroy_port(struct kref *kref)
{
	struct drm_dp_mst_port *port = container_of(kref, struct drm_dp_mst_port, kref);
	struct drm_dp_mst_topology_mgr *mgr = port->mgr;

	if (!port->input) {
		port->vcpi.num_slots = 0;

		kfree(port->cached_edid);

		/*
		 * The only time we don't have a connector
		 * on an output port is if the connector init
		 * fails.
		 */
		if (port->connector) {
			/* we can't destroy the connector here, as
			 * we might be holding the mode_config.mutex
			 * from an EDID retrieval */

			mutex_lock(&mgr->destroy_connector_lock);
			kref_get(&port->parent->kref);
			list_add(&port->next, &mgr->destroy_connector_list);
			mutex_unlock(&mgr->destroy_connector_lock);
			schedule_work(&mgr->destroy_connector_work);
			return;
		}
		/* no need to clean up vcpi
		 * as if we have no connector we never setup a vcpi */
		drm_dp_port_teardown_pdt(port, port->pdt);
	}
	kfree(port);
}

static void drm_dp_put_port(struct drm_dp_mst_port *port)
{
	kref_put(&port->kref, drm_dp_destroy_port);
}

static struct drm_dp_mst_branch *drm_dp_mst_get_validated_mstb_ref_locked(struct drm_dp_mst_branch *mstb, struct drm_dp_mst_branch *to_find)
{
	struct drm_dp_mst_port *port;
	struct drm_dp_mst_branch *rmstb;
	if (to_find == mstb) {
		kref_get(&mstb->kref);
		return mstb;
	}
	list_for_each_entry(port, &mstb->ports, next) {
		if (port->mstb) {
			rmstb = drm_dp_mst_get_validated_mstb_ref_locked(port->mstb, to_find);
			if (rmstb)
				return rmstb;
		}
	}
	return NULL;
}

static struct drm_dp_mst_branch *drm_dp_get_validated_mstb_ref(struct drm_dp_mst_topology_mgr *mgr, struct drm_dp_mst_branch *mstb)
{
	struct drm_dp_mst_branch *rmstb = NULL;
	mutex_lock(&mgr->lock);
	if (mgr->mst_primary)
		rmstb = drm_dp_mst_get_validated_mstb_ref_locked(mgr->mst_primary, mstb);
	mutex_unlock(&mgr->lock);
	return rmstb;
}

static struct drm_dp_mst_port *drm_dp_mst_get_port_ref_locked(struct drm_dp_mst_branch *mstb, struct drm_dp_mst_port *to_find)
{
	struct drm_dp_mst_port *port, *mport;

	list_for_each_entry(port, &mstb->ports, next) {
		if (port == to_find) {
			kref_get(&port->kref);
			return port;
		}
		if (port->mstb) {
			mport = drm_dp_mst_get_port_ref_locked(port->mstb, to_find);
			if (mport)
				return mport;
		}
	}
	return NULL;
}

static struct drm_dp_mst_port *drm_dp_get_validated_port_ref(struct drm_dp_mst_topology_mgr *mgr, struct drm_dp_mst_port *port)
{
	struct drm_dp_mst_port *rport = NULL;
	mutex_lock(&mgr->lock);
	if (mgr->mst_primary)
		rport = drm_dp_mst_get_port_ref_locked(mgr->mst_primary, port);
	mutex_unlock(&mgr->lock);
	return rport;
}

static struct drm_dp_mst_port *drm_dp_get_port(struct drm_dp_mst_branch *mstb, u8 port_num)
{
	struct drm_dp_mst_port *port;

	list_for_each_entry(port, &mstb->ports, next) {
		if (port->port_num == port_num) {
			kref_get(&port->kref);
			return port;
		}
	}

	return NULL;
}

/*
 * calculate a new RAD for this MST branch device
 * if parent has an LCT of 2 then it has 1 nibble of RAD,
 * if parent has an LCT of 3 then it has 2 nibbles of RAD,
 */
static u8 drm_dp_calculate_rad(struct drm_dp_mst_port *port,
				 u8 *rad)
{
	int parent_lct = port->parent->lct;
	int shift = 4;
	int idx = (parent_lct - 1) / 2;
	if (parent_lct > 1) {
		memcpy(rad, port->parent->rad, idx + 1);
		shift = (parent_lct % 2) ? 4 : 0;
	} else
		rad[0] = 0;

	rad[idx] |= port->port_num << shift;
	return parent_lct + 1;
}

/*
 * return sends link address for new mstb
 */
static bool drm_dp_port_setup_pdt(struct drm_dp_mst_port *port)
{
	int ret;
	u8 rad[6], lct;
	bool send_link = false;
	switch (port->pdt) {
	case DP_PEER_DEVICE_DP_LEGACY_CONV:
	case DP_PEER_DEVICE_SST_SINK:
		/* add i2c over sideband */
		ret = drm_dp_mst_register_i2c_bus(&port->aux);
		break;
	case DP_PEER_DEVICE_MST_BRANCHING:
		lct = drm_dp_calculate_rad(port, rad);

		port->mstb = drm_dp_add_mst_branch_device(lct, rad);
		port->mstb->mgr = port->mgr;
		port->mstb->port_parent = port;

		send_link = true;
		break;
	}
	return send_link;
}

static void drm_dp_check_mstb_guid(struct drm_dp_mst_branch *mstb, u8 *guid)
{
	int ret;

	memcpy(mstb->guid, guid, 16);

	if (!drm_dp_validate_guid(mstb->mgr, mstb->guid)) {
		if (mstb->port_parent) {
			ret = drm_dp_send_dpcd_write(
					mstb->mgr,
					mstb->port_parent,
					DP_GUID,
					16,
					mstb->guid);
		} else {

			ret = drm_dp_dpcd_write(
					mstb->mgr->aux,
					DP_GUID,
					mstb->guid,
					16);
		}
	}
}

static void build_mst_prop_path(const struct drm_dp_mst_branch *mstb,
				int pnum,
				char *proppath,
				size_t proppath_size)
{
	int i;
	char temp[8];
	snprintf(proppath, proppath_size, "mst:%d", mstb->mgr->conn_base_id);
	for (i = 0; i < (mstb->lct - 1); i++) {
		int shift = (i % 2) ? 0 : 4;
		int port_num = (mstb->rad[i / 2] >> shift) & 0xf;
		snprintf(temp, sizeof(temp), "-%d", port_num);
		strlcat(proppath, temp, proppath_size);
	}
	snprintf(temp, sizeof(temp), "-%d", pnum);
	strlcat(proppath, temp, proppath_size);
}

static void drm_dp_add_port(struct drm_dp_mst_branch *mstb,
			    struct device *dev,
			    struct drm_dp_link_addr_reply_port *port_msg)
{
	struct drm_dp_mst_port *port;
	bool ret;
	bool created = false;
	int old_pdt = 0;
	int old_ddps = 0;
	port = drm_dp_get_port(mstb, port_msg->port_number);
	if (!port) {
		port = kzalloc(sizeof(*port), GFP_KERNEL);
		if (!port)
			return;
		kref_init(&port->kref);
		port->parent = mstb;
		port->port_num = port_msg->port_number;
		port->mgr = mstb->mgr;
		port->aux.name = "DPMST";
		port->aux.dev = dev;
		created = true;
	} else {
		old_pdt = port->pdt;
		old_ddps = port->ddps;
	}

	port->pdt = port_msg->peer_device_type;
	port->input = port_msg->input_port;
	port->mcs = port_msg->mcs;
	port->ddps = port_msg->ddps;
	port->ldps = port_msg->legacy_device_plug_status;
	port->dpcd_rev = port_msg->dpcd_revision;
	port->num_sdp_streams = port_msg->num_sdp_streams;
	port->num_sdp_stream_sinks = port_msg->num_sdp_stream_sinks;

	/* manage mstb port lists with mgr lock - take a reference
	   for this list */
	if (created) {
		mutex_lock(&mstb->mgr->lock);
		kref_get(&port->kref);
		list_add(&port->next, &mstb->ports);
		mutex_unlock(&mstb->mgr->lock);
	}

	if (old_ddps != port->ddps) {
		if (port->ddps) {
			if (!port->input)
				drm_dp_send_enum_path_resources(mstb->mgr, mstb, port);
		} else {
			port->available_pbn = 0;
			}
	}

	if (old_pdt != port->pdt && !port->input) {
		drm_dp_port_teardown_pdt(port, old_pdt);

		ret = drm_dp_port_setup_pdt(port);
		if (ret == true)
			drm_dp_send_link_address(mstb->mgr, port->mstb);
	}

	if (created && !port->input) {
		char proppath[255];

		build_mst_prop_path(mstb, port->port_num, proppath, sizeof(proppath));
		port->connector = (*mstb->mgr->cbs->add_connector)(mstb->mgr, port, proppath);
		if (!port->connector) {
			/* remove it from the port list */
			mutex_lock(&mstb->mgr->lock);
			list_del(&port->next);
			mutex_unlock(&mstb->mgr->lock);
			/* drop port list reference */
			drm_dp_put_port(port);
			goto out;
		}

		drm_mode_connector_set_tile_property(port->connector);

		(*mstb->mgr->cbs->register_connector)(port->connector);
	}
out:
	/* put reference to this port */
	drm_dp_put_port(port);
}

static void drm_dp_update_port(struct drm_dp_mst_branch *mstb,
			       struct drm_dp_connection_status_notify *conn_stat)
{
	struct drm_dp_mst_port *port;
	int old_pdt;
	int old_ddps;
	bool dowork = false;
	port = drm_dp_get_port(mstb, conn_stat->port_number);
	if (!port)
		return;

	old_ddps = port->ddps;
	old_pdt = port->pdt;
	port->pdt = conn_stat->peer_device_type;
	port->mcs = conn_stat->message_capability_status;
	port->ldps = conn_stat->legacy_device_plug_status;
	port->ddps = conn_stat->displayport_device_plug_status;

	if (old_ddps != port->ddps) {
		dowork = true;
		if (port->ddps) {
<<<<<<< HEAD
=======
			dowork = true;
>>>>>>> 125234dc
		} else {
			port->available_pbn = 0;
		}
	}
	if (old_pdt != port->pdt && !port->input) {
		drm_dp_port_teardown_pdt(port, old_pdt);

		if (drm_dp_port_setup_pdt(port))
			dowork = true;
	}

	drm_dp_put_port(port);
	if (dowork)
		queue_work(system_long_wq, &mstb->mgr->work);

}

static struct drm_dp_mst_branch *drm_dp_get_mst_branch_device(struct drm_dp_mst_topology_mgr *mgr,
							       u8 lct, u8 *rad)
{
	struct drm_dp_mst_branch *mstb;
	struct drm_dp_mst_port *port;
	int i;
	/* find the port by iterating down */

	mutex_lock(&mgr->lock);
	mstb = mgr->mst_primary;

	for (i = 0; i < lct - 1; i++) {
		int shift = (i % 2) ? 0 : 4;
		int port_num = (rad[i / 2] >> shift) & 0xf;

		list_for_each_entry(port, &mstb->ports, next) {
			if (port->port_num == port_num) {
				mstb = port->mstb;
				if (!mstb) {
					DRM_ERROR("failed to lookup MSTB with lct %d, rad %02x\n", lct, rad[0]);
					goto out;
				}

				break;
			}
		}
	}
	kref_get(&mstb->kref);
out:
	mutex_unlock(&mgr->lock);
	return mstb;
}

static struct drm_dp_mst_branch *get_mst_branch_device_by_guid_helper(
	struct drm_dp_mst_branch *mstb,
	uint8_t *guid)
{
	struct drm_dp_mst_branch *found_mstb;
	struct drm_dp_mst_port *port;

	if (memcmp(mstb->guid, guid, 16) == 0)
		return mstb;


	list_for_each_entry(port, &mstb->ports, next) {
		if (!port->mstb)
			continue;

		found_mstb = get_mst_branch_device_by_guid_helper(port->mstb, guid);

		if (found_mstb)
			return found_mstb;
	}

	return NULL;
}

static struct drm_dp_mst_branch *drm_dp_get_mst_branch_device_by_guid(
	struct drm_dp_mst_topology_mgr *mgr,
	uint8_t *guid)
{
	struct drm_dp_mst_branch *mstb;

	/* find the port by iterating down */
	mutex_lock(&mgr->lock);

	mstb = get_mst_branch_device_by_guid_helper(mgr->mst_primary, guid);

	if (mstb)
		kref_get(&mstb->kref);

	mutex_unlock(&mgr->lock);
	return mstb;
}

static void drm_dp_check_and_send_link_address(struct drm_dp_mst_topology_mgr *mgr,
					       struct drm_dp_mst_branch *mstb)
{
	struct drm_dp_mst_port *port;
	struct drm_dp_mst_branch *mstb_child;
	if (!mstb->link_address_sent)
		drm_dp_send_link_address(mgr, mstb);

	list_for_each_entry(port, &mstb->ports, next) {
		if (port->input)
			continue;

		if (!port->ddps) {
			if (port->cached_edid) {
				kfree(port->cached_edid);
				port->cached_edid = NULL;
			}
			continue;
		}

		if (!port->available_pbn)
			drm_dp_send_enum_path_resources(mgr, mstb, port);

		if (port->mstb) {
			mstb_child = drm_dp_get_validated_mstb_ref(mgr, port->mstb);
			if (mstb_child) {
				drm_dp_check_and_send_link_address(mgr, mstb_child);
				drm_dp_put_mst_branch_device(mstb_child);
			}
		} else if (port->pdt == DP_PEER_DEVICE_SST_SINK ||
			port->pdt == DP_PEER_DEVICE_DP_LEGACY_CONV) {
			if (!port->cached_edid) {
				port->cached_edid =
					drm_get_edid(port->connector, &port->aux.ddc);
			}
		}
	}
}

static void drm_dp_mst_link_probe_work(struct work_struct *work)
{
	struct drm_dp_mst_topology_mgr *mgr = container_of(work, struct drm_dp_mst_topology_mgr, work);
	struct drm_dp_mst_branch *mstb;

	mutex_lock(&mgr->lock);
	mstb = mgr->mst_primary;
	if (mstb) {
		kref_get(&mstb->kref);
	}
	mutex_unlock(&mgr->lock);
	if (mstb) {
		drm_dp_check_and_send_link_address(mgr, mstb);
		drm_dp_put_mst_branch_device(mstb);
	}

	(*mgr->cbs->hotplug)(mgr);
}

static bool drm_dp_validate_guid(struct drm_dp_mst_topology_mgr *mgr,
				 u8 *guid)
{
	static u8 zero_guid[16];

	if (!memcmp(guid, zero_guid, 16)) {
		u64 salt = get_jiffies_64();
		memcpy(&guid[0], &salt, sizeof(u64));
		memcpy(&guid[8], &salt, sizeof(u64));
		return false;
	}
	return true;
}

#if 0
static int build_dpcd_read(struct drm_dp_sideband_msg_tx *msg, u8 port_num, u32 offset, u8 num_bytes)
{
	struct drm_dp_sideband_msg_req_body req;

	req.req_type = DP_REMOTE_DPCD_READ;
	req.u.dpcd_read.port_number = port_num;
	req.u.dpcd_read.dpcd_address = offset;
	req.u.dpcd_read.num_bytes = num_bytes;
	drm_dp_encode_sideband_req(&req, msg);

	return 0;
}
#endif

static int drm_dp_send_sideband_msg(struct drm_dp_mst_topology_mgr *mgr,
				    bool up, u8 *msg, int len)
{
	int ret;
	int regbase = up ? DP_SIDEBAND_MSG_UP_REP_BASE : DP_SIDEBAND_MSG_DOWN_REQ_BASE;
	int tosend, total, offset;
	int retries = 0;

retry:
	total = len;
	offset = 0;
	do {
		tosend = min3(mgr->max_dpcd_transaction_bytes, 16, total);

		ret = drm_dp_dpcd_write(mgr->aux, regbase + offset,
					&msg[offset],
					tosend);
		if (ret != tosend) {
			if (ret == -EIO && retries < 5) {
				retries++;
				goto retry;
			}
			DRM_DEBUG_KMS("failed to dpcd write %d %d\n", tosend, ret);

			return -EIO;
		}
		offset += tosend;
		total -= tosend;
	} while (total > 0);
	return 0;
}

static int set_hdr_from_dst_qlock(struct drm_dp_sideband_msg_hdr *hdr,
				  struct drm_dp_sideband_msg_tx *txmsg)
{
	struct drm_dp_mst_branch *mstb = txmsg->dst;
	u8 req_type;

	/* both msg slots are full */
	if (txmsg->seqno == -1) {
		if (mstb->tx_slots[0] && mstb->tx_slots[1]) {
			DRM_DEBUG_KMS("%s: failed to find slot\n", __func__);
			return -EAGAIN;
		}
		if (mstb->tx_slots[0] == NULL && mstb->tx_slots[1] == NULL) {
			txmsg->seqno = mstb->last_seqno;
			mstb->last_seqno ^= 1;
		} else if (mstb->tx_slots[0] == NULL)
			txmsg->seqno = 0;
		else
			txmsg->seqno = 1;
		mstb->tx_slots[txmsg->seqno] = txmsg;
	}

	req_type = txmsg->msg[0] & 0x7f;
	if (req_type == DP_CONNECTION_STATUS_NOTIFY ||
		req_type == DP_RESOURCE_STATUS_NOTIFY)
		hdr->broadcast = 1;
	else
		hdr->broadcast = 0;
	hdr->path_msg = txmsg->path_msg;
	hdr->lct = mstb->lct;
	hdr->lcr = mstb->lct - 1;
	if (mstb->lct > 1)
		memcpy(hdr->rad, mstb->rad, mstb->lct / 2);
	hdr->seqno = txmsg->seqno;
	return 0;
}
/*
 * process a single block of the next message in the sideband queue
 */
static int process_single_tx_qlock(struct drm_dp_mst_topology_mgr *mgr,
				   struct drm_dp_sideband_msg_tx *txmsg,
				   bool up)
{
	u8 chunk[48];
	struct drm_dp_sideband_msg_hdr hdr;
	int len, space, idx, tosend;
	int ret;

	memset(&hdr, 0, sizeof(struct drm_dp_sideband_msg_hdr));

	if (txmsg->state == DRM_DP_SIDEBAND_TX_QUEUED) {
		txmsg->seqno = -1;
		txmsg->state = DRM_DP_SIDEBAND_TX_START_SEND;
	}

	/* make hdr from dst mst - for replies use seqno
	   otherwise assign one */
	ret = set_hdr_from_dst_qlock(&hdr, txmsg);
	if (ret < 0)
		return ret;

	/* amount left to send in this message */
	len = txmsg->cur_len - txmsg->cur_offset;

	/* 48 - sideband msg size - 1 byte for data CRC, x header bytes */
	space = 48 - 1 - drm_dp_calc_sb_hdr_size(&hdr);

	tosend = min(len, space);
	if (len == txmsg->cur_len)
		hdr.somt = 1;
	if (space >= len)
		hdr.eomt = 1;


	hdr.msg_len = tosend + 1;
	drm_dp_encode_sideband_msg_hdr(&hdr, chunk, &idx);
	memcpy(&chunk[idx], &txmsg->msg[txmsg->cur_offset], tosend);
	/* add crc at end */
	drm_dp_crc_sideband_chunk_req(&chunk[idx], tosend);
	idx += tosend + 1;

	ret = drm_dp_send_sideband_msg(mgr, up, chunk, idx);
	if (ret) {
		DRM_DEBUG_KMS("sideband msg failed to send\n");
		return ret;
	}

	txmsg->cur_offset += tosend;
	if (txmsg->cur_offset == txmsg->cur_len) {
		txmsg->state = DRM_DP_SIDEBAND_TX_SENT;
		return 1;
	}
	return 0;
}

static void process_single_down_tx_qlock(struct drm_dp_mst_topology_mgr *mgr)
{
	struct drm_dp_sideband_msg_tx *txmsg;
	int ret;

	WARN_ON(!mutex_is_locked(&mgr->qlock));

	/* construct a chunk from the first msg in the tx_msg queue */
	if (list_empty(&mgr->tx_msg_downq)) {
		mgr->tx_down_in_progress = false;
		return;
	}
	mgr->tx_down_in_progress = true;

	txmsg = list_first_entry(&mgr->tx_msg_downq, struct drm_dp_sideband_msg_tx, next);
	ret = process_single_tx_qlock(mgr, txmsg, false);
	if (ret == 1) {
		/* txmsg is sent it should be in the slots now */
		list_del(&txmsg->next);
	} else if (ret) {
		DRM_DEBUG_KMS("failed to send msg in q %d\n", ret);
		list_del(&txmsg->next);
		if (txmsg->seqno != -1)
			txmsg->dst->tx_slots[txmsg->seqno] = NULL;
		txmsg->state = DRM_DP_SIDEBAND_TX_TIMEOUT;
		wake_up(&mgr->tx_waitq);
	}
	if (list_empty(&mgr->tx_msg_downq)) {
		mgr->tx_down_in_progress = false;
		return;
	}
}

/* called holding qlock */
static void process_single_up_tx_qlock(struct drm_dp_mst_topology_mgr *mgr,
				       struct drm_dp_sideband_msg_tx *txmsg)
{
	int ret;

	/* construct a chunk from the first msg in the tx_msg queue */
	ret = process_single_tx_qlock(mgr, txmsg, true);

	if (ret != 1)
		DRM_DEBUG_KMS("failed to send msg in q %d\n", ret);

	txmsg->dst->tx_slots[txmsg->seqno] = NULL;
}

static void drm_dp_queue_down_tx(struct drm_dp_mst_topology_mgr *mgr,
				 struct drm_dp_sideband_msg_tx *txmsg)
{
	mutex_lock(&mgr->qlock);
	list_add_tail(&txmsg->next, &mgr->tx_msg_downq);
	if (!mgr->tx_down_in_progress)
		process_single_down_tx_qlock(mgr);
	mutex_unlock(&mgr->qlock);
}

static void drm_dp_send_link_address(struct drm_dp_mst_topology_mgr *mgr,
				     struct drm_dp_mst_branch *mstb)
{
	int len;
	struct drm_dp_sideband_msg_tx *txmsg;
	int ret;

	txmsg = kzalloc(sizeof(*txmsg), GFP_KERNEL);
	if (!txmsg)
		return;

	txmsg->dst = mstb;
	len = build_link_address(txmsg);

	mstb->link_address_sent = true;
	drm_dp_queue_down_tx(mgr, txmsg);

	ret = drm_dp_mst_wait_tx_reply(mstb, txmsg);
	if (ret > 0) {
		int i;

		if (txmsg->reply.reply_type == 1)
			DRM_DEBUG_KMS("link address nak received\n");
		else {
			DRM_DEBUG_KMS("link address reply: %d\n", txmsg->reply.u.link_addr.nports);
			for (i = 0; i < txmsg->reply.u.link_addr.nports; i++) {
				DRM_DEBUG_KMS("port %d: input %d, pdt: %d, pn: %d, dpcd_rev: %02x, mcs: %d, ddps: %d, ldps %d, sdp %d/%d\n", i,
				       txmsg->reply.u.link_addr.ports[i].input_port,
				       txmsg->reply.u.link_addr.ports[i].peer_device_type,
				       txmsg->reply.u.link_addr.ports[i].port_number,
				       txmsg->reply.u.link_addr.ports[i].dpcd_revision,
				       txmsg->reply.u.link_addr.ports[i].mcs,
				       txmsg->reply.u.link_addr.ports[i].ddps,
				       txmsg->reply.u.link_addr.ports[i].legacy_device_plug_status,
				       txmsg->reply.u.link_addr.ports[i].num_sdp_streams,
				       txmsg->reply.u.link_addr.ports[i].num_sdp_stream_sinks);
			}

			drm_dp_check_mstb_guid(mstb, txmsg->reply.u.link_addr.guid);

			for (i = 0; i < txmsg->reply.u.link_addr.nports; i++) {
				drm_dp_add_port(mstb, mgr->dev, &txmsg->reply.u.link_addr.ports[i]);
			}
		}
	} else {
		mstb->link_address_sent = false;
		DRM_DEBUG_KMS("link address failed %d\n", ret);
	}

	kfree(txmsg);
}

static int drm_dp_send_enum_path_resources(struct drm_dp_mst_topology_mgr *mgr,
					   struct drm_dp_mst_branch *mstb,
					   struct drm_dp_mst_port *port)
{
	int len;
	struct drm_dp_sideband_msg_tx *txmsg;
	int ret;

	txmsg = kzalloc(sizeof(*txmsg), GFP_KERNEL);
	if (!txmsg)
		return -ENOMEM;

	txmsg->dst = mstb;
	len = build_enum_path_resources(txmsg, port->port_num);

	drm_dp_queue_down_tx(mgr, txmsg);

	ret = drm_dp_mst_wait_tx_reply(mstb, txmsg);
	if (ret > 0) {
		if (txmsg->reply.reply_type == 1)
			DRM_DEBUG_KMS("enum path resources nak received\n");
		else {
			if (port->port_num != txmsg->reply.u.path_resources.port_number)
				DRM_ERROR("got incorrect port in response\n");
			DRM_DEBUG_KMS("enum path resources %d: %d %d\n", txmsg->reply.u.path_resources.port_number, txmsg->reply.u.path_resources.full_payload_bw_number,
			       txmsg->reply.u.path_resources.avail_payload_bw_number);
			port->available_pbn = txmsg->reply.u.path_resources.avail_payload_bw_number;
		}
	}

	kfree(txmsg);
	return 0;
}

static struct drm_dp_mst_port *drm_dp_get_last_connected_port_to_mstb(struct drm_dp_mst_branch *mstb)
{
	if (!mstb->port_parent)
		return NULL;

	if (mstb->port_parent->mstb != mstb)
		return mstb->port_parent;

	return drm_dp_get_last_connected_port_to_mstb(mstb->port_parent->parent);
}

static struct drm_dp_mst_branch *drm_dp_get_last_connected_port_and_mstb(struct drm_dp_mst_topology_mgr *mgr,
									 struct drm_dp_mst_branch *mstb,
									 int *port_num)
{
	struct drm_dp_mst_branch *rmstb = NULL;
	struct drm_dp_mst_port *found_port;
	mutex_lock(&mgr->lock);
	if (mgr->mst_primary) {
		found_port = drm_dp_get_last_connected_port_to_mstb(mstb);

		if (found_port) {
			rmstb = found_port->parent;
			kref_get(&rmstb->kref);
			*port_num = found_port->port_num;
		}
	}
	mutex_unlock(&mgr->lock);
	return rmstb;
}

static int drm_dp_payload_send_msg(struct drm_dp_mst_topology_mgr *mgr,
				   struct drm_dp_mst_port *port,
				   int id,
				   int pbn)
{
	struct drm_dp_sideband_msg_tx *txmsg;
	struct drm_dp_mst_branch *mstb;
	int len, ret, port_num;
	u8 sinks[DRM_DP_MAX_SDP_STREAMS];
	int i;

	port_num = port->port_num;
	mstb = drm_dp_get_validated_mstb_ref(mgr, port->parent);
	if (!mstb) {
		mstb = drm_dp_get_last_connected_port_and_mstb(mgr, port->parent, &port_num);

		if (!mstb)
			return -EINVAL;
	}

	txmsg = kzalloc(sizeof(*txmsg), GFP_KERNEL);
	if (!txmsg) {
		ret = -ENOMEM;
		goto fail_put;
	}

	for (i = 0; i < port->num_sdp_streams; i++)
		sinks[i] = i;

	txmsg->dst = mstb;
	len = build_allocate_payload(txmsg, port_num,
				     id,
				     pbn, port->num_sdp_streams, sinks);

	drm_dp_queue_down_tx(mgr, txmsg);

	ret = drm_dp_mst_wait_tx_reply(mstb, txmsg);
	if (ret > 0) {
		if (txmsg->reply.reply_type == 1) {
			ret = -EINVAL;
		} else
			ret = 0;
	}
	kfree(txmsg);
fail_put:
	drm_dp_put_mst_branch_device(mstb);
	return ret;
}

static int drm_dp_create_payload_step1(struct drm_dp_mst_topology_mgr *mgr,
				       int id,
				       struct drm_dp_payload *payload)
{
	int ret;

	ret = drm_dp_dpcd_write_payload(mgr, id, payload);
	if (ret < 0) {
		payload->payload_state = 0;
		return ret;
	}
	payload->payload_state = DP_PAYLOAD_LOCAL;
	return 0;
}

static int drm_dp_create_payload_step2(struct drm_dp_mst_topology_mgr *mgr,
				       struct drm_dp_mst_port *port,
				       int id,
				       struct drm_dp_payload *payload)
{
	int ret;
	ret = drm_dp_payload_send_msg(mgr, port, id, port->vcpi.pbn);
	if (ret < 0)
		return ret;
	payload->payload_state = DP_PAYLOAD_REMOTE;
	return ret;
}

static int drm_dp_destroy_payload_step1(struct drm_dp_mst_topology_mgr *mgr,
					struct drm_dp_mst_port *port,
					int id,
					struct drm_dp_payload *payload)
{
	DRM_DEBUG_KMS("\n");
	/* its okay for these to fail */
	if (port) {
		drm_dp_payload_send_msg(mgr, port, id, 0);
	}

	drm_dp_dpcd_write_payload(mgr, id, payload);
	payload->payload_state = DP_PAYLOAD_DELETE_LOCAL;
	return 0;
}

static int drm_dp_destroy_payload_step2(struct drm_dp_mst_topology_mgr *mgr,
					int id,
					struct drm_dp_payload *payload)
{
	payload->payload_state = 0;
	return 0;
}

/**
 * drm_dp_update_payload_part1() - Execute payload update part 1
 * @mgr: manager to use.
 *
 * This iterates over all proposed virtual channels, and tries to
 * allocate space in the link for them. For 0->slots transitions,
 * this step just writes the VCPI to the MST device. For slots->0
 * transitions, this writes the updated VCPIs and removes the
 * remote VC payloads.
 *
 * after calling this the driver should generate ACT and payload
 * packets.
 */
int drm_dp_update_payload_part1(struct drm_dp_mst_topology_mgr *mgr)
{
	int i, j;
	int cur_slots = 1;
	struct drm_dp_payload req_payload;
	struct drm_dp_mst_port *port;

	mutex_lock(&mgr->payload_lock);
	for (i = 0; i < mgr->max_payloads; i++) {
		/* solve the current payloads - compare to the hw ones
		   - update the hw view */
		req_payload.start_slot = cur_slots;
		if (mgr->proposed_vcpis[i]) {
			port = container_of(mgr->proposed_vcpis[i], struct drm_dp_mst_port, vcpi);
			req_payload.num_slots = mgr->proposed_vcpis[i]->num_slots;
			req_payload.vcpi = mgr->proposed_vcpis[i]->vcpi;
		} else {
			port = NULL;
			req_payload.num_slots = 0;
		}

		if (mgr->payloads[i].start_slot != req_payload.start_slot) {
			mgr->payloads[i].start_slot = req_payload.start_slot;
		}
		/* work out what is required to happen with this payload */
		if (mgr->payloads[i].num_slots != req_payload.num_slots) {

			/* need to push an update for this payload */
			if (req_payload.num_slots) {
				drm_dp_create_payload_step1(mgr, mgr->proposed_vcpis[i]->vcpi, &req_payload);
				mgr->payloads[i].num_slots = req_payload.num_slots;
				mgr->payloads[i].vcpi = req_payload.vcpi;
			} else if (mgr->payloads[i].num_slots) {
				mgr->payloads[i].num_slots = 0;
				drm_dp_destroy_payload_step1(mgr, port, port->vcpi.vcpi, &mgr->payloads[i]);
				req_payload.payload_state = mgr->payloads[i].payload_state;
				mgr->payloads[i].start_slot = 0;
			}
			mgr->payloads[i].payload_state = req_payload.payload_state;
		}
		cur_slots += req_payload.num_slots;
	}

	for (i = 0; i < mgr->max_payloads; i++) {
		if (mgr->payloads[i].payload_state == DP_PAYLOAD_DELETE_LOCAL) {
			DRM_DEBUG_KMS("removing payload %d\n", i);
			for (j = i; j < mgr->max_payloads - 1; j++) {
				memcpy(&mgr->payloads[j], &mgr->payloads[j + 1], sizeof(struct drm_dp_payload));
				mgr->proposed_vcpis[j] = mgr->proposed_vcpis[j + 1];
				if (mgr->proposed_vcpis[j] && mgr->proposed_vcpis[j]->num_slots) {
					set_bit(j + 1, &mgr->payload_mask);
				} else {
					clear_bit(j + 1, &mgr->payload_mask);
				}
			}
			memset(&mgr->payloads[mgr->max_payloads - 1], 0, sizeof(struct drm_dp_payload));
			mgr->proposed_vcpis[mgr->max_payloads - 1] = NULL;
			clear_bit(mgr->max_payloads, &mgr->payload_mask);

		}
	}
	mutex_unlock(&mgr->payload_lock);

	return 0;
}
EXPORT_SYMBOL(drm_dp_update_payload_part1);

/**
 * drm_dp_update_payload_part2() - Execute payload update part 2
 * @mgr: manager to use.
 *
 * This iterates over all proposed virtual channels, and tries to
 * allocate space in the link for them. For 0->slots transitions,
 * this step writes the remote VC payload commands. For slots->0
 * this just resets some internal state.
 */
int drm_dp_update_payload_part2(struct drm_dp_mst_topology_mgr *mgr)
{
	struct drm_dp_mst_port *port;
	int i;
	int ret = 0;
	mutex_lock(&mgr->payload_lock);
	for (i = 0; i < mgr->max_payloads; i++) {

		if (!mgr->proposed_vcpis[i])
			continue;

		port = container_of(mgr->proposed_vcpis[i], struct drm_dp_mst_port, vcpi);

		DRM_DEBUG_KMS("payload %d %d\n", i, mgr->payloads[i].payload_state);
		if (mgr->payloads[i].payload_state == DP_PAYLOAD_LOCAL) {
			ret = drm_dp_create_payload_step2(mgr, port, mgr->proposed_vcpis[i]->vcpi, &mgr->payloads[i]);
		} else if (mgr->payloads[i].payload_state == DP_PAYLOAD_DELETE_LOCAL) {
			ret = drm_dp_destroy_payload_step2(mgr, mgr->proposed_vcpis[i]->vcpi, &mgr->payloads[i]);
		}
		if (ret) {
			mutex_unlock(&mgr->payload_lock);
			return ret;
		}
	}
	mutex_unlock(&mgr->payload_lock);
	return 0;
}
EXPORT_SYMBOL(drm_dp_update_payload_part2);

#if 0 /* unused as of yet */
static int drm_dp_send_dpcd_read(struct drm_dp_mst_topology_mgr *mgr,
				 struct drm_dp_mst_port *port,
				 int offset, int size)
{
	int len;
	struct drm_dp_sideband_msg_tx *txmsg;

	txmsg = kzalloc(sizeof(*txmsg), GFP_KERNEL);
	if (!txmsg)
		return -ENOMEM;

	len = build_dpcd_read(txmsg, port->port_num, 0, 8);
	txmsg->dst = port->parent;

	drm_dp_queue_down_tx(mgr, txmsg);

	return 0;
}
#endif

static int drm_dp_send_dpcd_write(struct drm_dp_mst_topology_mgr *mgr,
				  struct drm_dp_mst_port *port,
				  int offset, int size, u8 *bytes)
{
	int len;
	int ret;
	struct drm_dp_sideband_msg_tx *txmsg;
	struct drm_dp_mst_branch *mstb;

	mstb = drm_dp_get_validated_mstb_ref(mgr, port->parent);
	if (!mstb)
		return -EINVAL;

	txmsg = kzalloc(sizeof(*txmsg), GFP_KERNEL);
	if (!txmsg) {
		ret = -ENOMEM;
		goto fail_put;
	}

	len = build_dpcd_write(txmsg, port->port_num, offset, size, bytes);
	txmsg->dst = mstb;

	drm_dp_queue_down_tx(mgr, txmsg);

	ret = drm_dp_mst_wait_tx_reply(mstb, txmsg);
	if (ret > 0) {
		if (txmsg->reply.reply_type == 1) {
			ret = -EINVAL;
		} else
			ret = 0;
	}
	kfree(txmsg);
fail_put:
	drm_dp_put_mst_branch_device(mstb);
	return ret;
}

static int drm_dp_encode_up_ack_reply(struct drm_dp_sideband_msg_tx *msg, u8 req_type)
{
	struct drm_dp_sideband_msg_reply_body reply;

	reply.reply_type = 0;
	reply.req_type = req_type;
	drm_dp_encode_sideband_reply(&reply, msg);
	return 0;
}

static int drm_dp_send_up_ack_reply(struct drm_dp_mst_topology_mgr *mgr,
				    struct drm_dp_mst_branch *mstb,
				    int req_type, int seqno, bool broadcast)
{
	struct drm_dp_sideband_msg_tx *txmsg;

	txmsg = kzalloc(sizeof(*txmsg), GFP_KERNEL);
	if (!txmsg)
		return -ENOMEM;

	txmsg->dst = mstb;
	txmsg->seqno = seqno;
	drm_dp_encode_up_ack_reply(txmsg, req_type);

	mutex_lock(&mgr->qlock);

	process_single_up_tx_qlock(mgr, txmsg);

	mutex_unlock(&mgr->qlock);

	kfree(txmsg);
	return 0;
}

static bool drm_dp_get_vc_payload_bw(int dp_link_bw,
				     int dp_link_count,
				     int *out)
{
	switch (dp_link_bw) {
	default:
		DRM_DEBUG_KMS("invalid link bandwidth in DPCD: %x (link count: %d)\n",
			      dp_link_bw, dp_link_count);
		return false;

	case DP_LINK_BW_1_62:
		*out = 3 * dp_link_count;
		break;
	case DP_LINK_BW_2_7:
		*out = 5 * dp_link_count;
		break;
	case DP_LINK_BW_5_4:
		*out = 10 * dp_link_count;
		break;
	}
	return true;
}

/**
 * drm_dp_mst_topology_mgr_set_mst() - Set the MST state for a topology manager
 * @mgr: manager to set state for
 * @mst_state: true to enable MST on this connector - false to disable.
 *
 * This is called by the driver when it detects an MST capable device plugged
 * into a DP MST capable port, or when a DP MST capable device is unplugged.
 */
int drm_dp_mst_topology_mgr_set_mst(struct drm_dp_mst_topology_mgr *mgr, bool mst_state)
{
	int ret = 0;
	struct drm_dp_mst_branch *mstb = NULL;

	mutex_lock(&mgr->lock);
	if (mst_state == mgr->mst_state)
		goto out_unlock;

	mgr->mst_state = mst_state;
	/* set the device into MST mode */
	if (mst_state) {
		WARN_ON(mgr->mst_primary);

		/* get dpcd info */
		ret = drm_dp_dpcd_read(mgr->aux, DP_DPCD_REV, mgr->dpcd, DP_RECEIVER_CAP_SIZE);
		if (ret != DP_RECEIVER_CAP_SIZE) {
			DRM_DEBUG_KMS("failed to read DPCD\n");
			goto out_unlock;
		}

		if (!drm_dp_get_vc_payload_bw(mgr->dpcd[1],
					      mgr->dpcd[2] & DP_MAX_LANE_COUNT_MASK,
					      &mgr->pbn_div)) {
			ret = -EINVAL;
			goto out_unlock;
		}

		mgr->total_pbn = 2560;
		mgr->total_slots = DIV_ROUND_UP(mgr->total_pbn, mgr->pbn_div);
		mgr->avail_slots = mgr->total_slots;

		/* add initial branch device at LCT 1 */
		mstb = drm_dp_add_mst_branch_device(1, NULL);
		if (mstb == NULL) {
			ret = -ENOMEM;
			goto out_unlock;
		}
		mstb->mgr = mgr;

		/* give this the main reference */
		mgr->mst_primary = mstb;
		kref_get(&mgr->mst_primary->kref);

		ret = drm_dp_dpcd_writeb(mgr->aux, DP_MSTM_CTRL,
							 DP_MST_EN | DP_UP_REQ_EN | DP_UPSTREAM_IS_SRC);
		if (ret < 0) {
			goto out_unlock;
		}

		{
			struct drm_dp_payload reset_pay;
			reset_pay.start_slot = 0;
			reset_pay.num_slots = 0x3f;
			drm_dp_dpcd_write_payload(mgr, 0, &reset_pay);
		}

		queue_work(system_long_wq, &mgr->work);

		ret = 0;
	} else {
		/* disable MST on the device */
		mstb = mgr->mst_primary;
		mgr->mst_primary = NULL;
		/* this can fail if the device is gone */
		drm_dp_dpcd_writeb(mgr->aux, DP_MSTM_CTRL, 0);
		ret = 0;
		memset(mgr->payloads, 0, mgr->max_payloads * sizeof(struct drm_dp_payload));
		mgr->payload_mask = 0;
		set_bit(0, &mgr->payload_mask);
		mgr->vcpi_mask = 0;
	}

out_unlock:
	mutex_unlock(&mgr->lock);
	if (mstb)
		drm_dp_put_mst_branch_device(mstb);
	return ret;

}
EXPORT_SYMBOL(drm_dp_mst_topology_mgr_set_mst);

/**
 * drm_dp_mst_topology_mgr_suspend() - suspend the MST manager
 * @mgr: manager to suspend
 *
 * This function tells the MST device that we can't handle UP messages
 * anymore. This should stop it from sending any since we are suspended.
 */
void drm_dp_mst_topology_mgr_suspend(struct drm_dp_mst_topology_mgr *mgr)
{
	mutex_lock(&mgr->lock);
	drm_dp_dpcd_writeb(mgr->aux, DP_MSTM_CTRL,
			   DP_MST_EN | DP_UPSTREAM_IS_SRC);
	mutex_unlock(&mgr->lock);
	flush_work(&mgr->work);
	flush_work(&mgr->destroy_connector_work);
}
EXPORT_SYMBOL(drm_dp_mst_topology_mgr_suspend);

/**
 * drm_dp_mst_topology_mgr_resume() - resume the MST manager
 * @mgr: manager to resume
 *
 * This will fetch DPCD and see if the device is still there,
 * if it is, it will rewrite the MSTM control bits, and return.
 *
 * if the device fails this returns -1, and the driver should do
 * a full MST reprobe, in case we were undocked.
 */
int drm_dp_mst_topology_mgr_resume(struct drm_dp_mst_topology_mgr *mgr)
{
	int ret = 0;

	mutex_lock(&mgr->lock);

	if (mgr->mst_primary) {
		int sret;
		sret = drm_dp_dpcd_read(mgr->aux, DP_DPCD_REV, mgr->dpcd, DP_RECEIVER_CAP_SIZE);
		if (sret != DP_RECEIVER_CAP_SIZE) {
			DRM_DEBUG_KMS("dpcd read failed - undocked during suspend?\n");
			ret = -1;
			goto out_unlock;
		}

		ret = drm_dp_dpcd_writeb(mgr->aux, DP_MSTM_CTRL,
					 DP_MST_EN | DP_UP_REQ_EN | DP_UPSTREAM_IS_SRC);
		if (ret < 0) {
			DRM_DEBUG_KMS("mst write failed - undocked during suspend?\n");
			ret = -1;
			goto out_unlock;
		}
		ret = 0;
	} else
		ret = -1;

out_unlock:
	mutex_unlock(&mgr->lock);
	return ret;
}
EXPORT_SYMBOL(drm_dp_mst_topology_mgr_resume);

static void drm_dp_get_one_sb_msg(struct drm_dp_mst_topology_mgr *mgr, bool up)
{
	int len;
	u8 replyblock[32];
	int replylen, origlen, curreply;
	int ret;
	struct drm_dp_sideband_msg_rx *msg;
	int basereg = up ? DP_SIDEBAND_MSG_UP_REQ_BASE : DP_SIDEBAND_MSG_DOWN_REP_BASE;
	msg = up ? &mgr->up_req_recv : &mgr->down_rep_recv;

	len = min(mgr->max_dpcd_transaction_bytes, 16);
	ret = drm_dp_dpcd_read(mgr->aux, basereg,
			       replyblock, len);
	if (ret != len) {
		DRM_DEBUG_KMS("failed to read DPCD down rep %d %d\n", len, ret);
		return;
	}
	ret = drm_dp_sideband_msg_build(msg, replyblock, len, true);
	if (!ret) {
		DRM_DEBUG_KMS("sideband msg build failed %d\n", replyblock[0]);
		return;
	}
	replylen = msg->curchunk_len + msg->curchunk_hdrlen;

	origlen = replylen;
	replylen -= len;
	curreply = len;
	while (replylen > 0) {
		len = min3(replylen, mgr->max_dpcd_transaction_bytes, 16);
		ret = drm_dp_dpcd_read(mgr->aux, basereg + curreply,
				    replyblock, len);
		if (ret != len) {
			DRM_DEBUG_KMS("failed to read a chunk\n");
		}
		ret = drm_dp_sideband_msg_build(msg, replyblock, len, false);
		if (ret == false)
			DRM_DEBUG_KMS("failed to build sideband msg\n");
		curreply += len;
		replylen -= len;
	}
}

static int drm_dp_mst_handle_down_rep(struct drm_dp_mst_topology_mgr *mgr)
{
	int ret = 0;

	drm_dp_get_one_sb_msg(mgr, false);

	if (mgr->down_rep_recv.have_eomt) {
		struct drm_dp_sideband_msg_tx *txmsg;
		struct drm_dp_mst_branch *mstb;
		int slot = -1;
		mstb = drm_dp_get_mst_branch_device(mgr,
						    mgr->down_rep_recv.initial_hdr.lct,
						    mgr->down_rep_recv.initial_hdr.rad);

		if (!mstb) {
			DRM_DEBUG_KMS("Got MST reply from unknown device %d\n", mgr->down_rep_recv.initial_hdr.lct);
			memset(&mgr->down_rep_recv, 0, sizeof(struct drm_dp_sideband_msg_rx));
			return 0;
		}

		/* find the message */
		slot = mgr->down_rep_recv.initial_hdr.seqno;
		mutex_lock(&mgr->qlock);
		txmsg = mstb->tx_slots[slot];
		/* remove from slots */
		mutex_unlock(&mgr->qlock);

		if (!txmsg) {
			DRM_DEBUG_KMS("Got MST reply with no msg %p %d %d %02x %02x\n",
			       mstb,
			       mgr->down_rep_recv.initial_hdr.seqno,
			       mgr->down_rep_recv.initial_hdr.lct,
				      mgr->down_rep_recv.initial_hdr.rad[0],
				      mgr->down_rep_recv.msg[0]);
			drm_dp_put_mst_branch_device(mstb);
			memset(&mgr->down_rep_recv, 0, sizeof(struct drm_dp_sideband_msg_rx));
			return 0;
		}

		drm_dp_sideband_parse_reply(&mgr->down_rep_recv, &txmsg->reply);
		if (txmsg->reply.reply_type == 1) {
			DRM_DEBUG_KMS("Got NAK reply: req 0x%02x, reason 0x%02x, nak data 0x%02x\n", txmsg->reply.req_type, txmsg->reply.u.nak.reason, txmsg->reply.u.nak.nak_data);
		}

		memset(&mgr->down_rep_recv, 0, sizeof(struct drm_dp_sideband_msg_rx));
		drm_dp_put_mst_branch_device(mstb);

		mutex_lock(&mgr->qlock);
		txmsg->state = DRM_DP_SIDEBAND_TX_RX;
		mstb->tx_slots[slot] = NULL;
		mutex_unlock(&mgr->qlock);

		wake_up(&mgr->tx_waitq);
	}
	return ret;
}

static int drm_dp_mst_handle_up_req(struct drm_dp_mst_topology_mgr *mgr)
{
	int ret = 0;
	drm_dp_get_one_sb_msg(mgr, true);

	if (mgr->up_req_recv.have_eomt) {
		struct drm_dp_sideband_msg_req_body msg;
		struct drm_dp_mst_branch *mstb = NULL;
		bool seqno;

		if (!mgr->up_req_recv.initial_hdr.broadcast) {
			mstb = drm_dp_get_mst_branch_device(mgr,
							    mgr->up_req_recv.initial_hdr.lct,
							    mgr->up_req_recv.initial_hdr.rad);
			if (!mstb) {
				DRM_DEBUG_KMS("Got MST reply from unknown device %d\n", mgr->up_req_recv.initial_hdr.lct);
				memset(&mgr->up_req_recv, 0, sizeof(struct drm_dp_sideband_msg_rx));
				return 0;
			}
		}

		seqno = mgr->up_req_recv.initial_hdr.seqno;
		drm_dp_sideband_parse_req(&mgr->up_req_recv, &msg);

		if (msg.req_type == DP_CONNECTION_STATUS_NOTIFY) {
			drm_dp_send_up_ack_reply(mgr, mgr->mst_primary, msg.req_type, seqno, false);

			if (!mstb)
				mstb = drm_dp_get_mst_branch_device_by_guid(mgr, msg.u.conn_stat.guid);

			if (!mstb) {
				DRM_DEBUG_KMS("Got MST reply from unknown device %d\n", mgr->up_req_recv.initial_hdr.lct);
				memset(&mgr->up_req_recv, 0, sizeof(struct drm_dp_sideband_msg_rx));
				return 0;
			}

			drm_dp_update_port(mstb, &msg.u.conn_stat);
<<<<<<< HEAD
=======

			DRM_DEBUG_KMS("Got CSN: pn: %d ldps:%d ddps: %d mcs: %d ip: %d pdt: %d\n", msg.u.conn_stat.port_number, msg.u.conn_stat.legacy_device_plug_status, msg.u.conn_stat.displayport_device_plug_status, msg.u.conn_stat.message_capability_status, msg.u.conn_stat.input_port, msg.u.conn_stat.peer_device_type);
			(*mgr->cbs->hotplug)(mgr);
>>>>>>> 125234dc

			DRM_DEBUG_KMS("Got CSN: pn: %d ldps:%d ddps: %d mcs: %d ip: %d pdt: %d\n", msg.u.conn_stat.port_number, msg.u.conn_stat.legacy_device_plug_status, msg.u.conn_stat.displayport_device_plug_status, msg.u.conn_stat.message_capability_status, msg.u.conn_stat.input_port, msg.u.conn_stat.peer_device_type);
		} else if (msg.req_type == DP_RESOURCE_STATUS_NOTIFY) {
			drm_dp_send_up_ack_reply(mgr, mgr->mst_primary, msg.req_type, seqno, false);
			if (!mstb)
				mstb = drm_dp_get_mst_branch_device_by_guid(mgr, msg.u.resource_stat.guid);

			if (!mstb) {
				DRM_DEBUG_KMS("Got MST reply from unknown device %d\n", mgr->up_req_recv.initial_hdr.lct);
				memset(&mgr->up_req_recv, 0, sizeof(struct drm_dp_sideband_msg_rx));
				return 0;
			}

			DRM_DEBUG_KMS("Got RSN: pn: %d avail_pbn %d\n", msg.u.resource_stat.port_number, msg.u.resource_stat.available_pbn);
		}

		drm_dp_put_mst_branch_device(mstb);
		memset(&mgr->up_req_recv, 0, sizeof(struct drm_dp_sideband_msg_rx));
	}
	return ret;
}

/**
 * drm_dp_mst_hpd_irq() - MST hotplug IRQ notify
 * @mgr: manager to notify irq for.
 * @esi: 4 bytes from SINK_COUNT_ESI
 * @handled: whether the hpd interrupt was consumed or not
 *
 * This should be called from the driver when it detects a short IRQ,
 * along with the value of the DEVICE_SERVICE_IRQ_VECTOR_ESI0. The
 * topology manager will process the sideband messages received as a result
 * of this.
 */
int drm_dp_mst_hpd_irq(struct drm_dp_mst_topology_mgr *mgr, u8 *esi, bool *handled)
{
	int ret = 0;
	int sc;
	*handled = false;
	sc = esi[0] & 0x3f;

	if (sc != mgr->sink_count) {
		mgr->sink_count = sc;
		*handled = true;
	}

	if (esi[1] & DP_DOWN_REP_MSG_RDY) {
		ret = drm_dp_mst_handle_down_rep(mgr);
		*handled = true;
	}

	if (esi[1] & DP_UP_REQ_MSG_RDY) {
		ret |= drm_dp_mst_handle_up_req(mgr);
		*handled = true;
	}

	drm_dp_mst_kick_tx(mgr);
	return ret;
}
EXPORT_SYMBOL(drm_dp_mst_hpd_irq);

/**
 * drm_dp_mst_detect_port() - get connection status for an MST port
 * @mgr: manager for this port
 * @port: unverified pointer to a port
 *
 * This returns the current connection state for a port. It validates the
 * port pointer still exists so the caller doesn't require a reference
 */
enum drm_connector_status drm_dp_mst_detect_port(struct drm_connector *connector,
						 struct drm_dp_mst_topology_mgr *mgr, struct drm_dp_mst_port *port)
{
	enum drm_connector_status status = connector_status_disconnected;

	/* we need to search for the port in the mgr in case its gone */
	port = drm_dp_get_validated_port_ref(mgr, port);
	if (!port)
		return connector_status_disconnected;

	if (!port->ddps)
		goto out;

	switch (port->pdt) {
	case DP_PEER_DEVICE_NONE:
	case DP_PEER_DEVICE_MST_BRANCHING:
		break;

	case DP_PEER_DEVICE_SST_SINK:
		status = connector_status_connected;
		break;
	case DP_PEER_DEVICE_DP_LEGACY_CONV:
		if (port->ldps)
			status = connector_status_connected;
		break;
	}
out:
	drm_dp_put_port(port);
	return status;
}
EXPORT_SYMBOL(drm_dp_mst_detect_port);

/**
 * drm_dp_mst_port_has_audio() - Check whether port has audio capability or not
 * @mgr: manager for this port
 * @port: unverified pointer to a port.
 *
 * This returns whether the port supports audio or not.
 */
bool drm_dp_mst_port_has_audio(struct drm_dp_mst_topology_mgr *mgr,
					struct drm_dp_mst_port *port)
{
	bool ret = false;

	port = drm_dp_get_validated_port_ref(mgr, port);
	if (!port)
		return ret;
	ret = port->has_audio;
	drm_dp_put_port(port);
	return ret;
}
EXPORT_SYMBOL(drm_dp_mst_port_has_audio);

/**
 * drm_dp_mst_get_edid() - get EDID for an MST port
 * @connector: toplevel connector to get EDID for
 * @mgr: manager for this port
 * @port: unverified pointer to a port.
 *
 * This returns an EDID for the port connected to a connector,
 * It validates the pointer still exists so the caller doesn't require a
 * reference.
 */
struct edid *drm_dp_mst_get_edid(struct drm_connector *connector, struct drm_dp_mst_topology_mgr *mgr, struct drm_dp_mst_port *port)
{
	struct edid *edid = NULL;

	/* we need to search for the port in the mgr in case its gone */
	port = drm_dp_get_validated_port_ref(mgr, port);
	if (!port)
		return NULL;

	if (port->cached_edid)
		edid = drm_edid_duplicate(port->cached_edid);

	port->has_audio = drm_detect_monitor_audio(edid);
	drm_dp_put_port(port);
	return edid;
}
EXPORT_SYMBOL(drm_dp_mst_get_edid);

/**
 * drm_dp_find_vcpi_slots() - find slots for this PBN value
 * @mgr: manager to use
 * @pbn: payload bandwidth to convert into slots.
 */
int drm_dp_find_vcpi_slots(struct drm_dp_mst_topology_mgr *mgr,
			   int pbn)
{
	int num_slots;

	num_slots = DIV_ROUND_UP(pbn, mgr->pbn_div);

	if (num_slots > mgr->avail_slots)
		return -ENOSPC;
	return num_slots;
}
EXPORT_SYMBOL(drm_dp_find_vcpi_slots);

static int drm_dp_init_vcpi(struct drm_dp_mst_topology_mgr *mgr,
			    struct drm_dp_vcpi *vcpi, int pbn)
{
	int num_slots;
	int ret;

	num_slots = DIV_ROUND_UP(pbn, mgr->pbn_div);

	if (num_slots > mgr->avail_slots)
		return -ENOSPC;

	vcpi->pbn = pbn;
	vcpi->aligned_pbn = num_slots * mgr->pbn_div;
	vcpi->num_slots = num_slots;

	ret = drm_dp_mst_assign_payload_id(mgr, vcpi);
	if (ret < 0)
		return ret;
	return 0;
}

/**
 * drm_dp_mst_allocate_vcpi() - Allocate a virtual channel
 * @mgr: manager for this port
 * @port: port to allocate a virtual channel for.
 * @pbn: payload bandwidth number to request
 * @slots: returned number of slots for this PBN.
 */
bool drm_dp_mst_allocate_vcpi(struct drm_dp_mst_topology_mgr *mgr, struct drm_dp_mst_port *port, int pbn, int *slots)
{
	int ret;

	port = drm_dp_get_validated_port_ref(mgr, port);
	if (!port)
		return false;

	if (port->vcpi.vcpi > 0) {
		DRM_DEBUG_KMS("payload: vcpi %d already allocated for pbn %d - requested pbn %d\n", port->vcpi.vcpi, port->vcpi.pbn, pbn);
		if (pbn == port->vcpi.pbn) {
			*slots = port->vcpi.num_slots;
			drm_dp_put_port(port);
			return true;
		}
	}

	ret = drm_dp_init_vcpi(mgr, &port->vcpi, pbn);
	if (ret) {
		DRM_DEBUG_KMS("failed to init vcpi %d %d %d\n", DIV_ROUND_UP(pbn, mgr->pbn_div), mgr->avail_slots, ret);
		goto out;
	}
	DRM_DEBUG_KMS("initing vcpi for %d %d\n", pbn, port->vcpi.num_slots);
	*slots = port->vcpi.num_slots;

	drm_dp_put_port(port);
	return true;
out:
	return false;
}
EXPORT_SYMBOL(drm_dp_mst_allocate_vcpi);

int drm_dp_mst_get_vcpi_slots(struct drm_dp_mst_topology_mgr *mgr, struct drm_dp_mst_port *port)
{
	int slots = 0;
	port = drm_dp_get_validated_port_ref(mgr, port);
	if (!port)
		return slots;

	slots = port->vcpi.num_slots;
	drm_dp_put_port(port);
	return slots;
}
EXPORT_SYMBOL(drm_dp_mst_get_vcpi_slots);

/**
 * drm_dp_mst_reset_vcpi_slots() - Reset number of slots to 0 for VCPI
 * @mgr: manager for this port
 * @port: unverified pointer to a port.
 *
 * This just resets the number of slots for the ports VCPI for later programming.
 */
void drm_dp_mst_reset_vcpi_slots(struct drm_dp_mst_topology_mgr *mgr, struct drm_dp_mst_port *port)
{
	port = drm_dp_get_validated_port_ref(mgr, port);
	if (!port)
		return;
	port->vcpi.num_slots = 0;
	drm_dp_put_port(port);
}
EXPORT_SYMBOL(drm_dp_mst_reset_vcpi_slots);

/**
 * drm_dp_mst_deallocate_vcpi() - deallocate a VCPI
 * @mgr: manager for this port
 * @port: unverified port to deallocate vcpi for
 */
void drm_dp_mst_deallocate_vcpi(struct drm_dp_mst_topology_mgr *mgr, struct drm_dp_mst_port *port)
{
	port = drm_dp_get_validated_port_ref(mgr, port);
	if (!port)
		return;

	drm_dp_mst_put_payload_id(mgr, port->vcpi.vcpi);
	port->vcpi.num_slots = 0;
	port->vcpi.pbn = 0;
	port->vcpi.aligned_pbn = 0;
	port->vcpi.vcpi = 0;
	drm_dp_put_port(port);
}
EXPORT_SYMBOL(drm_dp_mst_deallocate_vcpi);

static int drm_dp_dpcd_write_payload(struct drm_dp_mst_topology_mgr *mgr,
				     int id, struct drm_dp_payload *payload)
{
	u8 payload_alloc[3], status;
	int ret;
	int retries = 0;

	drm_dp_dpcd_writeb(mgr->aux, DP_PAYLOAD_TABLE_UPDATE_STATUS,
			   DP_PAYLOAD_TABLE_UPDATED);

	payload_alloc[0] = id;
	payload_alloc[1] = payload->start_slot;
	payload_alloc[2] = payload->num_slots;

	ret = drm_dp_dpcd_write(mgr->aux, DP_PAYLOAD_ALLOCATE_SET, payload_alloc, 3);
	if (ret != 3) {
		DRM_DEBUG_KMS("failed to write payload allocation %d\n", ret);
		goto fail;
	}

retry:
	ret = drm_dp_dpcd_readb(mgr->aux, DP_PAYLOAD_TABLE_UPDATE_STATUS, &status);
	if (ret < 0) {
		DRM_DEBUG_KMS("failed to read payload table status %d\n", ret);
		goto fail;
	}

	if (!(status & DP_PAYLOAD_TABLE_UPDATED)) {
		retries++;
		if (retries < 20) {
			usleep_range(10000, 20000);
			goto retry;
		}
		DRM_DEBUG_KMS("status not set after read payload table status %d\n", status);
		ret = -EINVAL;
		goto fail;
	}
	ret = 0;
fail:
	return ret;
}


/**
 * drm_dp_check_act_status() - Check ACT handled status.
 * @mgr: manager to use
 *
 * Check the payload status bits in the DPCD for ACT handled completion.
 */
int drm_dp_check_act_status(struct drm_dp_mst_topology_mgr *mgr)
{
	u8 status;
	int ret;
	int count = 0;

	do {
		ret = drm_dp_dpcd_readb(mgr->aux, DP_PAYLOAD_TABLE_UPDATE_STATUS, &status);

		if (ret < 0) {
			DRM_DEBUG_KMS("failed to read payload table status %d\n", ret);
			goto fail;
		}

		if (status & DP_PAYLOAD_ACT_HANDLED)
			break;
		count++;
		udelay(100);

	} while (count < 30);

	if (!(status & DP_PAYLOAD_ACT_HANDLED)) {
		DRM_DEBUG_KMS("failed to get ACT bit %d after %d retries\n", status, count);
		ret = -EINVAL;
		goto fail;
	}
	return 0;
fail:
	return ret;
}
EXPORT_SYMBOL(drm_dp_check_act_status);

/**
 * drm_dp_calc_pbn_mode() - Calculate the PBN for a mode.
 * @clock: dot clock for the mode
 * @bpp: bpp for the mode.
 *
 * This uses the formula in the spec to calculate the PBN value for a mode.
 */
int drm_dp_calc_pbn_mode(int clock, int bpp)
{
	u64 kbps;
	s64 peak_kbps;
	u32 numerator;
	u32 denominator;

	kbps = clock * bpp;

	/*
	 * margin 5300ppm + 300ppm ~ 0.6% as per spec, factor is 1.006
	 * The unit of 54/64Mbytes/sec is an arbitrary unit chosen based on
	 * common multiplier to render an integer PBN for all link rate/lane
	 * counts combinations
	 * calculate
	 * peak_kbps *= (1006/1000)
	 * peak_kbps *= (64/54)
	 * peak_kbps *= 8    convert to bytes
	 */

	numerator = 64 * 1006;
	denominator = 54 * 8 * 1000 * 1000;

	kbps *= numerator;
	peak_kbps = drm_fixp_from_fraction(kbps, denominator);

	return drm_fixp2int_ceil(peak_kbps);
}
EXPORT_SYMBOL(drm_dp_calc_pbn_mode);

static int test_calc_pbn_mode(void)
{
	int ret;
	ret = drm_dp_calc_pbn_mode(154000, 30);
	if (ret != 689) {
		DRM_ERROR("PBN calculation test failed - clock %d, bpp %d, expected PBN %d, actual PBN %d.\n",
				154000, 30, 689, ret);
		return -EINVAL;
	}
	ret = drm_dp_calc_pbn_mode(234000, 30);
	if (ret != 1047) {
		DRM_ERROR("PBN calculation test failed - clock %d, bpp %d, expected PBN %d, actual PBN %d.\n",
				234000, 30, 1047, ret);
<<<<<<< HEAD
		return -EINVAL;
	}
	ret = drm_dp_calc_pbn_mode(297000, 24);
	if (ret != 1063) {
		DRM_ERROR("PBN calculation test failed - clock %d, bpp %d, expected PBN %d, actual PBN %d.\n",
				297000, 24, 1063, ret);
		return -EINVAL;
	}
=======
		return -EINVAL;
	}
	ret = drm_dp_calc_pbn_mode(297000, 24);
	if (ret != 1063) {
		DRM_ERROR("PBN calculation test failed - clock %d, bpp %d, expected PBN %d, actual PBN %d.\n",
				297000, 24, 1063, ret);
		return -EINVAL;
	}
>>>>>>> 125234dc
	return 0;
}

/* we want to kick the TX after we've ack the up/down IRQs. */
static void drm_dp_mst_kick_tx(struct drm_dp_mst_topology_mgr *mgr)
{
	queue_work(system_long_wq, &mgr->tx_work);
}

static void drm_dp_mst_dump_mstb(struct seq_file *m,
				 struct drm_dp_mst_branch *mstb)
{
	struct drm_dp_mst_port *port;
	int tabs = mstb->lct;
	char prefix[10];
	int i;

	for (i = 0; i < tabs; i++)
		prefix[i] = '\t';
	prefix[i] = '\0';

	seq_printf(m, "%smst: %p, %d\n", prefix, mstb, mstb->num_ports);
	list_for_each_entry(port, &mstb->ports, next) {
		seq_printf(m, "%sport: %d: ddps: %d ldps: %d, sdp: %d/%d, %p, conn: %p\n", prefix, port->port_num, port->ddps, port->ldps, port->num_sdp_streams, port->num_sdp_stream_sinks, port, port->connector);
		if (port->mstb)
			drm_dp_mst_dump_mstb(m, port->mstb);
	}
}

static bool dump_dp_payload_table(struct drm_dp_mst_topology_mgr *mgr,
				  char *buf)
{
	int ret;
	int i;
	for (i = 0; i < 4; i++) {
		ret = drm_dp_dpcd_read(mgr->aux, DP_PAYLOAD_TABLE_UPDATE_STATUS + (i * 16), &buf[i * 16], 16);
		if (ret != 16)
			break;
	}
	if (i == 4)
		return true;
	return false;
}

/**
 * drm_dp_mst_dump_topology(): dump topology to seq file.
 * @m: seq_file to dump output to
 * @mgr: manager to dump current topology for.
 *
 * helper to dump MST topology to a seq file for debugfs.
 */
void drm_dp_mst_dump_topology(struct seq_file *m,
			      struct drm_dp_mst_topology_mgr *mgr)
{
	int i;
	struct drm_dp_mst_port *port;
	mutex_lock(&mgr->lock);
	if (mgr->mst_primary)
		drm_dp_mst_dump_mstb(m, mgr->mst_primary);

	/* dump VCPIs */
	mutex_unlock(&mgr->lock);

	mutex_lock(&mgr->payload_lock);
	seq_printf(m, "vcpi: %lx %lx\n", mgr->payload_mask, mgr->vcpi_mask);

	for (i = 0; i < mgr->max_payloads; i++) {
		if (mgr->proposed_vcpis[i]) {
			port = container_of(mgr->proposed_vcpis[i], struct drm_dp_mst_port, vcpi);
			seq_printf(m, "vcpi %d: %d %d %d\n", i, port->port_num, port->vcpi.vcpi, port->vcpi.num_slots);
		} else
			seq_printf(m, "vcpi %d:unsed\n", i);
	}
	for (i = 0; i < mgr->max_payloads; i++) {
		seq_printf(m, "payload %d: %d, %d, %d\n",
			   i,
			   mgr->payloads[i].payload_state,
			   mgr->payloads[i].start_slot,
			   mgr->payloads[i].num_slots);


	}
	mutex_unlock(&mgr->payload_lock);

	mutex_lock(&mgr->lock);
	if (mgr->mst_primary) {
		u8 buf[64];
		bool bret;
		int ret;
		ret = drm_dp_dpcd_read(mgr->aux, DP_DPCD_REV, buf, DP_RECEIVER_CAP_SIZE);
		seq_printf(m, "dpcd: ");
		for (i = 0; i < DP_RECEIVER_CAP_SIZE; i++)
			seq_printf(m, "%02x ", buf[i]);
		seq_printf(m, "\n");
		ret = drm_dp_dpcd_read(mgr->aux, DP_FAUX_CAP, buf, 2);
		seq_printf(m, "faux/mst: ");
		for (i = 0; i < 2; i++)
			seq_printf(m, "%02x ", buf[i]);
		seq_printf(m, "\n");
		ret = drm_dp_dpcd_read(mgr->aux, DP_MSTM_CTRL, buf, 1);
		seq_printf(m, "mst ctrl: ");
		for (i = 0; i < 1; i++)
			seq_printf(m, "%02x ", buf[i]);
		seq_printf(m, "\n");

		/* dump the standard OUI branch header */
		ret = drm_dp_dpcd_read(mgr->aux, DP_BRANCH_OUI, buf, DP_BRANCH_OUI_HEADER_SIZE);
		seq_printf(m, "branch oui: ");
		for (i = 0; i < 0x3; i++)
			seq_printf(m, "%02x", buf[i]);
		seq_printf(m, " devid: ");
		for (i = 0x3; i < 0x8; i++)
			seq_printf(m, "%c", buf[i]);
		seq_printf(m, " revision: hw: %x.%x sw: %x.%x", buf[0x9] >> 4, buf[0x9] & 0xf, buf[0xa], buf[0xb]);
		seq_printf(m, "\n");
		bret = dump_dp_payload_table(mgr, buf);
		if (bret == true) {
			seq_printf(m, "payload table: ");
			for (i = 0; i < 63; i++)
				seq_printf(m, "%02x ", buf[i]);
			seq_printf(m, "\n");
		}

	}

	mutex_unlock(&mgr->lock);

}
EXPORT_SYMBOL(drm_dp_mst_dump_topology);

static void drm_dp_tx_work(struct work_struct *work)
{
	struct drm_dp_mst_topology_mgr *mgr = container_of(work, struct drm_dp_mst_topology_mgr, tx_work);

	mutex_lock(&mgr->qlock);
	if (mgr->tx_down_in_progress)
		process_single_down_tx_qlock(mgr);
	mutex_unlock(&mgr->qlock);
}

static void drm_dp_free_mst_port(struct kref *kref)
{
	struct drm_dp_mst_port *port = container_of(kref, struct drm_dp_mst_port, kref);
	kref_put(&port->parent->kref, drm_dp_free_mst_branch_device);
	kfree(port);
}

static void drm_dp_destroy_connector_work(struct work_struct *work)
{
	struct drm_dp_mst_topology_mgr *mgr = container_of(work, struct drm_dp_mst_topology_mgr, destroy_connector_work);
	struct drm_dp_mst_port *port;
	bool send_hotplug = false;
	/*
	 * Not a regular list traverse as we have to drop the destroy
	 * connector lock before destroying the connector, to avoid AB->BA
	 * ordering between this lock and the config mutex.
	 */
	for (;;) {
		mutex_lock(&mgr->destroy_connector_lock);
		port = list_first_entry_or_null(&mgr->destroy_connector_list, struct drm_dp_mst_port, next);
		if (!port) {
			mutex_unlock(&mgr->destroy_connector_lock);
			break;
		}
		list_del(&port->next);
		mutex_unlock(&mgr->destroy_connector_lock);

		kref_init(&port->kref);
		INIT_LIST_HEAD(&port->next);

		mgr->cbs->destroy_connector(mgr, port->connector);

		drm_dp_port_teardown_pdt(port, port->pdt);

		if (!port->input && port->vcpi.vcpi > 0) {
			if (mgr->mst_state) {
				drm_dp_mst_reset_vcpi_slots(mgr, port);
				drm_dp_update_payload_part1(mgr);
				drm_dp_mst_put_payload_id(mgr, port->vcpi.vcpi);
			}
		}

		kref_put(&port->kref, drm_dp_free_mst_port);
		send_hotplug = true;
	}
	if (send_hotplug)
		(*mgr->cbs->hotplug)(mgr);
}

/**
 * drm_dp_mst_topology_mgr_init - initialise a topology manager
 * @mgr: manager struct to initialise
 * @dev: device providing this structure - for i2c addition.
 * @aux: DP helper aux channel to talk to this device
 * @max_dpcd_transaction_bytes: hw specific DPCD transaction limit
 * @max_payloads: maximum number of payloads this GPU can source
 * @conn_base_id: the connector object ID the MST device is connected to.
 *
 * Return 0 for success, or negative error code on failure
 */
int drm_dp_mst_topology_mgr_init(struct drm_dp_mst_topology_mgr *mgr,
				 struct device *dev, struct drm_dp_aux *aux,
				 int max_dpcd_transaction_bytes,
				 int max_payloads, int conn_base_id)
{
	mutex_init(&mgr->lock);
	mutex_init(&mgr->qlock);
	mutex_init(&mgr->payload_lock);
	mutex_init(&mgr->destroy_connector_lock);
	INIT_LIST_HEAD(&mgr->tx_msg_downq);
	INIT_LIST_HEAD(&mgr->destroy_connector_list);
	INIT_WORK(&mgr->work, drm_dp_mst_link_probe_work);
	INIT_WORK(&mgr->tx_work, drm_dp_tx_work);
	INIT_WORK(&mgr->destroy_connector_work, drm_dp_destroy_connector_work);
	init_waitqueue_head(&mgr->tx_waitq);
	mgr->dev = dev;
	mgr->aux = aux;
	mgr->max_dpcd_transaction_bytes = max_dpcd_transaction_bytes;
	mgr->max_payloads = max_payloads;
	mgr->conn_base_id = conn_base_id;
	if (max_payloads + 1 > sizeof(mgr->payload_mask) * 8 ||
	    max_payloads + 1 > sizeof(mgr->vcpi_mask) * 8)
		return -EINVAL;
	mgr->payloads = kcalloc(max_payloads, sizeof(struct drm_dp_payload), GFP_KERNEL);
	if (!mgr->payloads)
		return -ENOMEM;
	mgr->proposed_vcpis = kcalloc(max_payloads, sizeof(struct drm_dp_vcpi *), GFP_KERNEL);
	if (!mgr->proposed_vcpis)
		return -ENOMEM;
	set_bit(0, &mgr->payload_mask);
	if (test_calc_pbn_mode() < 0)
		DRM_ERROR("MST PBN self-test failed\n");

	return 0;
}
EXPORT_SYMBOL(drm_dp_mst_topology_mgr_init);

/**
 * drm_dp_mst_topology_mgr_destroy() - destroy topology manager.
 * @mgr: manager to destroy
 */
void drm_dp_mst_topology_mgr_destroy(struct drm_dp_mst_topology_mgr *mgr)
{
	flush_work(&mgr->work);
	flush_work(&mgr->destroy_connector_work);
	mutex_lock(&mgr->payload_lock);
	kfree(mgr->payloads);
	mgr->payloads = NULL;
	kfree(mgr->proposed_vcpis);
	mgr->proposed_vcpis = NULL;
	mutex_unlock(&mgr->payload_lock);
	mgr->dev = NULL;
	mgr->aux = NULL;
}
EXPORT_SYMBOL(drm_dp_mst_topology_mgr_destroy);

/* I2C device */
static int drm_dp_mst_i2c_xfer(struct i2c_adapter *adapter, struct i2c_msg *msgs,
			       int num)
{
	struct drm_dp_aux *aux = adapter->algo_data;
	struct drm_dp_mst_port *port = container_of(aux, struct drm_dp_mst_port, aux);
	struct drm_dp_mst_branch *mstb;
	struct drm_dp_mst_topology_mgr *mgr = port->mgr;
	unsigned int i;
	bool reading = false;
	struct drm_dp_sideband_msg_req_body msg;
	struct drm_dp_sideband_msg_tx *txmsg = NULL;
	int ret;

	mstb = drm_dp_get_validated_mstb_ref(mgr, port->parent);
	if (!mstb)
		return -EREMOTEIO;

	/* construct i2c msg */
	/* see if last msg is a read */
	if (msgs[num - 1].flags & I2C_M_RD)
		reading = true;

	if (!reading || (num - 1 > DP_REMOTE_I2C_READ_MAX_TRANSACTIONS)) {
		DRM_DEBUG_KMS("Unsupported I2C transaction for MST device\n");
		ret = -EIO;
		goto out;
	}

	memset(&msg, 0, sizeof(msg));
	msg.req_type = DP_REMOTE_I2C_READ;
	msg.u.i2c_read.num_transactions = num - 1;
	msg.u.i2c_read.port_number = port->port_num;
	for (i = 0; i < num - 1; i++) {
		msg.u.i2c_read.transactions[i].i2c_dev_id = msgs[i].addr;
		msg.u.i2c_read.transactions[i].num_bytes = msgs[i].len;
		msg.u.i2c_read.transactions[i].bytes = msgs[i].buf;
	}
	msg.u.i2c_read.read_i2c_device_id = msgs[num - 1].addr;
	msg.u.i2c_read.num_bytes_read = msgs[num - 1].len;

	txmsg = kzalloc(sizeof(*txmsg), GFP_KERNEL);
	if (!txmsg) {
		ret = -ENOMEM;
		goto out;
	}

	txmsg->dst = mstb;
	drm_dp_encode_sideband_req(&msg, txmsg);

	drm_dp_queue_down_tx(mgr, txmsg);

	ret = drm_dp_mst_wait_tx_reply(mstb, txmsg);
	if (ret > 0) {

		if (txmsg->reply.reply_type == 1) { /* got a NAK back */
			ret = -EREMOTEIO;
			goto out;
		}
		if (txmsg->reply.u.remote_i2c_read_ack.num_bytes != msgs[num - 1].len) {
			ret = -EIO;
			goto out;
		}
		memcpy(msgs[num - 1].buf, txmsg->reply.u.remote_i2c_read_ack.bytes, msgs[num - 1].len);
		ret = num;
	}
out:
	kfree(txmsg);
	drm_dp_put_mst_branch_device(mstb);
	return ret;
}

static u32 drm_dp_mst_i2c_functionality(struct i2c_adapter *adapter)
{
	return I2C_FUNC_I2C | I2C_FUNC_SMBUS_EMUL |
	       I2C_FUNC_SMBUS_READ_BLOCK_DATA |
	       I2C_FUNC_SMBUS_BLOCK_PROC_CALL |
	       I2C_FUNC_10BIT_ADDR;
}

static const struct i2c_algorithm drm_dp_mst_i2c_algo = {
	.functionality = drm_dp_mst_i2c_functionality,
	.master_xfer = drm_dp_mst_i2c_xfer,
};

/**
 * drm_dp_mst_register_i2c_bus() - register an I2C adapter for I2C-over-AUX
 * @aux: DisplayPort AUX channel
 *
 * Returns 0 on success or a negative error code on failure.
 */
static int drm_dp_mst_register_i2c_bus(struct drm_dp_aux *aux)
{
	aux->ddc.algo = &drm_dp_mst_i2c_algo;
	aux->ddc.algo_data = aux;
	aux->ddc.retries = 3;

	aux->ddc.class = I2C_CLASS_DDC;
	aux->ddc.owner = THIS_MODULE;
	aux->ddc.dev.parent = aux->dev;
	aux->ddc.dev.of_node = aux->dev->of_node;

	strlcpy(aux->ddc.name, aux->name ? aux->name : dev_name(aux->dev),
		sizeof(aux->ddc.name));

	return i2c_add_adapter(&aux->ddc);
}

/**
 * drm_dp_mst_unregister_i2c_bus() - unregister an I2C-over-AUX adapter
 * @aux: DisplayPort AUX channel
 */
static void drm_dp_mst_unregister_i2c_bus(struct drm_dp_aux *aux)
{
	i2c_del_adapter(&aux->ddc);
}<|MERGE_RESOLUTION|>--- conflicted
+++ resolved
@@ -1159,11 +1159,13 @@
 			drm_dp_put_port(port);
 			goto out;
 		}
-
-		drm_mode_connector_set_tile_property(port->connector);
-
+		if (port->port_num >= DP_MST_LOGICAL_PORT_0) {
+			port->cached_edid = drm_get_edid(port->connector, &port->aux.ddc);
+			drm_mode_connector_set_tile_property(port->connector);
+		}
 		(*mstb->mgr->cbs->register_connector)(port->connector);
 	}
+
 out:
 	/* put reference to this port */
 	drm_dp_put_port(port);
@@ -1188,12 +1190,8 @@
 	port->ddps = conn_stat->displayport_device_plug_status;
 
 	if (old_ddps != port->ddps) {
-		dowork = true;
 		if (port->ddps) {
-<<<<<<< HEAD
-=======
 			dowork = true;
->>>>>>> 125234dc
 		} else {
 			port->available_pbn = 0;
 		}
@@ -1298,13 +1296,8 @@
 		if (port->input)
 			continue;
 
-		if (!port->ddps) {
-			if (port->cached_edid) {
-				kfree(port->cached_edid);
-				port->cached_edid = NULL;
-			}
+		if (!port->ddps)
 			continue;
-		}
 
 		if (!port->available_pbn)
 			drm_dp_send_enum_path_resources(mgr, mstb, port);
@@ -1315,12 +1308,6 @@
 				drm_dp_check_and_send_link_address(mgr, mstb_child);
 				drm_dp_put_mst_branch_device(mstb_child);
 			}
-		} else if (port->pdt == DP_PEER_DEVICE_SST_SINK ||
-			port->pdt == DP_PEER_DEVICE_DP_LEGACY_CONV) {
-			if (!port->cached_edid) {
-				port->cached_edid =
-					drm_get_edid(port->connector, &port->aux.ddc);
-			}
 		}
 	}
 }
@@ -1340,8 +1327,6 @@
 		drm_dp_check_and_send_link_address(mgr, mstb);
 		drm_dp_put_mst_branch_device(mstb);
 	}
-
-	(*mgr->cbs->hotplug)(mgr);
 }
 
 static bool drm_dp_validate_guid(struct drm_dp_mst_topology_mgr *mgr,
@@ -1601,6 +1586,7 @@
 			for (i = 0; i < txmsg->reply.u.link_addr.nports; i++) {
 				drm_dp_add_port(mstb, mgr->dev, &txmsg->reply.u.link_addr.ports[i]);
 			}
+			(*mgr->cbs->hotplug)(mgr);
 		}
 	} else {
 		mstb->link_address_sent = false;
@@ -2295,14 +2281,10 @@
 			}
 
 			drm_dp_update_port(mstb, &msg.u.conn_stat);
-<<<<<<< HEAD
-=======
 
 			DRM_DEBUG_KMS("Got CSN: pn: %d ldps:%d ddps: %d mcs: %d ip: %d pdt: %d\n", msg.u.conn_stat.port_number, msg.u.conn_stat.legacy_device_plug_status, msg.u.conn_stat.displayport_device_plug_status, msg.u.conn_stat.message_capability_status, msg.u.conn_stat.input_port, msg.u.conn_stat.peer_device_type);
 			(*mgr->cbs->hotplug)(mgr);
->>>>>>> 125234dc
-
-			DRM_DEBUG_KMS("Got CSN: pn: %d ldps:%d ddps: %d mcs: %d ip: %d pdt: %d\n", msg.u.conn_stat.port_number, msg.u.conn_stat.legacy_device_plug_status, msg.u.conn_stat.displayport_device_plug_status, msg.u.conn_stat.message_capability_status, msg.u.conn_stat.input_port, msg.u.conn_stat.peer_device_type);
+
 		} else if (msg.req_type == DP_RESOURCE_STATUS_NOTIFY) {
 			drm_dp_send_up_ack_reply(mgr, mgr->mst_primary, msg.req_type, seqno, false);
 			if (!mstb)
@@ -2389,6 +2371,10 @@
 
 	case DP_PEER_DEVICE_SST_SINK:
 		status = connector_status_connected;
+		/* for logical ports - cache the EDID */
+		if (port->port_num >= 8 && !port->cached_edid) {
+			port->cached_edid = drm_get_edid(connector, &port->aux.ddc);
+		}
 		break;
 	case DP_PEER_DEVICE_DP_LEGACY_CONV:
 		if (port->ldps)
@@ -2443,7 +2429,10 @@
 
 	if (port->cached_edid)
 		edid = drm_edid_duplicate(port->cached_edid);
-
+	else {
+		edid = drm_get_edid(connector, &port->aux.ddc);
+		drm_mode_connector_set_tile_property(connector);
+	}
 	port->has_audio = drm_detect_monitor_audio(edid);
 	drm_dp_put_port(port);
 	return edid;
@@ -2709,7 +2698,6 @@
 	if (ret != 1047) {
 		DRM_ERROR("PBN calculation test failed - clock %d, bpp %d, expected PBN %d, actual PBN %d.\n",
 				234000, 30, 1047, ret);
-<<<<<<< HEAD
 		return -EINVAL;
 	}
 	ret = drm_dp_calc_pbn_mode(297000, 24);
@@ -2718,16 +2706,6 @@
 				297000, 24, 1063, ret);
 		return -EINVAL;
 	}
-=======
-		return -EINVAL;
-	}
-	ret = drm_dp_calc_pbn_mode(297000, 24);
-	if (ret != 1063) {
-		DRM_ERROR("PBN calculation test failed - clock %d, bpp %d, expected PBN %d, actual PBN %d.\n",
-				297000, 24, 1063, ret);
-		return -EINVAL;
-	}
->>>>>>> 125234dc
 	return 0;
 }
 
