--- conflicted
+++ resolved
@@ -1,7 +1,4 @@
-<<<<<<< HEAD
-=======
 # SPDX-License-Identifier: GPL-2.0
->>>>>>> 0ecfebd2
 generated-y += syscall_table.h
 generic-y += bug.h
 generic-y += compat.h
@@ -30,12 +27,7 @@
 generic-y += preempt.h
 generic-y += qrwlock.h
 generic-y += qspinlock.h
-<<<<<<< HEAD
-generic-y += rwsem.h
-=======
->>>>>>> 0ecfebd2
 generic-y += sections.h
-generic-y += socket.h
 generic-y += topology.h
 generic-y += trace_clock.h
 generic-y += vga.h
