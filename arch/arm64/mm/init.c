// SPDX-License-Identifier: GPL-2.0-only
/*
 * Based on arch/arm/mm/init.c
 *
 * Copyright (C) 1995-2005 Russell King
 * Copyright (C) 2012 ARM Ltd.
 */

#include <linux/kernel.h>
#include <linux/export.h>
#include <linux/errno.h>
#include <linux/swap.h>
#include <linux/init.h>
#include <linux/cache.h>
#include <linux/mman.h>
#include <linux/nodemask.h>
#include <linux/initrd.h>
#include <linux/gfp.h>
#include <linux/memblock.h>
#include <linux/sort.h>
#include <linux/of.h>
#include <linux/of_fdt.h>
#include <linux/dma-direct.h>
#include <linux/dma-map-ops.h>
#include <linux/efi.h>
#include <linux/swiotlb.h>
#include <linux/vmalloc.h>
#include <linux/mm.h>
#include <linux/kexec.h>
#include <linux/crash_dump.h>
#include <linux/hugetlb.h>
#include <linux/acpi_iort.h>
#include <linux/kmemleak.h>

#include <asm/boot.h>
#include <asm/fixmap.h>
#include <asm/kasan.h>
#include <asm/kernel-pgtable.h>
#include <asm/kvm_host.h>
#include <asm/memory.h>
#include <asm/numa.h>
#include <asm/sections.h>
#include <asm/setup.h>
#include <linux/sizes.h>
#include <asm/tlb.h>
#include <asm/alternative.h>
#include <asm/xen/swiotlb-xen.h>

/*
 * We need to be able to catch inadvertent references to memstart_addr
 * that occur (potentially in generic code) before arm64_memblock_init()
 * executes, which assigns it its actual value. So use a default value
 * that cannot be mistaken for a real physical address.
 */
s64 memstart_addr __ro_after_init = -1;
EXPORT_SYMBOL(memstart_addr);

/*
 * If the corresponding config options are enabled, we create both ZONE_DMA
 * and ZONE_DMA32. By default ZONE_DMA covers the 32-bit addressable memory
 * unless restricted on specific platforms (e.g. 30-bit on Raspberry Pi 4).
 * In such case, ZONE_DMA32 covers the rest of the 32-bit addressable memory,
 * otherwise it is empty.
 */
phys_addr_t arm64_dma_phys_limit __ro_after_init;

#ifdef CONFIG_KEXEC_CORE
/*
 * reserve_crashkernel() - reserves memory for crash kernel
 *
 * This function reserves memory area given in "crashkernel=" kernel command
 * line parameter. The memory reserved is used by dump capture kernel when
 * primary kernel is crashing.
 */
static void __init reserve_crashkernel(void)
{
	unsigned long long crash_base, crash_size;
	unsigned long long crash_max = arm64_dma_phys_limit;
	int ret;

	ret = parse_crashkernel(boot_command_line, memblock_phys_mem_size(),
				&crash_size, &crash_base);
	/* no crashkernel= or invalid value specified */
	if (ret || !crash_size)
		return;

	crash_size = PAGE_ALIGN(crash_size);

	/* User specifies base address explicitly. */
	if (crash_base)
		crash_max = crash_base + crash_size;

	/* Current arm64 boot protocol requires 2MB alignment */
	crash_base = memblock_phys_alloc_range(crash_size, SZ_2M,
					       crash_base, crash_max);
	if (!crash_base) {
		pr_warn("cannot allocate crashkernel (size:0x%llx)\n",
			crash_size);
		return;
	}

	pr_info("crashkernel reserved: 0x%016llx - 0x%016llx (%lld MB)\n",
		crash_base, crash_base + crash_size, crash_size >> 20);

	/*
	 * The crashkernel memory will be removed from the kernel linear
	 * map. Inform kmemleak so that it won't try to access it.
	 */
	kmemleak_ignore_phys(crash_base);
	crashk_res.start = crash_base;
	crashk_res.end = crash_base + crash_size - 1;
}
#else
static void __init reserve_crashkernel(void)
{
}
#endif /* CONFIG_KEXEC_CORE */

/*
 * Return the maximum physical address for a zone accessible by the given bits
 * limit. If DRAM starts above 32-bit, expand the zone to the maximum
 * available memory, otherwise cap it at 32-bit.
 */
static phys_addr_t __init max_zone_phys(unsigned int zone_bits)
{
	phys_addr_t zone_mask = DMA_BIT_MASK(zone_bits);
	phys_addr_t phys_start = memblock_start_of_DRAM();

	if (phys_start > U32_MAX)
		zone_mask = PHYS_ADDR_MAX;
	else if (phys_start > zone_mask)
		zone_mask = U32_MAX;

	return min(zone_mask, memblock_end_of_DRAM() - 1) + 1;
}

static void __init zone_sizes_init(unsigned long min, unsigned long max)
{
	unsigned long max_zone_pfns[MAX_NR_ZONES]  = {0};
	unsigned int __maybe_unused acpi_zone_dma_bits;
	unsigned int __maybe_unused dt_zone_dma_bits;
	phys_addr_t __maybe_unused dma32_phys_limit = max_zone_phys(32);

#ifdef CONFIG_ZONE_DMA
	acpi_zone_dma_bits = fls64(acpi_iort_dma_get_max_cpu_address());
	dt_zone_dma_bits = fls64(of_dma_get_max_cpu_address(NULL));
	zone_dma_bits = min3(32U, dt_zone_dma_bits, acpi_zone_dma_bits);
	arm64_dma_phys_limit = max_zone_phys(zone_dma_bits);
	max_zone_pfns[ZONE_DMA] = PFN_DOWN(arm64_dma_phys_limit);
#endif
#ifdef CONFIG_ZONE_DMA32
	max_zone_pfns[ZONE_DMA32] = PFN_DOWN(dma32_phys_limit);
	if (!arm64_dma_phys_limit)
		arm64_dma_phys_limit = dma32_phys_limit;
#endif
	if (!arm64_dma_phys_limit)
		arm64_dma_phys_limit = PHYS_MASK + 1;
	max_zone_pfns[ZONE_NORMAL] = max;

	free_area_init(max_zone_pfns);
}

int pfn_is_map_memory(unsigned long pfn)
{
	phys_addr_t addr = PFN_PHYS(pfn);

	/* avoid false positives for bogus PFNs, see comment in pfn_valid() */
	if (PHYS_PFN(addr) != pfn)
		return 0;

<<<<<<< HEAD
	if (pfn_to_section_nr(pfn) >= NR_MEM_SECTIONS)
		return 0;

	ms = __pfn_to_section(pfn);
	if (!valid_section(ms))
		return 0;

	/*
	 * ZONE_DEVICE memory does not have the memblock entries.
	 * memblock_is_map_memory() check for ZONE_DEVICE based
	 * addresses will always fail. Even the normal hotplugged
	 * memory will never have MEMBLOCK_NOMAP flag set in their
	 * memblock entries. Skip memblock search for all non early
	 * memory sections covering all of hotplug memory including
	 * both normal and ZONE_DEVICE based.
	 */
	if (!early_section(ms))
		return pfn_section_valid(ms, pfn);

	return memblock_is_memory(addr);
=======
	return memblock_is_map_memory(addr);
>>>>>>> df0cc57e
}
EXPORT_SYMBOL(pfn_is_map_memory);

int pfn_is_map_memory(unsigned long pfn)
{
	phys_addr_t addr = PFN_PHYS(pfn);

	/* avoid false positives for bogus PFNs, see comment in pfn_valid() */
	if (PHYS_PFN(addr) != pfn)
		return 0;

	return memblock_is_map_memory(addr);
}
EXPORT_SYMBOL(pfn_is_map_memory);

static phys_addr_t memory_limit = PHYS_ADDR_MAX;

/*
 * Limit the memory size that was specified via FDT.
 */
static int __init early_mem(char *p)
{
	if (!p)
		return 1;

	memory_limit = memparse(p, &p) & PAGE_MASK;
	pr_notice("Memory limited to %lldMB\n", memory_limit >> 20);

	return 0;
}
early_param("mem", early_mem);

void __init arm64_memblock_init(void)
{
	s64 linear_region_size = PAGE_END - _PAGE_OFFSET(vabits_actual);

	/*
	 * Corner case: 52-bit VA capable systems running KVM in nVHE mode may
	 * be limited in their ability to support a linear map that exceeds 51
	 * bits of VA space, depending on the placement of the ID map. Given
	 * that the placement of the ID map may be randomized, let's simply
	 * limit the kernel's linear map to 51 bits as well if we detect this
	 * configuration.
	 */
	if (IS_ENABLED(CONFIG_KVM) && vabits_actual == 52 &&
	    is_hyp_mode_available() && !is_kernel_in_hyp_mode()) {
		pr_info("Capping linear region to 51 bits for KVM in nVHE mode on LVA capable hardware.\n");
		linear_region_size = min_t(u64, linear_region_size, BIT(51));
	}

	/* Remove memory above our supported physical address size */
	memblock_remove(1ULL << PHYS_MASK_SHIFT, ULLONG_MAX);

	/*
	 * Select a suitable value for the base of physical memory.
	 */
	memstart_addr = round_down(memblock_start_of_DRAM(),
				   ARM64_MEMSTART_ALIGN);

	if ((memblock_end_of_DRAM() - memstart_addr) > linear_region_size)
		pr_warn("Memory doesn't fit in the linear mapping, VA_BITS too small\n");

	/*
	 * Remove the memory that we will not be able to cover with the
	 * linear mapping. Take care not to clip the kernel which may be
	 * high in memory.
	 */
	memblock_remove(max_t(u64, memstart_addr + linear_region_size,
			__pa_symbol(_end)), ULLONG_MAX);
	if (memstart_addr + linear_region_size < memblock_end_of_DRAM()) {
		/* ensure that memstart_addr remains sufficiently aligned */
		memstart_addr = round_up(memblock_end_of_DRAM() - linear_region_size,
					 ARM64_MEMSTART_ALIGN);
		memblock_remove(0, memstart_addr);
	}

	/*
	 * If we are running with a 52-bit kernel VA config on a system that
	 * does not support it, we have to place the available physical
	 * memory in the 48-bit addressable part of the linear region, i.e.,
	 * we have to move it upward. Since memstart_addr represents the
	 * physical address of PAGE_OFFSET, we have to *subtract* from it.
	 */
	if (IS_ENABLED(CONFIG_ARM64_VA_BITS_52) && (vabits_actual != 52))
		memstart_addr -= _PAGE_OFFSET(48) - _PAGE_OFFSET(52);

	/*
	 * Apply the memory limit if it was set. Since the kernel may be loaded
	 * high up in memory, add back the kernel region that must be accessible
	 * via the linear mapping.
	 */
	if (memory_limit != PHYS_ADDR_MAX) {
		memblock_mem_limit_remove_map(memory_limit);
		memblock_add(__pa_symbol(_text), (u64)(_end - _text));
	}

	if (IS_ENABLED(CONFIG_BLK_DEV_INITRD) && phys_initrd_size) {
		/*
		 * Add back the memory we just removed if it results in the
		 * initrd to become inaccessible via the linear mapping.
		 * Otherwise, this is a no-op
		 */
		u64 base = phys_initrd_start & PAGE_MASK;
		u64 size = PAGE_ALIGN(phys_initrd_start + phys_initrd_size) - base;

		/*
		 * We can only add back the initrd memory if we don't end up
		 * with more memory than we can address via the linear mapping.
		 * It is up to the bootloader to position the kernel and the
		 * initrd reasonably close to each other (i.e., within 32 GB of
		 * each other) so that all granule/#levels combinations can
		 * always access both.
		 */
		if (WARN(base < memblock_start_of_DRAM() ||
			 base + size > memblock_start_of_DRAM() +
				       linear_region_size,
			"initrd not fully accessible via the linear mapping -- please check your bootloader ...\n")) {
			phys_initrd_size = 0;
		} else {
			memblock_remove(base, size); /* clear MEMBLOCK_ flags */
			memblock_add(base, size);
			memblock_reserve(base, size);
		}
	}

	if (IS_ENABLED(CONFIG_RANDOMIZE_BASE)) {
		extern u16 memstart_offset_seed;
		u64 mmfr0 = read_cpuid(ID_AA64MMFR0_EL1);
		int parange = cpuid_feature_extract_unsigned_field(
					mmfr0, ID_AA64MMFR0_PARANGE_SHIFT);
		s64 range = linear_region_size -
			    BIT(id_aa64mmfr0_parange_to_phys_shift(parange));

		/*
		 * If the size of the linear region exceeds, by a sufficient
		 * margin, the size of the region that the physical memory can
		 * span, randomize the linear region as well.
		 */
		if (memstart_offset_seed > 0 && range >= (s64)ARM64_MEMSTART_ALIGN) {
			range /= ARM64_MEMSTART_ALIGN;
			memstart_addr -= ARM64_MEMSTART_ALIGN *
					 ((range * memstart_offset_seed) >> 16);
		}
	}

	/*
	 * Register the kernel text, kernel data, initrd, and initial
	 * pagetables with memblock.
	 */
	memblock_reserve(__pa_symbol(_stext), _end - _stext);
	if (IS_ENABLED(CONFIG_BLK_DEV_INITRD) && phys_initrd_size) {
		/* the generic initrd code expects virtual addresses */
		initrd_start = __phys_to_virt(phys_initrd_start);
		initrd_end = initrd_start + phys_initrd_size;
	}

	early_init_fdt_scan_reserved_mem();

	high_memory = __va(memblock_end_of_DRAM() - 1) + 1;
}

void __init bootmem_init(void)
{
	unsigned long min, max;

	min = PFN_UP(memblock_start_of_DRAM());
	max = PFN_DOWN(memblock_end_of_DRAM());

	early_memtest(min << PAGE_SHIFT, max << PAGE_SHIFT);

	max_pfn = max_low_pfn = max;
	min_low_pfn = min;

	arch_numa_init();

	/*
	 * must be done after arch_numa_init() which calls numa_init() to
	 * initialize node_online_map that gets used in hugetlb_cma_reserve()
	 * while allocating required CMA size across online nodes.
	 */
#if defined(CONFIG_HUGETLB_PAGE) && defined(CONFIG_CMA)
	arm64_hugetlb_cma_reserve();
#endif

	dma_pernuma_cma_reserve();

	kvm_hyp_reserve();

	/*
	 * sparse_init() tries to allocate memory from memblock, so must be
	 * done after the fixed reservations
	 */
	sparse_init();
	zone_sizes_init(min, max);

	/*
	 * Reserve the CMA area after arm64_dma_phys_limit was initialised.
	 */
	dma_contiguous_reserve(arm64_dma_phys_limit);

	/*
	 * request_standard_resources() depends on crashkernel's memory being
	 * reserved, so do it here.
	 */
	reserve_crashkernel();

	memblock_dump_all();
}

/*
 * mem_init() marks the free areas in the mem_map and tells us how much memory
 * is free.  This is done after various parts of the system have claimed their
 * memory after the kernel image.
 */
void __init mem_init(void)
{
	if (swiotlb_force == SWIOTLB_FORCE ||
	    max_pfn > PFN_DOWN(arm64_dma_phys_limit))
		swiotlb_init(1);
	else if (!xen_swiotlb_detect())
		swiotlb_force = SWIOTLB_NO_FORCE;

	/* this will put all unused low memory onto the freelists */
	memblock_free_all();

	/*
	 * Check boundaries twice: Some fundamental inconsistencies can be
	 * detected at build time already.
	 */
#ifdef CONFIG_COMPAT
	BUILD_BUG_ON(TASK_SIZE_32 > DEFAULT_MAP_WINDOW_64);
#endif

	/*
	 * Selected page table levels should match when derived from
	 * scratch using the virtual address range and page size.
	 */
	BUILD_BUG_ON(ARM64_HW_PGTABLE_LEVELS(CONFIG_ARM64_VA_BITS) !=
		     CONFIG_PGTABLE_LEVELS);

	if (PAGE_SIZE >= 16384 && get_num_physpages() <= 128) {
		extern int sysctl_overcommit_memory;
		/*
		 * On a machine this small we won't get anywhere without
		 * overcommit, so turn it on by default.
		 */
		sysctl_overcommit_memory = OVERCOMMIT_ALWAYS;
	}
}

void free_initmem(void)
{
	free_reserved_area(lm_alias(__init_begin),
			   lm_alias(__init_end),
			   POISON_FREE_INITMEM, "unused kernel");
	/*
	 * Unmap the __init region but leave the VM area in place. This
	 * prevents the region from being reused for kernel modules, which
	 * is not supported by kallsyms.
	 */
	vunmap_range((u64)__init_begin, (u64)__init_end);
}

void dump_mem_limit(void)
{
	if (memory_limit != PHYS_ADDR_MAX) {
		pr_emerg("Memory Limit: %llu MB\n", memory_limit >> 20);
	} else {
		pr_emerg("Memory Limit: none\n");
	}
}<|MERGE_RESOLUTION|>--- conflicted
+++ resolved
@@ -168,41 +168,6 @@
 	if (PHYS_PFN(addr) != pfn)
 		return 0;
 
-<<<<<<< HEAD
-	if (pfn_to_section_nr(pfn) >= NR_MEM_SECTIONS)
-		return 0;
-
-	ms = __pfn_to_section(pfn);
-	if (!valid_section(ms))
-		return 0;
-
-	/*
-	 * ZONE_DEVICE memory does not have the memblock entries.
-	 * memblock_is_map_memory() check for ZONE_DEVICE based
-	 * addresses will always fail. Even the normal hotplugged
-	 * memory will never have MEMBLOCK_NOMAP flag set in their
-	 * memblock entries. Skip memblock search for all non early
-	 * memory sections covering all of hotplug memory including
-	 * both normal and ZONE_DEVICE based.
-	 */
-	if (!early_section(ms))
-		return pfn_section_valid(ms, pfn);
-
-	return memblock_is_memory(addr);
-=======
-	return memblock_is_map_memory(addr);
->>>>>>> df0cc57e
-}
-EXPORT_SYMBOL(pfn_is_map_memory);
-
-int pfn_is_map_memory(unsigned long pfn)
-{
-	phys_addr_t addr = PFN_PHYS(pfn);
-
-	/* avoid false positives for bogus PFNs, see comment in pfn_valid() */
-	if (PHYS_PFN(addr) != pfn)
-		return 0;
-
 	return memblock_is_map_memory(addr);
 }
 EXPORT_SYMBOL(pfn_is_map_memory);
