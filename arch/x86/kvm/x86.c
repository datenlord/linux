// SPDX-License-Identifier: GPL-2.0-only
/*
 * Kernel-based Virtual Machine driver for Linux
 *
 * derived from drivers/kvm/kvm_main.c
 *
 * Copyright (C) 2006 Qumranet, Inc.
 * Copyright (C) 2008 Qumranet, Inc.
 * Copyright IBM Corporation, 2008
 * Copyright 2010 Red Hat, Inc. and/or its affiliates.
 *
 * Authors:
 *   Avi Kivity   <avi@qumranet.com>
 *   Yaniv Kamay  <yaniv@qumranet.com>
 *   Amit Shah    <amit.shah@qumranet.com>
 *   Ben-Ami Yassour <benami@il.ibm.com>
 */

#include <linux/kvm_host.h>
#include "irq.h"
#include "ioapic.h"
#include "mmu.h"
#include "i8254.h"
#include "tss.h"
#include "kvm_cache_regs.h"
#include "kvm_emulate.h"
#include "x86.h"
#include "cpuid.h"
#include "pmu.h"
#include "hyperv.h"
#include "lapic.h"
#include "xen.h"

#include <linux/clocksource.h>
#include <linux/interrupt.h>
#include <linux/kvm.h>
#include <linux/fs.h>
#include <linux/vmalloc.h>
#include <linux/export.h>
#include <linux/moduleparam.h>
#include <linux/mman.h>
#include <linux/highmem.h>
#include <linux/iommu.h>
#include <linux/intel-iommu.h>
#include <linux/cpufreq.h>
#include <linux/user-return-notifier.h>
#include <linux/srcu.h>
#include <linux/slab.h>
#include <linux/perf_event.h>
#include <linux/uaccess.h>
#include <linux/hash.h>
#include <linux/pci.h>
#include <linux/timekeeper_internal.h>
#include <linux/pvclock_gtod.h>
#include <linux/kvm_irqfd.h>
#include <linux/irqbypass.h>
#include <linux/sched/stat.h>
#include <linux/sched/isolation.h>
#include <linux/mem_encrypt.h>
#include <linux/entry-kvm.h>

#include <trace/events/kvm.h>

#include <asm/debugreg.h>
#include <asm/msr.h>
#include <asm/desc.h>
#include <asm/mce.h>
#include <linux/kernel_stat.h>
#include <asm/fpu/internal.h> /* Ugh! */
#include <asm/pvclock.h>
#include <asm/div64.h>
#include <asm/irq_remapping.h>
#include <asm/mshyperv.h>
#include <asm/hypervisor.h>
#include <asm/tlbflush.h>
#include <asm/intel_pt.h>
#include <asm/emulate_prefix.h>
#include <asm/sgx.h>
#include <clocksource/hyperv_timer.h>

#define CREATE_TRACE_POINTS
#include "trace.h"

#define MAX_IO_MSRS 256
#define KVM_MAX_MCE_BANKS 32
u64 __read_mostly kvm_mce_cap_supported = MCG_CTL_P | MCG_SER_P;
EXPORT_SYMBOL_GPL(kvm_mce_cap_supported);

#define emul_to_vcpu(ctxt) \
	((struct kvm_vcpu *)(ctxt)->vcpu)

/* EFER defaults:
 * - enable syscall per default because its emulated by KVM
 * - enable LME and LMA per default on 64 bit KVM
 */
#ifdef CONFIG_X86_64
static
u64 __read_mostly efer_reserved_bits = ~((u64)(EFER_SCE | EFER_LME | EFER_LMA));
#else
static u64 __read_mostly efer_reserved_bits = ~((u64)EFER_SCE);
#endif

static u64 __read_mostly cr4_reserved_bits = CR4_RESERVED_BITS;

#define KVM_X2APIC_API_VALID_FLAGS (KVM_X2APIC_API_USE_32BIT_IDS | \
                                    KVM_X2APIC_API_DISABLE_BROADCAST_QUIRK)

static void update_cr8_intercept(struct kvm_vcpu *vcpu);
static void process_nmi(struct kvm_vcpu *vcpu);
static void process_smi(struct kvm_vcpu *vcpu);
static void enter_smm(struct kvm_vcpu *vcpu);
static void __kvm_set_rflags(struct kvm_vcpu *vcpu, unsigned long rflags);
static void store_regs(struct kvm_vcpu *vcpu);
static int sync_regs(struct kvm_vcpu *vcpu);

struct kvm_x86_ops kvm_x86_ops __read_mostly;
EXPORT_SYMBOL_GPL(kvm_x86_ops);

#define KVM_X86_OP(func)					     \
	DEFINE_STATIC_CALL_NULL(kvm_x86_##func,			     \
				*(((struct kvm_x86_ops *)0)->func));
#define KVM_X86_OP_NULL KVM_X86_OP
#include <asm/kvm-x86-ops.h>
EXPORT_STATIC_CALL_GPL(kvm_x86_get_cs_db_l_bits);
EXPORT_STATIC_CALL_GPL(kvm_x86_cache_reg);
EXPORT_STATIC_CALL_GPL(kvm_x86_tlb_flush_current);

static bool __read_mostly ignore_msrs = 0;
module_param(ignore_msrs, bool, S_IRUGO | S_IWUSR);

bool __read_mostly report_ignored_msrs = true;
module_param(report_ignored_msrs, bool, S_IRUGO | S_IWUSR);
EXPORT_SYMBOL_GPL(report_ignored_msrs);

unsigned int min_timer_period_us = 200;
module_param(min_timer_period_us, uint, S_IRUGO | S_IWUSR);

static bool __read_mostly kvmclock_periodic_sync = true;
module_param(kvmclock_periodic_sync, bool, S_IRUGO);

bool __read_mostly kvm_has_tsc_control;
EXPORT_SYMBOL_GPL(kvm_has_tsc_control);
u32  __read_mostly kvm_max_guest_tsc_khz;
EXPORT_SYMBOL_GPL(kvm_max_guest_tsc_khz);
u8   __read_mostly kvm_tsc_scaling_ratio_frac_bits;
EXPORT_SYMBOL_GPL(kvm_tsc_scaling_ratio_frac_bits);
u64  __read_mostly kvm_max_tsc_scaling_ratio;
EXPORT_SYMBOL_GPL(kvm_max_tsc_scaling_ratio);
u64 __read_mostly kvm_default_tsc_scaling_ratio;
EXPORT_SYMBOL_GPL(kvm_default_tsc_scaling_ratio);
bool __read_mostly kvm_has_bus_lock_exit;
EXPORT_SYMBOL_GPL(kvm_has_bus_lock_exit);

/* tsc tolerance in parts per million - default to 1/2 of the NTP threshold */
static u32 __read_mostly tsc_tolerance_ppm = 250;
module_param(tsc_tolerance_ppm, uint, S_IRUGO | S_IWUSR);

/*
 * lapic timer advance (tscdeadline mode only) in nanoseconds.  '-1' enables
 * adaptive tuning starting from default advancment of 1000ns.  '0' disables
 * advancement entirely.  Any other value is used as-is and disables adaptive
 * tuning, i.e. allows priveleged userspace to set an exact advancement time.
 */
static int __read_mostly lapic_timer_advance_ns = -1;
module_param(lapic_timer_advance_ns, int, S_IRUGO | S_IWUSR);

static bool __read_mostly vector_hashing = true;
module_param(vector_hashing, bool, S_IRUGO);

bool __read_mostly enable_vmware_backdoor = false;
module_param(enable_vmware_backdoor, bool, S_IRUGO);
EXPORT_SYMBOL_GPL(enable_vmware_backdoor);

static bool __read_mostly force_emulation_prefix = false;
module_param(force_emulation_prefix, bool, S_IRUGO);

int __read_mostly pi_inject_timer = -1;
module_param(pi_inject_timer, bint, S_IRUGO | S_IWUSR);

/*
 * Restoring the host value for MSRs that are only consumed when running in
 * usermode, e.g. SYSCALL MSRs and TSC_AUX, can be deferred until the CPU
 * returns to userspace, i.e. the kernel can run with the guest's value.
 */
#define KVM_MAX_NR_USER_RETURN_MSRS 16

struct kvm_user_return_msrs_global {
	int nr;
	u32 msrs[KVM_MAX_NR_USER_RETURN_MSRS];
};

struct kvm_user_return_msrs {
	struct user_return_notifier urn;
	bool registered;
	struct kvm_user_return_msr_values {
		u64 host;
		u64 curr;
	} values[KVM_MAX_NR_USER_RETURN_MSRS];
};

static struct kvm_user_return_msrs_global __read_mostly user_return_msrs_global;
static struct kvm_user_return_msrs __percpu *user_return_msrs;

#define KVM_SUPPORTED_XCR0     (XFEATURE_MASK_FP | XFEATURE_MASK_SSE \
				| XFEATURE_MASK_YMM | XFEATURE_MASK_BNDREGS \
				| XFEATURE_MASK_BNDCSR | XFEATURE_MASK_AVX512 \
				| XFEATURE_MASK_PKRU)

u64 __read_mostly host_efer;
EXPORT_SYMBOL_GPL(host_efer);

bool __read_mostly allow_smaller_maxphyaddr = 0;
EXPORT_SYMBOL_GPL(allow_smaller_maxphyaddr);

u64 __read_mostly host_xss;
EXPORT_SYMBOL_GPL(host_xss);
u64 __read_mostly supported_xss;
EXPORT_SYMBOL_GPL(supported_xss);

struct kvm_stats_debugfs_item debugfs_entries[] = {
	VCPU_STAT("pf_fixed", pf_fixed),
	VCPU_STAT("pf_guest", pf_guest),
	VCPU_STAT("tlb_flush", tlb_flush),
	VCPU_STAT("invlpg", invlpg),
	VCPU_STAT("exits", exits),
	VCPU_STAT("io_exits", io_exits),
	VCPU_STAT("mmio_exits", mmio_exits),
	VCPU_STAT("signal_exits", signal_exits),
	VCPU_STAT("irq_window", irq_window_exits),
	VCPU_STAT("nmi_window", nmi_window_exits),
	VCPU_STAT("halt_exits", halt_exits),
	VCPU_STAT("halt_successful_poll", halt_successful_poll),
	VCPU_STAT("halt_attempted_poll", halt_attempted_poll),
	VCPU_STAT("halt_poll_invalid", halt_poll_invalid),
	VCPU_STAT("halt_wakeup", halt_wakeup),
	VCPU_STAT("hypercalls", hypercalls),
	VCPU_STAT("request_irq", request_irq_exits),
	VCPU_STAT("irq_exits", irq_exits),
	VCPU_STAT("host_state_reload", host_state_reload),
	VCPU_STAT("fpu_reload", fpu_reload),
	VCPU_STAT("insn_emulation", insn_emulation),
	VCPU_STAT("insn_emulation_fail", insn_emulation_fail),
	VCPU_STAT("irq_injections", irq_injections),
	VCPU_STAT("nmi_injections", nmi_injections),
	VCPU_STAT("req_event", req_event),
	VCPU_STAT("l1d_flush", l1d_flush),
	VCPU_STAT("halt_poll_success_ns", halt_poll_success_ns),
	VCPU_STAT("halt_poll_fail_ns", halt_poll_fail_ns),
	VCPU_STAT("nested_run", nested_run),
	VCPU_STAT("directed_yield_attempted", directed_yield_attempted),
	VCPU_STAT("directed_yield_successful", directed_yield_successful),
	VM_STAT("mmu_shadow_zapped", mmu_shadow_zapped),
	VM_STAT("mmu_pte_write", mmu_pte_write),
	VM_STAT("mmu_pde_zapped", mmu_pde_zapped),
	VM_STAT("mmu_flooded", mmu_flooded),
	VM_STAT("mmu_recycled", mmu_recycled),
	VM_STAT("mmu_cache_miss", mmu_cache_miss),
	VM_STAT("mmu_unsync", mmu_unsync),
	VM_STAT("remote_tlb_flush", remote_tlb_flush),
	VM_STAT("largepages", lpages, .mode = 0444),
	VM_STAT("nx_largepages_splitted", nx_lpage_splits, .mode = 0444),
	VM_STAT("max_mmu_page_hash_collisions", max_mmu_page_hash_collisions),
	{ NULL }
};

u64 __read_mostly host_xcr0;
u64 __read_mostly supported_xcr0;
EXPORT_SYMBOL_GPL(supported_xcr0);

static struct kmem_cache *x86_fpu_cache;

static struct kmem_cache *x86_emulator_cache;

/*
 * When called, it means the previous get/set msr reached an invalid msr.
 * Return true if we want to ignore/silent this failed msr access.
 */
static bool kvm_msr_ignored_check(u32 msr, u64 data, bool write)
{
	const char *op = write ? "wrmsr" : "rdmsr";

	if (ignore_msrs) {
		if (report_ignored_msrs)
			kvm_pr_unimpl("ignored %s: 0x%x data 0x%llx\n",
				      op, msr, data);
		/* Mask the error */
		return true;
	} else {
		kvm_debug_ratelimited("unhandled %s: 0x%x data 0x%llx\n",
				      op, msr, data);
		return false;
	}
}

static struct kmem_cache *kvm_alloc_emulator_cache(void)
{
	unsigned int useroffset = offsetof(struct x86_emulate_ctxt, src);
	unsigned int size = sizeof(struct x86_emulate_ctxt);

	return kmem_cache_create_usercopy("x86_emulator", size,
					  __alignof__(struct x86_emulate_ctxt),
					  SLAB_ACCOUNT, useroffset,
					  size - useroffset, NULL);
}

static int emulator_fix_hypercall(struct x86_emulate_ctxt *ctxt);

static inline void kvm_async_pf_hash_reset(struct kvm_vcpu *vcpu)
{
	int i;
	for (i = 0; i < ASYNC_PF_PER_VCPU; i++)
		vcpu->arch.apf.gfns[i] = ~0;
}

static void kvm_on_user_return(struct user_return_notifier *urn)
{
	unsigned slot;
	struct kvm_user_return_msrs *msrs
		= container_of(urn, struct kvm_user_return_msrs, urn);
	struct kvm_user_return_msr_values *values;
	unsigned long flags;

	/*
	 * Disabling irqs at this point since the following code could be
	 * interrupted and executed through kvm_arch_hardware_disable()
	 */
	local_irq_save(flags);
	if (msrs->registered) {
		msrs->registered = false;
		user_return_notifier_unregister(urn);
	}
	local_irq_restore(flags);
	for (slot = 0; slot < user_return_msrs_global.nr; ++slot) {
		values = &msrs->values[slot];
		if (values->host != values->curr) {
			wrmsrl(user_return_msrs_global.msrs[slot], values->host);
			values->curr = values->host;
		}
	}
}

void kvm_define_user_return_msr(unsigned slot, u32 msr)
{
	BUG_ON(slot >= KVM_MAX_NR_USER_RETURN_MSRS);
	user_return_msrs_global.msrs[slot] = msr;
	if (slot >= user_return_msrs_global.nr)
		user_return_msrs_global.nr = slot + 1;
}
EXPORT_SYMBOL_GPL(kvm_define_user_return_msr);

static void kvm_user_return_msr_cpu_online(void)
{
	unsigned int cpu = smp_processor_id();
	struct kvm_user_return_msrs *msrs = per_cpu_ptr(user_return_msrs, cpu);
	u64 value;
	int i;

	for (i = 0; i < user_return_msrs_global.nr; ++i) {
		rdmsrl_safe(user_return_msrs_global.msrs[i], &value);
		msrs->values[i].host = value;
		msrs->values[i].curr = value;
	}
}

int kvm_set_user_return_msr(unsigned slot, u64 value, u64 mask)
{
	unsigned int cpu = smp_processor_id();
	struct kvm_user_return_msrs *msrs = per_cpu_ptr(user_return_msrs, cpu);
	int err;

	value = (value & mask) | (msrs->values[slot].host & ~mask);
	if (value == msrs->values[slot].curr)
		return 0;
	err = wrmsrl_safe(user_return_msrs_global.msrs[slot], value);
	if (err)
		return 1;

	msrs->values[slot].curr = value;
	if (!msrs->registered) {
		msrs->urn.on_user_return = kvm_on_user_return;
		user_return_notifier_register(&msrs->urn);
		msrs->registered = true;
	}
	return 0;
}
EXPORT_SYMBOL_GPL(kvm_set_user_return_msr);

static void drop_user_return_notifiers(void)
{
	unsigned int cpu = smp_processor_id();
	struct kvm_user_return_msrs *msrs = per_cpu_ptr(user_return_msrs, cpu);

	if (msrs->registered)
		kvm_on_user_return(&msrs->urn);
}

u64 kvm_get_apic_base(struct kvm_vcpu *vcpu)
{
	return vcpu->arch.apic_base;
}
EXPORT_SYMBOL_GPL(kvm_get_apic_base);

enum lapic_mode kvm_get_apic_mode(struct kvm_vcpu *vcpu)
{
	return kvm_apic_mode(kvm_get_apic_base(vcpu));
}
EXPORT_SYMBOL_GPL(kvm_get_apic_mode);

int kvm_set_apic_base(struct kvm_vcpu *vcpu, struct msr_data *msr_info)
{
	enum lapic_mode old_mode = kvm_get_apic_mode(vcpu);
	enum lapic_mode new_mode = kvm_apic_mode(msr_info->data);
	u64 reserved_bits = kvm_vcpu_reserved_gpa_bits_raw(vcpu) | 0x2ff |
		(guest_cpuid_has(vcpu, X86_FEATURE_X2APIC) ? 0 : X2APIC_ENABLE);

	if ((msr_info->data & reserved_bits) != 0 || new_mode == LAPIC_MODE_INVALID)
		return 1;
	if (!msr_info->host_initiated) {
		if (old_mode == LAPIC_MODE_X2APIC && new_mode == LAPIC_MODE_XAPIC)
			return 1;
		if (old_mode == LAPIC_MODE_DISABLED && new_mode == LAPIC_MODE_X2APIC)
			return 1;
	}

	kvm_lapic_set_base(vcpu, msr_info->data);
	kvm_recalculate_apic_map(vcpu->kvm);
	return 0;
}
EXPORT_SYMBOL_GPL(kvm_set_apic_base);

asmlinkage __visible noinstr void kvm_spurious_fault(void)
{
	/* Fault while not rebooting.  We want the trace. */
	BUG_ON(!kvm_rebooting);
}
EXPORT_SYMBOL_GPL(kvm_spurious_fault);

#define EXCPT_BENIGN		0
#define EXCPT_CONTRIBUTORY	1
#define EXCPT_PF		2

static int exception_class(int vector)
{
	switch (vector) {
	case PF_VECTOR:
		return EXCPT_PF;
	case DE_VECTOR:
	case TS_VECTOR:
	case NP_VECTOR:
	case SS_VECTOR:
	case GP_VECTOR:
		return EXCPT_CONTRIBUTORY;
	default:
		break;
	}
	return EXCPT_BENIGN;
}

#define EXCPT_FAULT		0
#define EXCPT_TRAP		1
#define EXCPT_ABORT		2
#define EXCPT_INTERRUPT		3

static int exception_type(int vector)
{
	unsigned int mask;

	if (WARN_ON(vector > 31 || vector == NMI_VECTOR))
		return EXCPT_INTERRUPT;

	mask = 1 << vector;

	/* #DB is trap, as instruction watchpoints are handled elsewhere */
	if (mask & ((1 << DB_VECTOR) | (1 << BP_VECTOR) | (1 << OF_VECTOR)))
		return EXCPT_TRAP;

	if (mask & ((1 << DF_VECTOR) | (1 << MC_VECTOR)))
		return EXCPT_ABORT;

	/* Reserved exceptions will result in fault */
	return EXCPT_FAULT;
}

void kvm_deliver_exception_payload(struct kvm_vcpu *vcpu)
{
	unsigned nr = vcpu->arch.exception.nr;
	bool has_payload = vcpu->arch.exception.has_payload;
	unsigned long payload = vcpu->arch.exception.payload;

	if (!has_payload)
		return;

	switch (nr) {
	case DB_VECTOR:
		/*
		 * "Certain debug exceptions may clear bit 0-3.  The
		 * remaining contents of the DR6 register are never
		 * cleared by the processor".
		 */
		vcpu->arch.dr6 &= ~DR_TRAP_BITS;
		/*
		 * In order to reflect the #DB exception payload in guest
		 * dr6, three components need to be considered: active low
		 * bit, FIXED_1 bits and active high bits (e.g. DR6_BD,
		 * DR6_BS and DR6_BT)
		 * DR6_ACTIVE_LOW contains the FIXED_1 and active low bits.
		 * In the target guest dr6:
		 * FIXED_1 bits should always be set.
		 * Active low bits should be cleared if 1-setting in payload.
		 * Active high bits should be set if 1-setting in payload.
		 *
		 * Note, the payload is compatible with the pending debug
		 * exceptions/exit qualification under VMX, that active_low bits
		 * are active high in payload.
		 * So they need to be flipped for DR6.
		 */
		vcpu->arch.dr6 |= DR6_ACTIVE_LOW;
		vcpu->arch.dr6 |= payload;
		vcpu->arch.dr6 ^= payload & DR6_ACTIVE_LOW;

		/*
		 * The #DB payload is defined as compatible with the 'pending
		 * debug exceptions' field under VMX, not DR6. While bit 12 is
		 * defined in the 'pending debug exceptions' field (enabled
		 * breakpoint), it is reserved and must be zero in DR6.
		 */
		vcpu->arch.dr6 &= ~BIT(12);
		break;
	case PF_VECTOR:
		vcpu->arch.cr2 = payload;
		break;
	}

	vcpu->arch.exception.has_payload = false;
	vcpu->arch.exception.payload = 0;
}
EXPORT_SYMBOL_GPL(kvm_deliver_exception_payload);

static void kvm_multiple_exception(struct kvm_vcpu *vcpu,
		unsigned nr, bool has_error, u32 error_code,
	        bool has_payload, unsigned long payload, bool reinject)
{
	u32 prev_nr;
	int class1, class2;

	kvm_make_request(KVM_REQ_EVENT, vcpu);

	if (!vcpu->arch.exception.pending && !vcpu->arch.exception.injected) {
	queue:
		if (reinject) {
			/*
			 * On vmentry, vcpu->arch.exception.pending is only
			 * true if an event injection was blocked by
			 * nested_run_pending.  In that case, however,
			 * vcpu_enter_guest requests an immediate exit,
			 * and the guest shouldn't proceed far enough to
			 * need reinjection.
			 */
			WARN_ON_ONCE(vcpu->arch.exception.pending);
			vcpu->arch.exception.injected = true;
			if (WARN_ON_ONCE(has_payload)) {
				/*
				 * A reinjected event has already
				 * delivered its payload.
				 */
				has_payload = false;
				payload = 0;
			}
		} else {
			vcpu->arch.exception.pending = true;
			vcpu->arch.exception.injected = false;
		}
		vcpu->arch.exception.has_error_code = has_error;
		vcpu->arch.exception.nr = nr;
		vcpu->arch.exception.error_code = error_code;
		vcpu->arch.exception.has_payload = has_payload;
		vcpu->arch.exception.payload = payload;
		if (!is_guest_mode(vcpu))
			kvm_deliver_exception_payload(vcpu);
		return;
	}

	/* to check exception */
	prev_nr = vcpu->arch.exception.nr;
	if (prev_nr == DF_VECTOR) {
		/* triple fault -> shutdown */
		kvm_make_request(KVM_REQ_TRIPLE_FAULT, vcpu);
		return;
	}
	class1 = exception_class(prev_nr);
	class2 = exception_class(nr);
	if ((class1 == EXCPT_CONTRIBUTORY && class2 == EXCPT_CONTRIBUTORY)
		|| (class1 == EXCPT_PF && class2 != EXCPT_BENIGN)) {
		/*
		 * Generate double fault per SDM Table 5-5.  Set
		 * exception.pending = true so that the double fault
		 * can trigger a nested vmexit.
		 */
		vcpu->arch.exception.pending = true;
		vcpu->arch.exception.injected = false;
		vcpu->arch.exception.has_error_code = true;
		vcpu->arch.exception.nr = DF_VECTOR;
		vcpu->arch.exception.error_code = 0;
		vcpu->arch.exception.has_payload = false;
		vcpu->arch.exception.payload = 0;
	} else
		/* replace previous exception with a new one in a hope
		   that instruction re-execution will regenerate lost
		   exception */
		goto queue;
}

void kvm_queue_exception(struct kvm_vcpu *vcpu, unsigned nr)
{
	kvm_multiple_exception(vcpu, nr, false, 0, false, 0, false);
}
EXPORT_SYMBOL_GPL(kvm_queue_exception);

void kvm_requeue_exception(struct kvm_vcpu *vcpu, unsigned nr)
{
	kvm_multiple_exception(vcpu, nr, false, 0, false, 0, true);
}
EXPORT_SYMBOL_GPL(kvm_requeue_exception);

void kvm_queue_exception_p(struct kvm_vcpu *vcpu, unsigned nr,
			   unsigned long payload)
{
	kvm_multiple_exception(vcpu, nr, false, 0, true, payload, false);
}
EXPORT_SYMBOL_GPL(kvm_queue_exception_p);

static void kvm_queue_exception_e_p(struct kvm_vcpu *vcpu, unsigned nr,
				    u32 error_code, unsigned long payload)
{
	kvm_multiple_exception(vcpu, nr, true, error_code,
			       true, payload, false);
}

int kvm_complete_insn_gp(struct kvm_vcpu *vcpu, int err)
{
	if (err)
		kvm_inject_gp(vcpu, 0);
	else
		return kvm_skip_emulated_instruction(vcpu);

	return 1;
}
EXPORT_SYMBOL_GPL(kvm_complete_insn_gp);

void kvm_inject_page_fault(struct kvm_vcpu *vcpu, struct x86_exception *fault)
{
	++vcpu->stat.pf_guest;
	vcpu->arch.exception.nested_apf =
		is_guest_mode(vcpu) && fault->async_page_fault;
	if (vcpu->arch.exception.nested_apf) {
		vcpu->arch.apf.nested_apf_token = fault->address;
		kvm_queue_exception_e(vcpu, PF_VECTOR, fault->error_code);
	} else {
		kvm_queue_exception_e_p(vcpu, PF_VECTOR, fault->error_code,
					fault->address);
	}
}
EXPORT_SYMBOL_GPL(kvm_inject_page_fault);

bool kvm_inject_emulated_page_fault(struct kvm_vcpu *vcpu,
				    struct x86_exception *fault)
{
	struct kvm_mmu *fault_mmu;
	WARN_ON_ONCE(fault->vector != PF_VECTOR);

	fault_mmu = fault->nested_page_fault ? vcpu->arch.mmu :
					       vcpu->arch.walk_mmu;

	/*
	 * Invalidate the TLB entry for the faulting address, if it exists,
	 * else the access will fault indefinitely (and to emulate hardware).
	 */
	if ((fault->error_code & PFERR_PRESENT_MASK) &&
	    !(fault->error_code & PFERR_RSVD_MASK))
		kvm_mmu_invalidate_gva(vcpu, fault_mmu, fault->address,
				       fault_mmu->root_hpa);

	fault_mmu->inject_page_fault(vcpu, fault);
	return fault->nested_page_fault;
}
EXPORT_SYMBOL_GPL(kvm_inject_emulated_page_fault);

void kvm_inject_nmi(struct kvm_vcpu *vcpu)
{
	atomic_inc(&vcpu->arch.nmi_queued);
	kvm_make_request(KVM_REQ_NMI, vcpu);
}
EXPORT_SYMBOL_GPL(kvm_inject_nmi);

void kvm_queue_exception_e(struct kvm_vcpu *vcpu, unsigned nr, u32 error_code)
{
	kvm_multiple_exception(vcpu, nr, true, error_code, false, 0, false);
}
EXPORT_SYMBOL_GPL(kvm_queue_exception_e);

void kvm_requeue_exception_e(struct kvm_vcpu *vcpu, unsigned nr, u32 error_code)
{
	kvm_multiple_exception(vcpu, nr, true, error_code, false, 0, true);
}
EXPORT_SYMBOL_GPL(kvm_requeue_exception_e);

/*
 * Checks if cpl <= required_cpl; if true, return true.  Otherwise queue
 * a #GP and return false.
 */
bool kvm_require_cpl(struct kvm_vcpu *vcpu, int required_cpl)
{
	if (static_call(kvm_x86_get_cpl)(vcpu) <= required_cpl)
		return true;
	kvm_queue_exception_e(vcpu, GP_VECTOR, 0);
	return false;
}
EXPORT_SYMBOL_GPL(kvm_require_cpl);

bool kvm_require_dr(struct kvm_vcpu *vcpu, int dr)
{
	if ((dr != 4 && dr != 5) || !kvm_read_cr4_bits(vcpu, X86_CR4_DE))
		return true;

	kvm_queue_exception(vcpu, UD_VECTOR);
	return false;
}
EXPORT_SYMBOL_GPL(kvm_require_dr);

/*
 * This function will be used to read from the physical memory of the currently
 * running guest. The difference to kvm_vcpu_read_guest_page is that this function
 * can read from guest physical or from the guest's guest physical memory.
 */
int kvm_read_guest_page_mmu(struct kvm_vcpu *vcpu, struct kvm_mmu *mmu,
			    gfn_t ngfn, void *data, int offset, int len,
			    u32 access)
{
	struct x86_exception exception;
	gfn_t real_gfn;
	gpa_t ngpa;

	ngpa     = gfn_to_gpa(ngfn);
	real_gfn = mmu->translate_gpa(vcpu, ngpa, access, &exception);
	if (real_gfn == UNMAPPED_GVA)
		return -EFAULT;

	real_gfn = gpa_to_gfn(real_gfn);

	return kvm_vcpu_read_guest_page(vcpu, real_gfn, data, offset, len);
}
EXPORT_SYMBOL_GPL(kvm_read_guest_page_mmu);

static int kvm_read_nested_guest_page(struct kvm_vcpu *vcpu, gfn_t gfn,
			       void *data, int offset, int len, u32 access)
{
	return kvm_read_guest_page_mmu(vcpu, vcpu->arch.walk_mmu, gfn,
				       data, offset, len, access);
}

static inline u64 pdptr_rsvd_bits(struct kvm_vcpu *vcpu)
{
	return vcpu->arch.reserved_gpa_bits | rsvd_bits(5, 8) | rsvd_bits(1, 2);
}

/*
 * Load the pae pdptrs.  Return 1 if they are all valid, 0 otherwise.
 */
int load_pdptrs(struct kvm_vcpu *vcpu, struct kvm_mmu *mmu, unsigned long cr3)
{
	gfn_t pdpt_gfn = cr3 >> PAGE_SHIFT;
	unsigned offset = ((cr3 & (PAGE_SIZE-1)) >> 5) << 2;
	int i;
	int ret;
	u64 pdpte[ARRAY_SIZE(mmu->pdptrs)];

	ret = kvm_read_guest_page_mmu(vcpu, mmu, pdpt_gfn, pdpte,
				      offset * sizeof(u64), sizeof(pdpte),
				      PFERR_USER_MASK|PFERR_WRITE_MASK);
	if (ret < 0) {
		ret = 0;
		goto out;
	}
	for (i = 0; i < ARRAY_SIZE(pdpte); ++i) {
		if ((pdpte[i] & PT_PRESENT_MASK) &&
		    (pdpte[i] & pdptr_rsvd_bits(vcpu))) {
			ret = 0;
			goto out;
		}
	}
	ret = 1;

	memcpy(mmu->pdptrs, pdpte, sizeof(mmu->pdptrs));
	kvm_register_mark_dirty(vcpu, VCPU_EXREG_PDPTR);

out:

	return ret;
}
EXPORT_SYMBOL_GPL(load_pdptrs);

bool pdptrs_changed(struct kvm_vcpu *vcpu)
{
	u64 pdpte[ARRAY_SIZE(vcpu->arch.walk_mmu->pdptrs)];
	int offset;
	gfn_t gfn;
	int r;

	if (!is_pae_paging(vcpu))
		return false;

	if (!kvm_register_is_available(vcpu, VCPU_EXREG_PDPTR))
		return true;

	gfn = (kvm_read_cr3(vcpu) & 0xffffffe0ul) >> PAGE_SHIFT;
	offset = (kvm_read_cr3(vcpu) & 0xffffffe0ul) & (PAGE_SIZE - 1);
	r = kvm_read_nested_guest_page(vcpu, gfn, pdpte, offset, sizeof(pdpte),
				       PFERR_USER_MASK | PFERR_WRITE_MASK);
	if (r < 0)
		return true;

	return memcmp(pdpte, vcpu->arch.walk_mmu->pdptrs, sizeof(pdpte)) != 0;
}
EXPORT_SYMBOL_GPL(pdptrs_changed);

void kvm_post_set_cr0(struct kvm_vcpu *vcpu, unsigned long old_cr0, unsigned long cr0)
{
	unsigned long update_bits = X86_CR0_PG | X86_CR0_WP;

	if ((cr0 ^ old_cr0) & X86_CR0_PG) {
		kvm_clear_async_pf_completion_queue(vcpu);
		kvm_async_pf_hash_reset(vcpu);
	}

	if ((cr0 ^ old_cr0) & update_bits)
		kvm_mmu_reset_context(vcpu);

	if (((cr0 ^ old_cr0) & X86_CR0_CD) &&
	    kvm_arch_has_noncoherent_dma(vcpu->kvm) &&
	    !kvm_check_has_quirk(vcpu->kvm, KVM_X86_QUIRK_CD_NW_CLEARED))
		kvm_zap_gfn_range(vcpu->kvm, 0, ~0ULL);
}
EXPORT_SYMBOL_GPL(kvm_post_set_cr0);

int kvm_set_cr0(struct kvm_vcpu *vcpu, unsigned long cr0)
{
	unsigned long old_cr0 = kvm_read_cr0(vcpu);
	unsigned long pdptr_bits = X86_CR0_CD | X86_CR0_NW | X86_CR0_PG;

	cr0 |= X86_CR0_ET;

#ifdef CONFIG_X86_64
	if (cr0 & 0xffffffff00000000UL)
		return 1;
#endif

	cr0 &= ~CR0_RESERVED_BITS;

	if ((cr0 & X86_CR0_NW) && !(cr0 & X86_CR0_CD))
		return 1;

	if ((cr0 & X86_CR0_PG) && !(cr0 & X86_CR0_PE))
		return 1;

#ifdef CONFIG_X86_64
	if ((vcpu->arch.efer & EFER_LME) && !is_paging(vcpu) &&
	    (cr0 & X86_CR0_PG)) {
		int cs_db, cs_l;

		if (!is_pae(vcpu))
			return 1;
		static_call(kvm_x86_get_cs_db_l_bits)(vcpu, &cs_db, &cs_l);
		if (cs_l)
			return 1;
	}
#endif
	if (!(vcpu->arch.efer & EFER_LME) && (cr0 & X86_CR0_PG) &&
	    is_pae(vcpu) && ((cr0 ^ old_cr0) & pdptr_bits) &&
	    !load_pdptrs(vcpu, vcpu->arch.walk_mmu, kvm_read_cr3(vcpu)))
		return 1;

	if (!(cr0 & X86_CR0_PG) && kvm_read_cr4_bits(vcpu, X86_CR4_PCIDE))
		return 1;

	static_call(kvm_x86_set_cr0)(vcpu, cr0);

	kvm_post_set_cr0(vcpu, old_cr0, cr0);

	return 0;
}
EXPORT_SYMBOL_GPL(kvm_set_cr0);

void kvm_lmsw(struct kvm_vcpu *vcpu, unsigned long msw)
{
	(void)kvm_set_cr0(vcpu, kvm_read_cr0_bits(vcpu, ~0x0eul) | (msw & 0x0f));
}
EXPORT_SYMBOL_GPL(kvm_lmsw);

void kvm_load_guest_xsave_state(struct kvm_vcpu *vcpu)
{
	if (vcpu->arch.guest_state_protected)
		return;

	if (kvm_read_cr4_bits(vcpu, X86_CR4_OSXSAVE)) {

		if (vcpu->arch.xcr0 != host_xcr0)
			xsetbv(XCR_XFEATURE_ENABLED_MASK, vcpu->arch.xcr0);

		if (vcpu->arch.xsaves_enabled &&
		    vcpu->arch.ia32_xss != host_xss)
			wrmsrl(MSR_IA32_XSS, vcpu->arch.ia32_xss);
	}

	if (static_cpu_has(X86_FEATURE_PKU) &&
	    (kvm_read_cr4_bits(vcpu, X86_CR4_PKE) ||
	     (vcpu->arch.xcr0 & XFEATURE_MASK_PKRU)) &&
	    vcpu->arch.pkru != vcpu->arch.host_pkru)
		__write_pkru(vcpu->arch.pkru);
}
EXPORT_SYMBOL_GPL(kvm_load_guest_xsave_state);

void kvm_load_host_xsave_state(struct kvm_vcpu *vcpu)
{
	if (vcpu->arch.guest_state_protected)
		return;

	if (static_cpu_has(X86_FEATURE_PKU) &&
	    (kvm_read_cr4_bits(vcpu, X86_CR4_PKE) ||
	     (vcpu->arch.xcr0 & XFEATURE_MASK_PKRU))) {
		vcpu->arch.pkru = rdpkru();
		if (vcpu->arch.pkru != vcpu->arch.host_pkru)
			__write_pkru(vcpu->arch.host_pkru);
	}

	if (kvm_read_cr4_bits(vcpu, X86_CR4_OSXSAVE)) {

		if (vcpu->arch.xcr0 != host_xcr0)
			xsetbv(XCR_XFEATURE_ENABLED_MASK, host_xcr0);

		if (vcpu->arch.xsaves_enabled &&
		    vcpu->arch.ia32_xss != host_xss)
			wrmsrl(MSR_IA32_XSS, host_xss);
	}

}
EXPORT_SYMBOL_GPL(kvm_load_host_xsave_state);

static int __kvm_set_xcr(struct kvm_vcpu *vcpu, u32 index, u64 xcr)
{
	u64 xcr0 = xcr;
	u64 old_xcr0 = vcpu->arch.xcr0;
	u64 valid_bits;

	/* Only support XCR_XFEATURE_ENABLED_MASK(xcr0) now  */
	if (index != XCR_XFEATURE_ENABLED_MASK)
		return 1;
	if (!(xcr0 & XFEATURE_MASK_FP))
		return 1;
	if ((xcr0 & XFEATURE_MASK_YMM) && !(xcr0 & XFEATURE_MASK_SSE))
		return 1;

	/*
	 * Do not allow the guest to set bits that we do not support
	 * saving.  However, xcr0 bit 0 is always set, even if the
	 * emulated CPU does not support XSAVE (see fx_init).
	 */
	valid_bits = vcpu->arch.guest_supported_xcr0 | XFEATURE_MASK_FP;
	if (xcr0 & ~valid_bits)
		return 1;

	if ((!(xcr0 & XFEATURE_MASK_BNDREGS)) !=
	    (!(xcr0 & XFEATURE_MASK_BNDCSR)))
		return 1;

	if (xcr0 & XFEATURE_MASK_AVX512) {
		if (!(xcr0 & XFEATURE_MASK_YMM))
			return 1;
		if ((xcr0 & XFEATURE_MASK_AVX512) != XFEATURE_MASK_AVX512)
			return 1;
	}
	vcpu->arch.xcr0 = xcr0;

	if ((xcr0 ^ old_xcr0) & XFEATURE_MASK_EXTEND)
		kvm_update_cpuid_runtime(vcpu);
	return 0;
}

int kvm_emulate_xsetbv(struct kvm_vcpu *vcpu)
{
<<<<<<< HEAD
	if (static_call(kvm_x86_get_cpl)(vcpu) != 0 ||
	    __kvm_set_xcr(vcpu, kvm_rcx_read(vcpu), kvm_read_edx_eax(vcpu))) {
		kvm_inject_gp(vcpu, 0);
		return 1;
	}

	return kvm_skip_emulated_instruction(vcpu);
=======
	if (static_call(kvm_x86_get_cpl)(vcpu) == 0)
		return __kvm_set_xcr(vcpu, index, xcr);

	return 1;
>>>>>>> 7aef27f0
}
EXPORT_SYMBOL_GPL(kvm_emulate_xsetbv);

bool kvm_is_valid_cr4(struct kvm_vcpu *vcpu, unsigned long cr4)
{
	if (cr4 & cr4_reserved_bits)
		return false;

	if (cr4 & vcpu->arch.cr4_guest_rsvd_bits)
		return false;

	return static_call(kvm_x86_is_valid_cr4)(vcpu, cr4);
}
EXPORT_SYMBOL_GPL(kvm_is_valid_cr4);

void kvm_post_set_cr4(struct kvm_vcpu *vcpu, unsigned long old_cr4, unsigned long cr4)
{
	unsigned long mmu_role_bits = X86_CR4_PGE | X86_CR4_PSE | X86_CR4_PAE |
				      X86_CR4_SMEP | X86_CR4_SMAP | X86_CR4_PKE;

	if (((cr4 ^ old_cr4) & mmu_role_bits) ||
	    (!(cr4 & X86_CR4_PCIDE) && (old_cr4 & X86_CR4_PCIDE)))
		kvm_mmu_reset_context(vcpu);
}
EXPORT_SYMBOL_GPL(kvm_post_set_cr4);

int kvm_set_cr4(struct kvm_vcpu *vcpu, unsigned long cr4)
{
	unsigned long old_cr4 = kvm_read_cr4(vcpu);
	unsigned long pdptr_bits = X86_CR4_PGE | X86_CR4_PSE | X86_CR4_PAE |
				   X86_CR4_SMEP;

	if (!kvm_is_valid_cr4(vcpu, cr4))
		return 1;

	if (is_long_mode(vcpu)) {
		if (!(cr4 & X86_CR4_PAE))
			return 1;
		if ((cr4 ^ old_cr4) & X86_CR4_LA57)
			return 1;
	} else if (is_paging(vcpu) && (cr4 & X86_CR4_PAE)
		   && ((cr4 ^ old_cr4) & pdptr_bits)
		   && !load_pdptrs(vcpu, vcpu->arch.walk_mmu,
				   kvm_read_cr3(vcpu)))
		return 1;

	if ((cr4 & X86_CR4_PCIDE) && !(old_cr4 & X86_CR4_PCIDE)) {
		if (!guest_cpuid_has(vcpu, X86_FEATURE_PCID))
			return 1;

		/* PCID can not be enabled when cr3[11:0]!=000H or EFER.LMA=0 */
		if ((kvm_read_cr3(vcpu) & X86_CR3_PCID_MASK) || !is_long_mode(vcpu))
			return 1;
	}

	static_call(kvm_x86_set_cr4)(vcpu, cr4);

	kvm_post_set_cr4(vcpu, old_cr4, cr4);

	return 0;
}
EXPORT_SYMBOL_GPL(kvm_set_cr4);

int kvm_set_cr3(struct kvm_vcpu *vcpu, unsigned long cr3)
{
	bool skip_tlb_flush = false;
#ifdef CONFIG_X86_64
	bool pcid_enabled = kvm_read_cr4_bits(vcpu, X86_CR4_PCIDE);

	if (pcid_enabled) {
		skip_tlb_flush = cr3 & X86_CR3_PCID_NOFLUSH;
		cr3 &= ~X86_CR3_PCID_NOFLUSH;
	}
#endif

	if (cr3 == kvm_read_cr3(vcpu) && !pdptrs_changed(vcpu)) {
		if (!skip_tlb_flush) {
			kvm_mmu_sync_roots(vcpu);
			kvm_make_request(KVM_REQ_TLB_FLUSH_CURRENT, vcpu);
		}
		return 0;
	}

	if (is_long_mode(vcpu) && kvm_vcpu_is_illegal_gpa(vcpu, cr3))
		return 1;
	else if (is_pae_paging(vcpu) &&
		 !load_pdptrs(vcpu, vcpu->arch.walk_mmu, cr3))
		return 1;

	kvm_mmu_new_pgd(vcpu, cr3, skip_tlb_flush, skip_tlb_flush);
	vcpu->arch.cr3 = cr3;
	kvm_register_mark_available(vcpu, VCPU_EXREG_CR3);

	return 0;
}
EXPORT_SYMBOL_GPL(kvm_set_cr3);

int kvm_set_cr8(struct kvm_vcpu *vcpu, unsigned long cr8)
{
	if (cr8 & CR8_RESERVED_BITS)
		return 1;
	if (lapic_in_kernel(vcpu))
		kvm_lapic_set_tpr(vcpu, cr8);
	else
		vcpu->arch.cr8 = cr8;
	return 0;
}
EXPORT_SYMBOL_GPL(kvm_set_cr8);

unsigned long kvm_get_cr8(struct kvm_vcpu *vcpu)
{
	if (lapic_in_kernel(vcpu))
		return kvm_lapic_get_cr8(vcpu);
	else
		return vcpu->arch.cr8;
}
EXPORT_SYMBOL_GPL(kvm_get_cr8);

static void kvm_update_dr0123(struct kvm_vcpu *vcpu)
{
	int i;

	if (!(vcpu->guest_debug & KVM_GUESTDBG_USE_HW_BP)) {
		for (i = 0; i < KVM_NR_DB_REGS; i++)
			vcpu->arch.eff_db[i] = vcpu->arch.db[i];
		vcpu->arch.switch_db_regs |= KVM_DEBUGREG_RELOAD;
	}
}

void kvm_update_dr7(struct kvm_vcpu *vcpu)
{
	unsigned long dr7;

	if (vcpu->guest_debug & KVM_GUESTDBG_USE_HW_BP)
		dr7 = vcpu->arch.guest_debug_dr7;
	else
		dr7 = vcpu->arch.dr7;
	static_call(kvm_x86_set_dr7)(vcpu, dr7);
	vcpu->arch.switch_db_regs &= ~KVM_DEBUGREG_BP_ENABLED;
	if (dr7 & DR7_BP_EN_MASK)
		vcpu->arch.switch_db_regs |= KVM_DEBUGREG_BP_ENABLED;
}
EXPORT_SYMBOL_GPL(kvm_update_dr7);

static u64 kvm_dr6_fixed(struct kvm_vcpu *vcpu)
{
	u64 fixed = DR6_FIXED_1;

	if (!guest_cpuid_has(vcpu, X86_FEATURE_RTM))
		fixed |= DR6_RTM;
	return fixed;
}

int kvm_set_dr(struct kvm_vcpu *vcpu, int dr, unsigned long val)
{
	size_t size = ARRAY_SIZE(vcpu->arch.db);

	switch (dr) {
	case 0 ... 3:
		vcpu->arch.db[array_index_nospec(dr, size)] = val;
		if (!(vcpu->guest_debug & KVM_GUESTDBG_USE_HW_BP))
			vcpu->arch.eff_db[dr] = val;
		break;
	case 4:
	case 6:
		if (!kvm_dr6_valid(val))
			return 1; /* #GP */
		vcpu->arch.dr6 = (val & DR6_VOLATILE) | kvm_dr6_fixed(vcpu);
		break;
	case 5:
	default: /* 7 */
		if (!kvm_dr7_valid(val))
			return 1; /* #GP */
		vcpu->arch.dr7 = (val & DR7_VOLATILE) | DR7_FIXED_1;
		kvm_update_dr7(vcpu);
		break;
	}

	return 0;
}
EXPORT_SYMBOL_GPL(kvm_set_dr);

void kvm_get_dr(struct kvm_vcpu *vcpu, int dr, unsigned long *val)
{
	size_t size = ARRAY_SIZE(vcpu->arch.db);

	switch (dr) {
	case 0 ... 3:
		*val = vcpu->arch.db[array_index_nospec(dr, size)];
		break;
	case 4:
	case 6:
		*val = vcpu->arch.dr6;
		break;
	case 5:
	default: /* 7 */
		*val = vcpu->arch.dr7;
		break;
	}
}
EXPORT_SYMBOL_GPL(kvm_get_dr);

int kvm_emulate_rdpmc(struct kvm_vcpu *vcpu)
{
	u32 ecx = kvm_rcx_read(vcpu);
	u64 data;

	if (kvm_pmu_rdpmc(vcpu, ecx, &data)) {
		kvm_inject_gp(vcpu, 0);
		return 1;
	}

	kvm_rax_write(vcpu, (u32)data);
	kvm_rdx_write(vcpu, data >> 32);
	return kvm_skip_emulated_instruction(vcpu);
}
EXPORT_SYMBOL_GPL(kvm_emulate_rdpmc);

/*
 * List of msr numbers which we expose to userspace through KVM_GET_MSRS
 * and KVM_SET_MSRS, and KVM_GET_MSR_INDEX_LIST.
 *
 * The three MSR lists(msrs_to_save, emulated_msrs, msr_based_features)
 * extract the supported MSRs from the related const lists.
 * msrs_to_save is selected from the msrs_to_save_all to reflect the
 * capabilities of the host cpu. This capabilities test skips MSRs that are
 * kvm-specific. Those are put in emulated_msrs_all; filtering of emulated_msrs
 * may depend on host virtualization features rather than host cpu features.
 */

static const u32 msrs_to_save_all[] = {
	MSR_IA32_SYSENTER_CS, MSR_IA32_SYSENTER_ESP, MSR_IA32_SYSENTER_EIP,
	MSR_STAR,
#ifdef CONFIG_X86_64
	MSR_CSTAR, MSR_KERNEL_GS_BASE, MSR_SYSCALL_MASK, MSR_LSTAR,
#endif
	MSR_IA32_TSC, MSR_IA32_CR_PAT, MSR_VM_HSAVE_PA,
	MSR_IA32_FEAT_CTL, MSR_IA32_BNDCFGS, MSR_TSC_AUX,
	MSR_IA32_SPEC_CTRL,
	MSR_IA32_RTIT_CTL, MSR_IA32_RTIT_STATUS, MSR_IA32_RTIT_CR3_MATCH,
	MSR_IA32_RTIT_OUTPUT_BASE, MSR_IA32_RTIT_OUTPUT_MASK,
	MSR_IA32_RTIT_ADDR0_A, MSR_IA32_RTIT_ADDR0_B,
	MSR_IA32_RTIT_ADDR1_A, MSR_IA32_RTIT_ADDR1_B,
	MSR_IA32_RTIT_ADDR2_A, MSR_IA32_RTIT_ADDR2_B,
	MSR_IA32_RTIT_ADDR3_A, MSR_IA32_RTIT_ADDR3_B,
	MSR_IA32_UMWAIT_CONTROL,

	MSR_ARCH_PERFMON_FIXED_CTR0, MSR_ARCH_PERFMON_FIXED_CTR1,
	MSR_ARCH_PERFMON_FIXED_CTR0 + 2, MSR_ARCH_PERFMON_FIXED_CTR0 + 3,
	MSR_CORE_PERF_FIXED_CTR_CTRL, MSR_CORE_PERF_GLOBAL_STATUS,
	MSR_CORE_PERF_GLOBAL_CTRL, MSR_CORE_PERF_GLOBAL_OVF_CTRL,
	MSR_ARCH_PERFMON_PERFCTR0, MSR_ARCH_PERFMON_PERFCTR1,
	MSR_ARCH_PERFMON_PERFCTR0 + 2, MSR_ARCH_PERFMON_PERFCTR0 + 3,
	MSR_ARCH_PERFMON_PERFCTR0 + 4, MSR_ARCH_PERFMON_PERFCTR0 + 5,
	MSR_ARCH_PERFMON_PERFCTR0 + 6, MSR_ARCH_PERFMON_PERFCTR0 + 7,
	MSR_ARCH_PERFMON_PERFCTR0 + 8, MSR_ARCH_PERFMON_PERFCTR0 + 9,
	MSR_ARCH_PERFMON_PERFCTR0 + 10, MSR_ARCH_PERFMON_PERFCTR0 + 11,
	MSR_ARCH_PERFMON_PERFCTR0 + 12, MSR_ARCH_PERFMON_PERFCTR0 + 13,
	MSR_ARCH_PERFMON_PERFCTR0 + 14, MSR_ARCH_PERFMON_PERFCTR0 + 15,
	MSR_ARCH_PERFMON_PERFCTR0 + 16, MSR_ARCH_PERFMON_PERFCTR0 + 17,
	MSR_ARCH_PERFMON_EVENTSEL0, MSR_ARCH_PERFMON_EVENTSEL1,
	MSR_ARCH_PERFMON_EVENTSEL0 + 2, MSR_ARCH_PERFMON_EVENTSEL0 + 3,
	MSR_ARCH_PERFMON_EVENTSEL0 + 4, MSR_ARCH_PERFMON_EVENTSEL0 + 5,
	MSR_ARCH_PERFMON_EVENTSEL0 + 6, MSR_ARCH_PERFMON_EVENTSEL0 + 7,
	MSR_ARCH_PERFMON_EVENTSEL0 + 8, MSR_ARCH_PERFMON_EVENTSEL0 + 9,
	MSR_ARCH_PERFMON_EVENTSEL0 + 10, MSR_ARCH_PERFMON_EVENTSEL0 + 11,
	MSR_ARCH_PERFMON_EVENTSEL0 + 12, MSR_ARCH_PERFMON_EVENTSEL0 + 13,
	MSR_ARCH_PERFMON_EVENTSEL0 + 14, MSR_ARCH_PERFMON_EVENTSEL0 + 15,
	MSR_ARCH_PERFMON_EVENTSEL0 + 16, MSR_ARCH_PERFMON_EVENTSEL0 + 17,
};

static u32 msrs_to_save[ARRAY_SIZE(msrs_to_save_all)];
static unsigned num_msrs_to_save;

static const u32 emulated_msrs_all[] = {
	MSR_KVM_SYSTEM_TIME, MSR_KVM_WALL_CLOCK,
	MSR_KVM_SYSTEM_TIME_NEW, MSR_KVM_WALL_CLOCK_NEW,
	HV_X64_MSR_GUEST_OS_ID, HV_X64_MSR_HYPERCALL,
	HV_X64_MSR_TIME_REF_COUNT, HV_X64_MSR_REFERENCE_TSC,
	HV_X64_MSR_TSC_FREQUENCY, HV_X64_MSR_APIC_FREQUENCY,
	HV_X64_MSR_CRASH_P0, HV_X64_MSR_CRASH_P1, HV_X64_MSR_CRASH_P2,
	HV_X64_MSR_CRASH_P3, HV_X64_MSR_CRASH_P4, HV_X64_MSR_CRASH_CTL,
	HV_X64_MSR_RESET,
	HV_X64_MSR_VP_INDEX,
	HV_X64_MSR_VP_RUNTIME,
	HV_X64_MSR_SCONTROL,
	HV_X64_MSR_STIMER0_CONFIG,
	HV_X64_MSR_VP_ASSIST_PAGE,
	HV_X64_MSR_REENLIGHTENMENT_CONTROL, HV_X64_MSR_TSC_EMULATION_CONTROL,
	HV_X64_MSR_TSC_EMULATION_STATUS,
	HV_X64_MSR_SYNDBG_OPTIONS,
	HV_X64_MSR_SYNDBG_CONTROL, HV_X64_MSR_SYNDBG_STATUS,
	HV_X64_MSR_SYNDBG_SEND_BUFFER, HV_X64_MSR_SYNDBG_RECV_BUFFER,
	HV_X64_MSR_SYNDBG_PENDING_BUFFER,

	MSR_KVM_ASYNC_PF_EN, MSR_KVM_STEAL_TIME,
	MSR_KVM_PV_EOI_EN, MSR_KVM_ASYNC_PF_INT, MSR_KVM_ASYNC_PF_ACK,

	MSR_IA32_TSC_ADJUST,
	MSR_IA32_TSCDEADLINE,
	MSR_IA32_ARCH_CAPABILITIES,
	MSR_IA32_PERF_CAPABILITIES,
	MSR_IA32_MISC_ENABLE,
	MSR_IA32_MCG_STATUS,
	MSR_IA32_MCG_CTL,
	MSR_IA32_MCG_EXT_CTL,
	MSR_IA32_SMBASE,
	MSR_SMI_COUNT,
	MSR_PLATFORM_INFO,
	MSR_MISC_FEATURES_ENABLES,
	MSR_AMD64_VIRT_SPEC_CTRL,
	MSR_IA32_POWER_CTL,
	MSR_IA32_UCODE_REV,

	/*
	 * The following list leaves out MSRs whose values are determined
	 * by arch/x86/kvm/vmx/nested.c based on CPUID or other MSRs.
	 * We always support the "true" VMX control MSRs, even if the host
	 * processor does not, so I am putting these registers here rather
	 * than in msrs_to_save_all.
	 */
	MSR_IA32_VMX_BASIC,
	MSR_IA32_VMX_TRUE_PINBASED_CTLS,
	MSR_IA32_VMX_TRUE_PROCBASED_CTLS,
	MSR_IA32_VMX_TRUE_EXIT_CTLS,
	MSR_IA32_VMX_TRUE_ENTRY_CTLS,
	MSR_IA32_VMX_MISC,
	MSR_IA32_VMX_CR0_FIXED0,
	MSR_IA32_VMX_CR4_FIXED0,
	MSR_IA32_VMX_VMCS_ENUM,
	MSR_IA32_VMX_PROCBASED_CTLS2,
	MSR_IA32_VMX_EPT_VPID_CAP,
	MSR_IA32_VMX_VMFUNC,

	MSR_K7_HWCR,
	MSR_KVM_POLL_CONTROL,
};

static u32 emulated_msrs[ARRAY_SIZE(emulated_msrs_all)];
static unsigned num_emulated_msrs;

/*
 * List of msr numbers which are used to expose MSR-based features that
 * can be used by a hypervisor to validate requested CPU features.
 */
static const u32 msr_based_features_all[] = {
	MSR_IA32_VMX_BASIC,
	MSR_IA32_VMX_TRUE_PINBASED_CTLS,
	MSR_IA32_VMX_PINBASED_CTLS,
	MSR_IA32_VMX_TRUE_PROCBASED_CTLS,
	MSR_IA32_VMX_PROCBASED_CTLS,
	MSR_IA32_VMX_TRUE_EXIT_CTLS,
	MSR_IA32_VMX_EXIT_CTLS,
	MSR_IA32_VMX_TRUE_ENTRY_CTLS,
	MSR_IA32_VMX_ENTRY_CTLS,
	MSR_IA32_VMX_MISC,
	MSR_IA32_VMX_CR0_FIXED0,
	MSR_IA32_VMX_CR0_FIXED1,
	MSR_IA32_VMX_CR4_FIXED0,
	MSR_IA32_VMX_CR4_FIXED1,
	MSR_IA32_VMX_VMCS_ENUM,
	MSR_IA32_VMX_PROCBASED_CTLS2,
	MSR_IA32_VMX_EPT_VPID_CAP,
	MSR_IA32_VMX_VMFUNC,

	MSR_F10H_DECFG,
	MSR_IA32_UCODE_REV,
	MSR_IA32_ARCH_CAPABILITIES,
	MSR_IA32_PERF_CAPABILITIES,
};

static u32 msr_based_features[ARRAY_SIZE(msr_based_features_all)];
static unsigned int num_msr_based_features;

static u64 kvm_get_arch_capabilities(void)
{
	u64 data = 0;

	if (boot_cpu_has(X86_FEATURE_ARCH_CAPABILITIES))
		rdmsrl(MSR_IA32_ARCH_CAPABILITIES, data);

	/*
	 * If nx_huge_pages is enabled, KVM's shadow paging will ensure that
	 * the nested hypervisor runs with NX huge pages.  If it is not,
	 * L1 is anyway vulnerable to ITLB_MULTIHIT explots from other
	 * L1 guests, so it need not worry about its own (L2) guests.
	 */
	data |= ARCH_CAP_PSCHANGE_MC_NO;

	/*
	 * If we're doing cache flushes (either "always" or "cond")
	 * we will do one whenever the guest does a vmlaunch/vmresume.
	 * If an outer hypervisor is doing the cache flush for us
	 * (VMENTER_L1D_FLUSH_NESTED_VM), we can safely pass that
	 * capability to the guest too, and if EPT is disabled we're not
	 * vulnerable.  Overall, only VMENTER_L1D_FLUSH_NEVER will
	 * require a nested hypervisor to do a flush of its own.
	 */
	if (l1tf_vmx_mitigation != VMENTER_L1D_FLUSH_NEVER)
		data |= ARCH_CAP_SKIP_VMENTRY_L1DFLUSH;

	if (!boot_cpu_has_bug(X86_BUG_CPU_MELTDOWN))
		data |= ARCH_CAP_RDCL_NO;
	if (!boot_cpu_has_bug(X86_BUG_SPEC_STORE_BYPASS))
		data |= ARCH_CAP_SSB_NO;
	if (!boot_cpu_has_bug(X86_BUG_MDS))
		data |= ARCH_CAP_MDS_NO;

	if (!boot_cpu_has(X86_FEATURE_RTM)) {
		/*
		 * If RTM=0 because the kernel has disabled TSX, the host might
		 * have TAA_NO or TSX_CTRL.  Clear TAA_NO (the guest sees RTM=0
		 * and therefore knows that there cannot be TAA) but keep
		 * TSX_CTRL: some buggy userspaces leave it set on tsx=on hosts,
		 * and we want to allow migrating those guests to tsx=off hosts.
		 */
		data &= ~ARCH_CAP_TAA_NO;
	} else if (!boot_cpu_has_bug(X86_BUG_TAA)) {
		data |= ARCH_CAP_TAA_NO;
	} else {
		/*
		 * Nothing to do here; we emulate TSX_CTRL if present on the
		 * host so the guest can choose between disabling TSX or
		 * using VERW to clear CPU buffers.
		 */
	}

	return data;
}

static int kvm_get_msr_feature(struct kvm_msr_entry *msr)
{
	switch (msr->index) {
	case MSR_IA32_ARCH_CAPABILITIES:
		msr->data = kvm_get_arch_capabilities();
		break;
	case MSR_IA32_UCODE_REV:
		rdmsrl_safe(msr->index, &msr->data);
		break;
	default:
		return static_call(kvm_x86_get_msr_feature)(msr);
	}
	return 0;
}

static int do_get_msr_feature(struct kvm_vcpu *vcpu, unsigned index, u64 *data)
{
	struct kvm_msr_entry msr;
	int r;

	msr.index = index;
	r = kvm_get_msr_feature(&msr);

	if (r == KVM_MSR_RET_INVALID) {
		/* Unconditionally clear the output for simplicity */
		*data = 0;
		if (kvm_msr_ignored_check(index, 0, false))
			r = 0;
	}

	if (r)
		return r;

	*data = msr.data;

	return 0;
}

static bool __kvm_valid_efer(struct kvm_vcpu *vcpu, u64 efer)
{
	if (efer & EFER_FFXSR && !guest_cpuid_has(vcpu, X86_FEATURE_FXSR_OPT))
		return false;

	if (efer & EFER_SVME && !guest_cpuid_has(vcpu, X86_FEATURE_SVM))
		return false;

	if (efer & (EFER_LME | EFER_LMA) &&
	    !guest_cpuid_has(vcpu, X86_FEATURE_LM))
		return false;

	if (efer & EFER_NX && !guest_cpuid_has(vcpu, X86_FEATURE_NX))
		return false;

	return true;

}
bool kvm_valid_efer(struct kvm_vcpu *vcpu, u64 efer)
{
	if (efer & efer_reserved_bits)
		return false;

	return __kvm_valid_efer(vcpu, efer);
}
EXPORT_SYMBOL_GPL(kvm_valid_efer);

static int set_efer(struct kvm_vcpu *vcpu, struct msr_data *msr_info)
{
	u64 old_efer = vcpu->arch.efer;
	u64 efer = msr_info->data;
	int r;

	if (efer & efer_reserved_bits)
		return 1;

	if (!msr_info->host_initiated) {
		if (!__kvm_valid_efer(vcpu, efer))
			return 1;

		if (is_paging(vcpu) &&
		    (vcpu->arch.efer & EFER_LME) != (efer & EFER_LME))
			return 1;
	}

	efer &= ~EFER_LMA;
	efer |= vcpu->arch.efer & EFER_LMA;

	r = static_call(kvm_x86_set_efer)(vcpu, efer);
	if (r) {
		WARN_ON(r > 0);
		return r;
	}

	/* Update reserved bits */
	if ((efer ^ old_efer) & EFER_NX)
		kvm_mmu_reset_context(vcpu);

	return 0;
}

void kvm_enable_efer_bits(u64 mask)
{
       efer_reserved_bits &= ~mask;
}
EXPORT_SYMBOL_GPL(kvm_enable_efer_bits);

bool kvm_msr_allowed(struct kvm_vcpu *vcpu, u32 index, u32 type)
{
	struct kvm_x86_msr_filter *msr_filter;
	struct msr_bitmap_range *ranges;
	struct kvm *kvm = vcpu->kvm;
	bool allowed;
	int idx;
	u32 i;

	/* x2APIC MSRs do not support filtering. */
	if (index >= 0x800 && index <= 0x8ff)
		return true;

	idx = srcu_read_lock(&kvm->srcu);

	msr_filter = srcu_dereference(kvm->arch.msr_filter, &kvm->srcu);
	if (!msr_filter) {
		allowed = true;
		goto out;
	}

	allowed = msr_filter->default_allow;
	ranges = msr_filter->ranges;

	for (i = 0; i < msr_filter->count; i++) {
		u32 start = ranges[i].base;
		u32 end = start + ranges[i].nmsrs;
		u32 flags = ranges[i].flags;
		unsigned long *bitmap = ranges[i].bitmap;

		if ((index >= start) && (index < end) && (flags & type)) {
			allowed = !!test_bit(index - start, bitmap);
			break;
		}
	}

out:
	srcu_read_unlock(&kvm->srcu, idx);

	return allowed;
}
EXPORT_SYMBOL_GPL(kvm_msr_allowed);

/*
 * Write @data into the MSR specified by @index.  Select MSR specific fault
 * checks are bypassed if @host_initiated is %true.
 * Returns 0 on success, non-0 otherwise.
 * Assumes vcpu_load() was already called.
 */
static int __kvm_set_msr(struct kvm_vcpu *vcpu, u32 index, u64 data,
			 bool host_initiated)
{
	struct msr_data msr;

	if (!host_initiated && !kvm_msr_allowed(vcpu, index, KVM_MSR_FILTER_WRITE))
		return KVM_MSR_RET_FILTERED;

	switch (index) {
	case MSR_FS_BASE:
	case MSR_GS_BASE:
	case MSR_KERNEL_GS_BASE:
	case MSR_CSTAR:
	case MSR_LSTAR:
		if (is_noncanonical_address(data, vcpu))
			return 1;
		break;
	case MSR_IA32_SYSENTER_EIP:
	case MSR_IA32_SYSENTER_ESP:
		/*
		 * IA32_SYSENTER_ESP and IA32_SYSENTER_EIP cause #GP if
		 * non-canonical address is written on Intel but not on
		 * AMD (which ignores the top 32-bits, because it does
		 * not implement 64-bit SYSENTER).
		 *
		 * 64-bit code should hence be able to write a non-canonical
		 * value on AMD.  Making the address canonical ensures that
		 * vmentry does not fail on Intel after writing a non-canonical
		 * value, and that something deterministic happens if the guest
		 * invokes 64-bit SYSENTER.
		 */
		data = get_canonical(data, vcpu_virt_addr_bits(vcpu));
	}

	msr.data = data;
	msr.index = index;
	msr.host_initiated = host_initiated;

	return static_call(kvm_x86_set_msr)(vcpu, &msr);
}

static int kvm_set_msr_ignored_check(struct kvm_vcpu *vcpu,
				     u32 index, u64 data, bool host_initiated)
{
	int ret = __kvm_set_msr(vcpu, index, data, host_initiated);

	if (ret == KVM_MSR_RET_INVALID)
		if (kvm_msr_ignored_check(index, data, true))
			ret = 0;

	return ret;
}

/*
 * Read the MSR specified by @index into @data.  Select MSR specific fault
 * checks are bypassed if @host_initiated is %true.
 * Returns 0 on success, non-0 otherwise.
 * Assumes vcpu_load() was already called.
 */
int __kvm_get_msr(struct kvm_vcpu *vcpu, u32 index, u64 *data,
		  bool host_initiated)
{
	struct msr_data msr;
	int ret;

	if (!host_initiated && !kvm_msr_allowed(vcpu, index, KVM_MSR_FILTER_READ))
		return KVM_MSR_RET_FILTERED;

	msr.index = index;
	msr.host_initiated = host_initiated;

	ret = static_call(kvm_x86_get_msr)(vcpu, &msr);
	if (!ret)
		*data = msr.data;
	return ret;
}

static int kvm_get_msr_ignored_check(struct kvm_vcpu *vcpu,
				     u32 index, u64 *data, bool host_initiated)
{
	int ret = __kvm_get_msr(vcpu, index, data, host_initiated);

	if (ret == KVM_MSR_RET_INVALID) {
		/* Unconditionally clear *data for simplicity */
		*data = 0;
		if (kvm_msr_ignored_check(index, 0, false))
			ret = 0;
	}

	return ret;
}

int kvm_get_msr(struct kvm_vcpu *vcpu, u32 index, u64 *data)
{
	return kvm_get_msr_ignored_check(vcpu, index, data, false);
}
EXPORT_SYMBOL_GPL(kvm_get_msr);

int kvm_set_msr(struct kvm_vcpu *vcpu, u32 index, u64 data)
{
	return kvm_set_msr_ignored_check(vcpu, index, data, false);
}
EXPORT_SYMBOL_GPL(kvm_set_msr);

static int complete_emulated_rdmsr(struct kvm_vcpu *vcpu)
{
	int err = vcpu->run->msr.error;
	if (!err) {
		kvm_rax_write(vcpu, (u32)vcpu->run->msr.data);
		kvm_rdx_write(vcpu, vcpu->run->msr.data >> 32);
	}

	return static_call(kvm_x86_complete_emulated_msr)(vcpu, err);
}

static int complete_emulated_wrmsr(struct kvm_vcpu *vcpu)
{
	return static_call(kvm_x86_complete_emulated_msr)(vcpu, vcpu->run->msr.error);
}

static u64 kvm_msr_reason(int r)
{
	switch (r) {
	case KVM_MSR_RET_INVALID:
		return KVM_MSR_EXIT_REASON_UNKNOWN;
	case KVM_MSR_RET_FILTERED:
		return KVM_MSR_EXIT_REASON_FILTER;
	default:
		return KVM_MSR_EXIT_REASON_INVAL;
	}
}

static int kvm_msr_user_space(struct kvm_vcpu *vcpu, u32 index,
			      u32 exit_reason, u64 data,
			      int (*completion)(struct kvm_vcpu *vcpu),
			      int r)
{
	u64 msr_reason = kvm_msr_reason(r);

	/* Check if the user wanted to know about this MSR fault */
	if (!(vcpu->kvm->arch.user_space_msr_mask & msr_reason))
		return 0;

	vcpu->run->exit_reason = exit_reason;
	vcpu->run->msr.error = 0;
	memset(vcpu->run->msr.pad, 0, sizeof(vcpu->run->msr.pad));
	vcpu->run->msr.reason = msr_reason;
	vcpu->run->msr.index = index;
	vcpu->run->msr.data = data;
	vcpu->arch.complete_userspace_io = completion;

	return 1;
}

static int kvm_get_msr_user_space(struct kvm_vcpu *vcpu, u32 index, int r)
{
	return kvm_msr_user_space(vcpu, index, KVM_EXIT_X86_RDMSR, 0,
				   complete_emulated_rdmsr, r);
}

static int kvm_set_msr_user_space(struct kvm_vcpu *vcpu, u32 index, u64 data, int r)
{
	return kvm_msr_user_space(vcpu, index, KVM_EXIT_X86_WRMSR, data,
				   complete_emulated_wrmsr, r);
}

int kvm_emulate_rdmsr(struct kvm_vcpu *vcpu)
{
	u32 ecx = kvm_rcx_read(vcpu);
	u64 data;
	int r;

	r = kvm_get_msr(vcpu, ecx, &data);

	/* MSR read failed? See if we should ask user space */
	if (r && kvm_get_msr_user_space(vcpu, ecx, r)) {
		/* Bounce to user space */
		return 0;
	}

	if (!r) {
		trace_kvm_msr_read(ecx, data);

		kvm_rax_write(vcpu, data & -1u);
		kvm_rdx_write(vcpu, (data >> 32) & -1u);
	} else {
		trace_kvm_msr_read_ex(ecx);
	}

	return static_call(kvm_x86_complete_emulated_msr)(vcpu, r);
}
EXPORT_SYMBOL_GPL(kvm_emulate_rdmsr);

int kvm_emulate_wrmsr(struct kvm_vcpu *vcpu)
{
	u32 ecx = kvm_rcx_read(vcpu);
	u64 data = kvm_read_edx_eax(vcpu);
	int r;

	r = kvm_set_msr(vcpu, ecx, data);

	/* MSR write failed? See if we should ask user space */
	if (r && kvm_set_msr_user_space(vcpu, ecx, data, r))
		/* Bounce to user space */
		return 0;

	/* Signal all other negative errors to userspace */
	if (r < 0)
		return r;

	if (!r)
		trace_kvm_msr_write(ecx, data);
	else
		trace_kvm_msr_write_ex(ecx, data);

	return static_call(kvm_x86_complete_emulated_msr)(vcpu, r);
}
EXPORT_SYMBOL_GPL(kvm_emulate_wrmsr);

<<<<<<< HEAD
int kvm_emulate_as_nop(struct kvm_vcpu *vcpu)
{
	return kvm_skip_emulated_instruction(vcpu);
}
EXPORT_SYMBOL_GPL(kvm_emulate_as_nop);

int kvm_emulate_invd(struct kvm_vcpu *vcpu)
{
	/* Treat an INVD instruction as a NOP and just skip it. */
	return kvm_emulate_as_nop(vcpu);
}
EXPORT_SYMBOL_GPL(kvm_emulate_invd);

int kvm_emulate_mwait(struct kvm_vcpu *vcpu)
{
	pr_warn_once("kvm: MWAIT instruction emulated as NOP!\n");
	return kvm_emulate_as_nop(vcpu);
}
EXPORT_SYMBOL_GPL(kvm_emulate_mwait);

int kvm_handle_invalid_op(struct kvm_vcpu *vcpu)
{
	kvm_queue_exception(vcpu, UD_VECTOR);
	return 1;
}
EXPORT_SYMBOL_GPL(kvm_handle_invalid_op);

int kvm_emulate_monitor(struct kvm_vcpu *vcpu)
{
	pr_warn_once("kvm: MONITOR instruction emulated as NOP!\n");
	return kvm_emulate_as_nop(vcpu);
}
EXPORT_SYMBOL_GPL(kvm_emulate_monitor);

=======
>>>>>>> 7aef27f0
static inline bool kvm_vcpu_exit_request(struct kvm_vcpu *vcpu)
{
	xfer_to_guest_mode_prepare();
	return vcpu->mode == EXITING_GUEST_MODE || kvm_request_pending(vcpu) ||
		xfer_to_guest_mode_work_pending();
}

/*
 * The fast path for frequent and performance sensitive wrmsr emulation,
 * i.e. the sending of IPI, sending IPI early in the VM-Exit flow reduces
 * the latency of virtual IPI by avoiding the expensive bits of transitioning
 * from guest to host, e.g. reacquiring KVM's SRCU lock. In contrast to the
 * other cases which must be called after interrupts are enabled on the host.
 */
static int handle_fastpath_set_x2apic_icr_irqoff(struct kvm_vcpu *vcpu, u64 data)
{
	if (!lapic_in_kernel(vcpu) || !apic_x2apic_mode(vcpu->arch.apic))
		return 1;

	if (((data & APIC_SHORT_MASK) == APIC_DEST_NOSHORT) &&
		((data & APIC_DEST_MASK) == APIC_DEST_PHYSICAL) &&
		((data & APIC_MODE_MASK) == APIC_DM_FIXED) &&
		((u32)(data >> 32) != X2APIC_BROADCAST)) {

		data &= ~(1 << 12);
		kvm_apic_send_ipi(vcpu->arch.apic, (u32)data, (u32)(data >> 32));
		kvm_lapic_set_reg(vcpu->arch.apic, APIC_ICR2, (u32)(data >> 32));
		kvm_lapic_set_reg(vcpu->arch.apic, APIC_ICR, (u32)data);
		trace_kvm_apic_write(APIC_ICR, (u32)data);
		return 0;
	}

	return 1;
}

static int handle_fastpath_set_tscdeadline(struct kvm_vcpu *vcpu, u64 data)
{
	if (!kvm_can_use_hv_timer(vcpu))
		return 1;

	kvm_set_lapic_tscdeadline_msr(vcpu, data);
	return 0;
}

fastpath_t handle_fastpath_set_msr_irqoff(struct kvm_vcpu *vcpu)
{
	u32 msr = kvm_rcx_read(vcpu);
	u64 data;
	fastpath_t ret = EXIT_FASTPATH_NONE;

	switch (msr) {
	case APIC_BASE_MSR + (APIC_ICR >> 4):
		data = kvm_read_edx_eax(vcpu);
		if (!handle_fastpath_set_x2apic_icr_irqoff(vcpu, data)) {
			kvm_skip_emulated_instruction(vcpu);
			ret = EXIT_FASTPATH_EXIT_HANDLED;
		}
		break;
	case MSR_IA32_TSCDEADLINE:
		data = kvm_read_edx_eax(vcpu);
		if (!handle_fastpath_set_tscdeadline(vcpu, data)) {
			kvm_skip_emulated_instruction(vcpu);
			ret = EXIT_FASTPATH_REENTER_GUEST;
		}
		break;
	default:
		break;
	}

	if (ret != EXIT_FASTPATH_NONE)
		trace_kvm_msr_write(msr, data);

	return ret;
}
EXPORT_SYMBOL_GPL(handle_fastpath_set_msr_irqoff);

/*
 * Adapt set_msr() to msr_io()'s calling convention
 */
static int do_get_msr(struct kvm_vcpu *vcpu, unsigned index, u64 *data)
{
	return kvm_get_msr_ignored_check(vcpu, index, data, true);
}

static int do_set_msr(struct kvm_vcpu *vcpu, unsigned index, u64 *data)
{
	return kvm_set_msr_ignored_check(vcpu, index, *data, true);
}

#ifdef CONFIG_X86_64
struct pvclock_clock {
	int vclock_mode;
	u64 cycle_last;
	u64 mask;
	u32 mult;
	u32 shift;
	u64 base_cycles;
	u64 offset;
};

struct pvclock_gtod_data {
	seqcount_t	seq;

	struct pvclock_clock clock; /* extract of a clocksource struct */
	struct pvclock_clock raw_clock; /* extract of a clocksource struct */

	ktime_t		offs_boot;
	u64		wall_time_sec;
};

static struct pvclock_gtod_data pvclock_gtod_data;

static void update_pvclock_gtod(struct timekeeper *tk)
{
	struct pvclock_gtod_data *vdata = &pvclock_gtod_data;

	write_seqcount_begin(&vdata->seq);

	/* copy pvclock gtod data */
	vdata->clock.vclock_mode	= tk->tkr_mono.clock->vdso_clock_mode;
	vdata->clock.cycle_last		= tk->tkr_mono.cycle_last;
	vdata->clock.mask		= tk->tkr_mono.mask;
	vdata->clock.mult		= tk->tkr_mono.mult;
	vdata->clock.shift		= tk->tkr_mono.shift;
	vdata->clock.base_cycles	= tk->tkr_mono.xtime_nsec;
	vdata->clock.offset		= tk->tkr_mono.base;

	vdata->raw_clock.vclock_mode	= tk->tkr_raw.clock->vdso_clock_mode;
	vdata->raw_clock.cycle_last	= tk->tkr_raw.cycle_last;
	vdata->raw_clock.mask		= tk->tkr_raw.mask;
	vdata->raw_clock.mult		= tk->tkr_raw.mult;
	vdata->raw_clock.shift		= tk->tkr_raw.shift;
	vdata->raw_clock.base_cycles	= tk->tkr_raw.xtime_nsec;
	vdata->raw_clock.offset		= tk->tkr_raw.base;

	vdata->wall_time_sec            = tk->xtime_sec;

	vdata->offs_boot		= tk->offs_boot;

	write_seqcount_end(&vdata->seq);
}

static s64 get_kvmclock_base_ns(void)
{
	/* Count up from boot time, but with the frequency of the raw clock.  */
	return ktime_to_ns(ktime_add(ktime_get_raw(), pvclock_gtod_data.offs_boot));
}
#else
static s64 get_kvmclock_base_ns(void)
{
	/* Master clock not used, so we can just use CLOCK_BOOTTIME.  */
	return ktime_get_boottime_ns();
}
#endif

void kvm_write_wall_clock(struct kvm *kvm, gpa_t wall_clock, int sec_hi_ofs)
{
	int version;
	int r;
	struct pvclock_wall_clock wc;
	u32 wc_sec_hi;
	u64 wall_nsec;

	if (!wall_clock)
		return;

	r = kvm_read_guest(kvm, wall_clock, &version, sizeof(version));
	if (r)
		return;

	if (version & 1)
		++version;  /* first time write, random junk */

	++version;

	if (kvm_write_guest(kvm, wall_clock, &version, sizeof(version)))
		return;

	/*
	 * The guest calculates current wall clock time by adding
	 * system time (updated by kvm_guest_time_update below) to the
	 * wall clock specified here.  We do the reverse here.
	 */
	wall_nsec = ktime_get_real_ns() - get_kvmclock_ns(kvm);

	wc.nsec = do_div(wall_nsec, 1000000000);
	wc.sec = (u32)wall_nsec; /* overflow in 2106 guest time */
	wc.version = version;

	kvm_write_guest(kvm, wall_clock, &wc, sizeof(wc));

	if (sec_hi_ofs) {
		wc_sec_hi = wall_nsec >> 32;
		kvm_write_guest(kvm, wall_clock + sec_hi_ofs,
				&wc_sec_hi, sizeof(wc_sec_hi));
	}

	version++;
	kvm_write_guest(kvm, wall_clock, &version, sizeof(version));
}

static void kvm_write_system_time(struct kvm_vcpu *vcpu, gpa_t system_time,
				  bool old_msr, bool host_initiated)
{
	struct kvm_arch *ka = &vcpu->kvm->arch;

	if (vcpu->vcpu_id == 0 && !host_initiated) {
		if (ka->boot_vcpu_runs_old_kvmclock != old_msr)
			kvm_make_request(KVM_REQ_MASTERCLOCK_UPDATE, vcpu);

		ka->boot_vcpu_runs_old_kvmclock = old_msr;
	}

	vcpu->arch.time = system_time;
	kvm_make_request(KVM_REQ_GLOBAL_CLOCK_UPDATE, vcpu);

	/* we verify if the enable bit is set... */
	vcpu->arch.pv_time_enabled = false;
	if (!(system_time & 1))
		return;

	if (!kvm_gfn_to_hva_cache_init(vcpu->kvm,
				       &vcpu->arch.pv_time, system_time & ~1ULL,
				       sizeof(struct pvclock_vcpu_time_info)))
		vcpu->arch.pv_time_enabled = true;

	return;
}

static uint32_t div_frac(uint32_t dividend, uint32_t divisor)
{
	do_shl32_div32(dividend, divisor);
	return dividend;
}

static void kvm_get_time_scale(uint64_t scaled_hz, uint64_t base_hz,
			       s8 *pshift, u32 *pmultiplier)
{
	uint64_t scaled64;
	int32_t  shift = 0;
	uint64_t tps64;
	uint32_t tps32;

	tps64 = base_hz;
	scaled64 = scaled_hz;
	while (tps64 > scaled64*2 || tps64 & 0xffffffff00000000ULL) {
		tps64 >>= 1;
		shift--;
	}

	tps32 = (uint32_t)tps64;
	while (tps32 <= scaled64 || scaled64 & 0xffffffff00000000ULL) {
		if (scaled64 & 0xffffffff00000000ULL || tps32 & 0x80000000)
			scaled64 >>= 1;
		else
			tps32 <<= 1;
		shift++;
	}

	*pshift = shift;
	*pmultiplier = div_frac(scaled64, tps32);
}

#ifdef CONFIG_X86_64
static atomic_t kvm_guest_has_master_clock = ATOMIC_INIT(0);
#endif

static DEFINE_PER_CPU(unsigned long, cpu_tsc_khz);
static unsigned long max_tsc_khz;

static u32 adjust_tsc_khz(u32 khz, s32 ppm)
{
	u64 v = (u64)khz * (1000000 + ppm);
	do_div(v, 1000000);
	return v;
}

static int set_tsc_khz(struct kvm_vcpu *vcpu, u32 user_tsc_khz, bool scale)
{
	u64 ratio;

	/* Guest TSC same frequency as host TSC? */
	if (!scale) {
		vcpu->arch.tsc_scaling_ratio = kvm_default_tsc_scaling_ratio;
		return 0;
	}

	/* TSC scaling supported? */
	if (!kvm_has_tsc_control) {
		if (user_tsc_khz > tsc_khz) {
			vcpu->arch.tsc_catchup = 1;
			vcpu->arch.tsc_always_catchup = 1;
			return 0;
		} else {
			pr_warn_ratelimited("user requested TSC rate below hardware speed\n");
			return -1;
		}
	}

	/* TSC scaling required  - calculate ratio */
	ratio = mul_u64_u32_div(1ULL << kvm_tsc_scaling_ratio_frac_bits,
				user_tsc_khz, tsc_khz);

	if (ratio == 0 || ratio >= kvm_max_tsc_scaling_ratio) {
		pr_warn_ratelimited("Invalid TSC scaling ratio - virtual-tsc-khz=%u\n",
			            user_tsc_khz);
		return -1;
	}

	vcpu->arch.tsc_scaling_ratio = ratio;
	return 0;
}

static int kvm_set_tsc_khz(struct kvm_vcpu *vcpu, u32 user_tsc_khz)
{
	u32 thresh_lo, thresh_hi;
	int use_scaling = 0;

	/* tsc_khz can be zero if TSC calibration fails */
	if (user_tsc_khz == 0) {
		/* set tsc_scaling_ratio to a safe value */
		vcpu->arch.tsc_scaling_ratio = kvm_default_tsc_scaling_ratio;
		return -1;
	}

	/* Compute a scale to convert nanoseconds in TSC cycles */
	kvm_get_time_scale(user_tsc_khz * 1000LL, NSEC_PER_SEC,
			   &vcpu->arch.virtual_tsc_shift,
			   &vcpu->arch.virtual_tsc_mult);
	vcpu->arch.virtual_tsc_khz = user_tsc_khz;

	/*
	 * Compute the variation in TSC rate which is acceptable
	 * within the range of tolerance and decide if the
	 * rate being applied is within that bounds of the hardware
	 * rate.  If so, no scaling or compensation need be done.
	 */
	thresh_lo = adjust_tsc_khz(tsc_khz, -tsc_tolerance_ppm);
	thresh_hi = adjust_tsc_khz(tsc_khz, tsc_tolerance_ppm);
	if (user_tsc_khz < thresh_lo || user_tsc_khz > thresh_hi) {
		pr_debug("kvm: requested TSC rate %u falls outside tolerance [%u,%u]\n", user_tsc_khz, thresh_lo, thresh_hi);
		use_scaling = 1;
	}
	return set_tsc_khz(vcpu, user_tsc_khz, use_scaling);
}

static u64 compute_guest_tsc(struct kvm_vcpu *vcpu, s64 kernel_ns)
{
	u64 tsc = pvclock_scale_delta(kernel_ns-vcpu->arch.this_tsc_nsec,
				      vcpu->arch.virtual_tsc_mult,
				      vcpu->arch.virtual_tsc_shift);
	tsc += vcpu->arch.this_tsc_write;
	return tsc;
}

static inline int gtod_is_based_on_tsc(int mode)
{
	return mode == VDSO_CLOCKMODE_TSC || mode == VDSO_CLOCKMODE_HVCLOCK;
}

static void kvm_track_tsc_matching(struct kvm_vcpu *vcpu)
{
#ifdef CONFIG_X86_64
	bool vcpus_matched;
	struct kvm_arch *ka = &vcpu->kvm->arch;
	struct pvclock_gtod_data *gtod = &pvclock_gtod_data;

	vcpus_matched = (ka->nr_vcpus_matched_tsc + 1 ==
			 atomic_read(&vcpu->kvm->online_vcpus));

	/*
	 * Once the masterclock is enabled, always perform request in
	 * order to update it.
	 *
	 * In order to enable masterclock, the host clocksource must be TSC
	 * and the vcpus need to have matched TSCs.  When that happens,
	 * perform request to enable masterclock.
	 */
	if (ka->use_master_clock ||
	    (gtod_is_based_on_tsc(gtod->clock.vclock_mode) && vcpus_matched))
		kvm_make_request(KVM_REQ_MASTERCLOCK_UPDATE, vcpu);

	trace_kvm_track_tsc(vcpu->vcpu_id, ka->nr_vcpus_matched_tsc,
			    atomic_read(&vcpu->kvm->online_vcpus),
		            ka->use_master_clock, gtod->clock.vclock_mode);
#endif
}

/*
 * Multiply tsc by a fixed point number represented by ratio.
 *
 * The most significant 64-N bits (mult) of ratio represent the
 * integral part of the fixed point number; the remaining N bits
 * (frac) represent the fractional part, ie. ratio represents a fixed
 * point number (mult + frac * 2^(-N)).
 *
 * N equals to kvm_tsc_scaling_ratio_frac_bits.
 */
static inline u64 __scale_tsc(u64 ratio, u64 tsc)
{
	return mul_u64_u64_shr(tsc, ratio, kvm_tsc_scaling_ratio_frac_bits);
}

u64 kvm_scale_tsc(struct kvm_vcpu *vcpu, u64 tsc)
{
	u64 _tsc = tsc;
	u64 ratio = vcpu->arch.tsc_scaling_ratio;

	if (ratio != kvm_default_tsc_scaling_ratio)
		_tsc = __scale_tsc(ratio, tsc);

	return _tsc;
}
EXPORT_SYMBOL_GPL(kvm_scale_tsc);

static u64 kvm_compute_tsc_offset(struct kvm_vcpu *vcpu, u64 target_tsc)
{
	u64 tsc;

	tsc = kvm_scale_tsc(vcpu, rdtsc());

	return target_tsc - tsc;
}

u64 kvm_read_l1_tsc(struct kvm_vcpu *vcpu, u64 host_tsc)
{
	return vcpu->arch.l1_tsc_offset + kvm_scale_tsc(vcpu, host_tsc);
}
EXPORT_SYMBOL_GPL(kvm_read_l1_tsc);

static void kvm_vcpu_write_tsc_offset(struct kvm_vcpu *vcpu, u64 offset)
{
	vcpu->arch.l1_tsc_offset = offset;
	vcpu->arch.tsc_offset = static_call(kvm_x86_write_l1_tsc_offset)(vcpu, offset);
}

static inline bool kvm_check_tsc_unstable(void)
{
#ifdef CONFIG_X86_64
	/*
	 * TSC is marked unstable when we're running on Hyper-V,
	 * 'TSC page' clocksource is good.
	 */
	if (pvclock_gtod_data.clock.vclock_mode == VDSO_CLOCKMODE_HVCLOCK)
		return false;
#endif
	return check_tsc_unstable();
}

static void kvm_synchronize_tsc(struct kvm_vcpu *vcpu, u64 data)
{
	struct kvm *kvm = vcpu->kvm;
	u64 offset, ns, elapsed;
	unsigned long flags;
	bool matched;
	bool already_matched;
	bool synchronizing = false;

	raw_spin_lock_irqsave(&kvm->arch.tsc_write_lock, flags);
	offset = kvm_compute_tsc_offset(vcpu, data);
	ns = get_kvmclock_base_ns();
	elapsed = ns - kvm->arch.last_tsc_nsec;

	if (vcpu->arch.virtual_tsc_khz) {
		if (data == 0) {
			/*
			 * detection of vcpu initialization -- need to sync
			 * with other vCPUs. This particularly helps to keep
			 * kvm_clock stable after CPU hotplug
			 */
			synchronizing = true;
		} else {
			u64 tsc_exp = kvm->arch.last_tsc_write +
						nsec_to_cycles(vcpu, elapsed);
			u64 tsc_hz = vcpu->arch.virtual_tsc_khz * 1000LL;
			/*
			 * Special case: TSC write with a small delta (1 second)
			 * of virtual cycle time against real time is
			 * interpreted as an attempt to synchronize the CPU.
			 */
			synchronizing = data < tsc_exp + tsc_hz &&
					data + tsc_hz > tsc_exp;
		}
	}

	/*
	 * For a reliable TSC, we can match TSC offsets, and for an unstable
	 * TSC, we add elapsed time in this computation.  We could let the
	 * compensation code attempt to catch up if we fall behind, but
	 * it's better to try to match offsets from the beginning.
         */
	if (synchronizing &&
	    vcpu->arch.virtual_tsc_khz == kvm->arch.last_tsc_khz) {
		if (!kvm_check_tsc_unstable()) {
			offset = kvm->arch.cur_tsc_offset;
		} else {
			u64 delta = nsec_to_cycles(vcpu, elapsed);
			data += delta;
			offset = kvm_compute_tsc_offset(vcpu, data);
		}
		matched = true;
		already_matched = (vcpu->arch.this_tsc_generation == kvm->arch.cur_tsc_generation);
	} else {
		/*
		 * We split periods of matched TSC writes into generations.
		 * For each generation, we track the original measured
		 * nanosecond time, offset, and write, so if TSCs are in
		 * sync, we can match exact offset, and if not, we can match
		 * exact software computation in compute_guest_tsc()
		 *
		 * These values are tracked in kvm->arch.cur_xxx variables.
		 */
		kvm->arch.cur_tsc_generation++;
		kvm->arch.cur_tsc_nsec = ns;
		kvm->arch.cur_tsc_write = data;
		kvm->arch.cur_tsc_offset = offset;
		matched = false;
	}

	/*
	 * We also track th most recent recorded KHZ, write and time to
	 * allow the matching interval to be extended at each write.
	 */
	kvm->arch.last_tsc_nsec = ns;
	kvm->arch.last_tsc_write = data;
	kvm->arch.last_tsc_khz = vcpu->arch.virtual_tsc_khz;

	vcpu->arch.last_guest_tsc = data;

	/* Keep track of which generation this VCPU has synchronized to */
	vcpu->arch.this_tsc_generation = kvm->arch.cur_tsc_generation;
	vcpu->arch.this_tsc_nsec = kvm->arch.cur_tsc_nsec;
	vcpu->arch.this_tsc_write = kvm->arch.cur_tsc_write;

	kvm_vcpu_write_tsc_offset(vcpu, offset);
	raw_spin_unlock_irqrestore(&kvm->arch.tsc_write_lock, flags);

	spin_lock_irqsave(&kvm->arch.pvclock_gtod_sync_lock, flags);
	if (!matched) {
		kvm->arch.nr_vcpus_matched_tsc = 0;
	} else if (!already_matched) {
		kvm->arch.nr_vcpus_matched_tsc++;
	}

	kvm_track_tsc_matching(vcpu);
	spin_unlock_irqrestore(&kvm->arch.pvclock_gtod_sync_lock, flags);
}

static inline void adjust_tsc_offset_guest(struct kvm_vcpu *vcpu,
					   s64 adjustment)
{
	u64 tsc_offset = vcpu->arch.l1_tsc_offset;
	kvm_vcpu_write_tsc_offset(vcpu, tsc_offset + adjustment);
}

static inline void adjust_tsc_offset_host(struct kvm_vcpu *vcpu, s64 adjustment)
{
	if (vcpu->arch.tsc_scaling_ratio != kvm_default_tsc_scaling_ratio)
		WARN_ON(adjustment < 0);
	adjustment = kvm_scale_tsc(vcpu, (u64) adjustment);
	adjust_tsc_offset_guest(vcpu, adjustment);
}

#ifdef CONFIG_X86_64

static u64 read_tsc(void)
{
	u64 ret = (u64)rdtsc_ordered();
	u64 last = pvclock_gtod_data.clock.cycle_last;

	if (likely(ret >= last))
		return ret;

	/*
	 * GCC likes to generate cmov here, but this branch is extremely
	 * predictable (it's just a function of time and the likely is
	 * very likely) and there's a data dependence, so force GCC
	 * to generate a branch instead.  I don't barrier() because
	 * we don't actually need a barrier, and if this function
	 * ever gets inlined it will generate worse code.
	 */
	asm volatile ("");
	return last;
}

static inline u64 vgettsc(struct pvclock_clock *clock, u64 *tsc_timestamp,
			  int *mode)
{
	long v;
	u64 tsc_pg_val;

	switch (clock->vclock_mode) {
	case VDSO_CLOCKMODE_HVCLOCK:
		tsc_pg_val = hv_read_tsc_page_tsc(hv_get_tsc_page(),
						  tsc_timestamp);
		if (tsc_pg_val != U64_MAX) {
			/* TSC page valid */
			*mode = VDSO_CLOCKMODE_HVCLOCK;
			v = (tsc_pg_val - clock->cycle_last) &
				clock->mask;
		} else {
			/* TSC page invalid */
			*mode = VDSO_CLOCKMODE_NONE;
		}
		break;
	case VDSO_CLOCKMODE_TSC:
		*mode = VDSO_CLOCKMODE_TSC;
		*tsc_timestamp = read_tsc();
		v = (*tsc_timestamp - clock->cycle_last) &
			clock->mask;
		break;
	default:
		*mode = VDSO_CLOCKMODE_NONE;
	}

	if (*mode == VDSO_CLOCKMODE_NONE)
		*tsc_timestamp = v = 0;

	return v * clock->mult;
}

static int do_monotonic_raw(s64 *t, u64 *tsc_timestamp)
{
	struct pvclock_gtod_data *gtod = &pvclock_gtod_data;
	unsigned long seq;
	int mode;
	u64 ns;

	do {
		seq = read_seqcount_begin(&gtod->seq);
		ns = gtod->raw_clock.base_cycles;
		ns += vgettsc(&gtod->raw_clock, tsc_timestamp, &mode);
		ns >>= gtod->raw_clock.shift;
		ns += ktime_to_ns(ktime_add(gtod->raw_clock.offset, gtod->offs_boot));
	} while (unlikely(read_seqcount_retry(&gtod->seq, seq)));
	*t = ns;

	return mode;
}

static int do_realtime(struct timespec64 *ts, u64 *tsc_timestamp)
{
	struct pvclock_gtod_data *gtod = &pvclock_gtod_data;
	unsigned long seq;
	int mode;
	u64 ns;

	do {
		seq = read_seqcount_begin(&gtod->seq);
		ts->tv_sec = gtod->wall_time_sec;
		ns = gtod->clock.base_cycles;
		ns += vgettsc(&gtod->clock, tsc_timestamp, &mode);
		ns >>= gtod->clock.shift;
	} while (unlikely(read_seqcount_retry(&gtod->seq, seq)));

	ts->tv_sec += __iter_div_u64_rem(ns, NSEC_PER_SEC, &ns);
	ts->tv_nsec = ns;

	return mode;
}

/* returns true if host is using TSC based clocksource */
static bool kvm_get_time_and_clockread(s64 *kernel_ns, u64 *tsc_timestamp)
{
	/* checked again under seqlock below */
	if (!gtod_is_based_on_tsc(pvclock_gtod_data.clock.vclock_mode))
		return false;

	return gtod_is_based_on_tsc(do_monotonic_raw(kernel_ns,
						      tsc_timestamp));
}

/* returns true if host is using TSC based clocksource */
static bool kvm_get_walltime_and_clockread(struct timespec64 *ts,
					   u64 *tsc_timestamp)
{
	/* checked again under seqlock below */
	if (!gtod_is_based_on_tsc(pvclock_gtod_data.clock.vclock_mode))
		return false;

	return gtod_is_based_on_tsc(do_realtime(ts, tsc_timestamp));
}
#endif

/*
 *
 * Assuming a stable TSC across physical CPUS, and a stable TSC
 * across virtual CPUs, the following condition is possible.
 * Each numbered line represents an event visible to both
 * CPUs at the next numbered event.
 *
 * "timespecX" represents host monotonic time. "tscX" represents
 * RDTSC value.
 *
 * 		VCPU0 on CPU0		|	VCPU1 on CPU1
 *
 * 1.  read timespec0,tsc0
 * 2.					| timespec1 = timespec0 + N
 * 					| tsc1 = tsc0 + M
 * 3. transition to guest		| transition to guest
 * 4. ret0 = timespec0 + (rdtsc - tsc0) |
 * 5.				        | ret1 = timespec1 + (rdtsc - tsc1)
 * 				        | ret1 = timespec0 + N + (rdtsc - (tsc0 + M))
 *
 * Since ret0 update is visible to VCPU1 at time 5, to obey monotonicity:
 *
 * 	- ret0 < ret1
 *	- timespec0 + (rdtsc - tsc0) < timespec0 + N + (rdtsc - (tsc0 + M))
 *		...
 *	- 0 < N - M => M < N
 *
 * That is, when timespec0 != timespec1, M < N. Unfortunately that is not
 * always the case (the difference between two distinct xtime instances
 * might be smaller then the difference between corresponding TSC reads,
 * when updating guest vcpus pvclock areas).
 *
 * To avoid that problem, do not allow visibility of distinct
 * system_timestamp/tsc_timestamp values simultaneously: use a master
 * copy of host monotonic time values. Update that master copy
 * in lockstep.
 *
 * Rely on synchronization of host TSCs and guest TSCs for monotonicity.
 *
 */

static void pvclock_update_vm_gtod_copy(struct kvm *kvm)
{
#ifdef CONFIG_X86_64
	struct kvm_arch *ka = &kvm->arch;
	int vclock_mode;
	bool host_tsc_clocksource, vcpus_matched;

	vcpus_matched = (ka->nr_vcpus_matched_tsc + 1 ==
			atomic_read(&kvm->online_vcpus));

	/*
	 * If the host uses TSC clock, then passthrough TSC as stable
	 * to the guest.
	 */
	host_tsc_clocksource = kvm_get_time_and_clockread(
					&ka->master_kernel_ns,
					&ka->master_cycle_now);

	ka->use_master_clock = host_tsc_clocksource && vcpus_matched
				&& !ka->backwards_tsc_observed
				&& !ka->boot_vcpu_runs_old_kvmclock;

	if (ka->use_master_clock)
		atomic_set(&kvm_guest_has_master_clock, 1);

	vclock_mode = pvclock_gtod_data.clock.vclock_mode;
	trace_kvm_update_master_clock(ka->use_master_clock, vclock_mode,
					vcpus_matched);
#endif
}

void kvm_make_mclock_inprogress_request(struct kvm *kvm)
{
	kvm_make_all_cpus_request(kvm, KVM_REQ_MCLOCK_INPROGRESS);
}

static void kvm_gen_update_masterclock(struct kvm *kvm)
{
#ifdef CONFIG_X86_64
	int i;
	struct kvm_vcpu *vcpu;
	struct kvm_arch *ka = &kvm->arch;
	unsigned long flags;

	kvm_hv_invalidate_tsc_page(kvm);

	kvm_make_mclock_inprogress_request(kvm);

	/* no guest entries from this point */
	spin_lock_irqsave(&ka->pvclock_gtod_sync_lock, flags);
	pvclock_update_vm_gtod_copy(kvm);
	spin_unlock_irqrestore(&ka->pvclock_gtod_sync_lock, flags);

	kvm_for_each_vcpu(i, vcpu, kvm)
		kvm_make_request(KVM_REQ_CLOCK_UPDATE, vcpu);

	/* guest entries allowed */
	kvm_for_each_vcpu(i, vcpu, kvm)
		kvm_clear_request(KVM_REQ_MCLOCK_INPROGRESS, vcpu);
#endif
}

u64 get_kvmclock_ns(struct kvm *kvm)
{
	struct kvm_arch *ka = &kvm->arch;
	struct pvclock_vcpu_time_info hv_clock;
	unsigned long flags;
	u64 ret;

	spin_lock_irqsave(&ka->pvclock_gtod_sync_lock, flags);
	if (!ka->use_master_clock) {
		spin_unlock_irqrestore(&ka->pvclock_gtod_sync_lock, flags);
		return get_kvmclock_base_ns() + ka->kvmclock_offset;
	}

	hv_clock.tsc_timestamp = ka->master_cycle_now;
	hv_clock.system_time = ka->master_kernel_ns + ka->kvmclock_offset;
	spin_unlock_irqrestore(&ka->pvclock_gtod_sync_lock, flags);

	/* both __this_cpu_read() and rdtsc() should be on the same cpu */
	get_cpu();

	if (__this_cpu_read(cpu_tsc_khz)) {
		kvm_get_time_scale(NSEC_PER_SEC, __this_cpu_read(cpu_tsc_khz) * 1000LL,
				   &hv_clock.tsc_shift,
				   &hv_clock.tsc_to_system_mul);
		ret = __pvclock_read_cycles(&hv_clock, rdtsc());
	} else
		ret = get_kvmclock_base_ns() + ka->kvmclock_offset;

	put_cpu();

	return ret;
}

static void kvm_setup_pvclock_page(struct kvm_vcpu *v,
				   struct gfn_to_hva_cache *cache,
				   unsigned int offset)
{
	struct kvm_vcpu_arch *vcpu = &v->arch;
	struct pvclock_vcpu_time_info guest_hv_clock;

	if (unlikely(kvm_read_guest_offset_cached(v->kvm, cache,
		&guest_hv_clock, offset, sizeof(guest_hv_clock))))
		return;

	/* This VCPU is paused, but it's legal for a guest to read another
	 * VCPU's kvmclock, so we really have to follow the specification where
	 * it says that version is odd if data is being modified, and even after
	 * it is consistent.
	 *
	 * Version field updates must be kept separate.  This is because
	 * kvm_write_guest_cached might use a "rep movs" instruction, and
	 * writes within a string instruction are weakly ordered.  So there
	 * are three writes overall.
	 *
	 * As a small optimization, only write the version field in the first
	 * and third write.  The vcpu->pv_time cache is still valid, because the
	 * version field is the first in the struct.
	 */
	BUILD_BUG_ON(offsetof(struct pvclock_vcpu_time_info, version) != 0);

	if (guest_hv_clock.version & 1)
		++guest_hv_clock.version;  /* first time write, random junk */

	vcpu->hv_clock.version = guest_hv_clock.version + 1;
	kvm_write_guest_offset_cached(v->kvm, cache,
				      &vcpu->hv_clock, offset,
				      sizeof(vcpu->hv_clock.version));

	smp_wmb();

	/* retain PVCLOCK_GUEST_STOPPED if set in guest copy */
	vcpu->hv_clock.flags |= (guest_hv_clock.flags & PVCLOCK_GUEST_STOPPED);

	if (vcpu->pvclock_set_guest_stopped_request) {
		vcpu->hv_clock.flags |= PVCLOCK_GUEST_STOPPED;
		vcpu->pvclock_set_guest_stopped_request = false;
	}

	trace_kvm_pvclock_update(v->vcpu_id, &vcpu->hv_clock);

	kvm_write_guest_offset_cached(v->kvm, cache,
				      &vcpu->hv_clock, offset,
				      sizeof(vcpu->hv_clock));

	smp_wmb();

	vcpu->hv_clock.version++;
	kvm_write_guest_offset_cached(v->kvm, cache,
				     &vcpu->hv_clock, offset,
				     sizeof(vcpu->hv_clock.version));
}

static int kvm_guest_time_update(struct kvm_vcpu *v)
{
	unsigned long flags, tgt_tsc_khz;
	struct kvm_vcpu_arch *vcpu = &v->arch;
	struct kvm_arch *ka = &v->kvm->arch;
	s64 kernel_ns;
	u64 tsc_timestamp, host_tsc;
	u8 pvclock_flags;
	bool use_master_clock;

	kernel_ns = 0;
	host_tsc = 0;

	/*
	 * If the host uses TSC clock, then passthrough TSC as stable
	 * to the guest.
	 */
	spin_lock_irqsave(&ka->pvclock_gtod_sync_lock, flags);
	use_master_clock = ka->use_master_clock;
	if (use_master_clock) {
		host_tsc = ka->master_cycle_now;
		kernel_ns = ka->master_kernel_ns;
	}
	spin_unlock_irqrestore(&ka->pvclock_gtod_sync_lock, flags);

	/* Keep irq disabled to prevent changes to the clock */
	local_irq_save(flags);
	tgt_tsc_khz = __this_cpu_read(cpu_tsc_khz);
	if (unlikely(tgt_tsc_khz == 0)) {
		local_irq_restore(flags);
		kvm_make_request(KVM_REQ_CLOCK_UPDATE, v);
		return 1;
	}
	if (!use_master_clock) {
		host_tsc = rdtsc();
		kernel_ns = get_kvmclock_base_ns();
	}

	tsc_timestamp = kvm_read_l1_tsc(v, host_tsc);

	/*
	 * We may have to catch up the TSC to match elapsed wall clock
	 * time for two reasons, even if kvmclock is used.
	 *   1) CPU could have been running below the maximum TSC rate
	 *   2) Broken TSC compensation resets the base at each VCPU
	 *      entry to avoid unknown leaps of TSC even when running
	 *      again on the same CPU.  This may cause apparent elapsed
	 *      time to disappear, and the guest to stand still or run
	 *	very slowly.
	 */
	if (vcpu->tsc_catchup) {
		u64 tsc = compute_guest_tsc(v, kernel_ns);
		if (tsc > tsc_timestamp) {
			adjust_tsc_offset_guest(v, tsc - tsc_timestamp);
			tsc_timestamp = tsc;
		}
	}

	local_irq_restore(flags);

	/* With all the info we got, fill in the values */

	if (kvm_has_tsc_control)
		tgt_tsc_khz = kvm_scale_tsc(v, tgt_tsc_khz);

	if (unlikely(vcpu->hw_tsc_khz != tgt_tsc_khz)) {
		kvm_get_time_scale(NSEC_PER_SEC, tgt_tsc_khz * 1000LL,
				   &vcpu->hv_clock.tsc_shift,
				   &vcpu->hv_clock.tsc_to_system_mul);
		vcpu->hw_tsc_khz = tgt_tsc_khz;
	}

	vcpu->hv_clock.tsc_timestamp = tsc_timestamp;
	vcpu->hv_clock.system_time = kernel_ns + v->kvm->arch.kvmclock_offset;
	vcpu->last_guest_tsc = tsc_timestamp;

	/* If the host uses TSC clocksource, then it is stable */
	pvclock_flags = 0;
	if (use_master_clock)
		pvclock_flags |= PVCLOCK_TSC_STABLE_BIT;

	vcpu->hv_clock.flags = pvclock_flags;

	if (vcpu->pv_time_enabled)
		kvm_setup_pvclock_page(v, &vcpu->pv_time, 0);
	if (vcpu->xen.vcpu_info_set)
		kvm_setup_pvclock_page(v, &vcpu->xen.vcpu_info_cache,
				       offsetof(struct compat_vcpu_info, time));
	if (vcpu->xen.vcpu_time_info_set)
		kvm_setup_pvclock_page(v, &vcpu->xen.vcpu_time_info_cache, 0);
	if (v == kvm_get_vcpu(v->kvm, 0))
		kvm_hv_setup_tsc_page(v->kvm, &vcpu->hv_clock);
	return 0;
}

/*
 * kvmclock updates which are isolated to a given vcpu, such as
 * vcpu->cpu migration, should not allow system_timestamp from
 * the rest of the vcpus to remain static. Otherwise ntp frequency
 * correction applies to one vcpu's system_timestamp but not
 * the others.
 *
 * So in those cases, request a kvmclock update for all vcpus.
 * We need to rate-limit these requests though, as they can
 * considerably slow guests that have a large number of vcpus.
 * The time for a remote vcpu to update its kvmclock is bound
 * by the delay we use to rate-limit the updates.
 */

#define KVMCLOCK_UPDATE_DELAY msecs_to_jiffies(100)

static void kvmclock_update_fn(struct work_struct *work)
{
	int i;
	struct delayed_work *dwork = to_delayed_work(work);
	struct kvm_arch *ka = container_of(dwork, struct kvm_arch,
					   kvmclock_update_work);
	struct kvm *kvm = container_of(ka, struct kvm, arch);
	struct kvm_vcpu *vcpu;

	kvm_for_each_vcpu(i, vcpu, kvm) {
		kvm_make_request(KVM_REQ_CLOCK_UPDATE, vcpu);
		kvm_vcpu_kick(vcpu);
	}
}

static void kvm_gen_kvmclock_update(struct kvm_vcpu *v)
{
	struct kvm *kvm = v->kvm;

	kvm_make_request(KVM_REQ_CLOCK_UPDATE, v);
	schedule_delayed_work(&kvm->arch.kvmclock_update_work,
					KVMCLOCK_UPDATE_DELAY);
}

#define KVMCLOCK_SYNC_PERIOD (300 * HZ)

static void kvmclock_sync_fn(struct work_struct *work)
{
	struct delayed_work *dwork = to_delayed_work(work);
	struct kvm_arch *ka = container_of(dwork, struct kvm_arch,
					   kvmclock_sync_work);
	struct kvm *kvm = container_of(ka, struct kvm, arch);

	if (!kvmclock_periodic_sync)
		return;

	schedule_delayed_work(&kvm->arch.kvmclock_update_work, 0);
	schedule_delayed_work(&kvm->arch.kvmclock_sync_work,
					KVMCLOCK_SYNC_PERIOD);
}

/*
 * On AMD, HWCR[McStatusWrEn] controls whether setting MCi_STATUS results in #GP.
 */
static bool can_set_mci_status(struct kvm_vcpu *vcpu)
{
	/* McStatusWrEn enabled? */
	if (guest_cpuid_is_amd_or_hygon(vcpu))
		return !!(vcpu->arch.msr_hwcr & BIT_ULL(18));

	return false;
}

static int set_msr_mce(struct kvm_vcpu *vcpu, struct msr_data *msr_info)
{
	u64 mcg_cap = vcpu->arch.mcg_cap;
	unsigned bank_num = mcg_cap & 0xff;
	u32 msr = msr_info->index;
	u64 data = msr_info->data;

	switch (msr) {
	case MSR_IA32_MCG_STATUS:
		vcpu->arch.mcg_status = data;
		break;
	case MSR_IA32_MCG_CTL:
		if (!(mcg_cap & MCG_CTL_P) &&
		    (data || !msr_info->host_initiated))
			return 1;
		if (data != 0 && data != ~(u64)0)
			return 1;
		vcpu->arch.mcg_ctl = data;
		break;
	default:
		if (msr >= MSR_IA32_MC0_CTL &&
		    msr < MSR_IA32_MCx_CTL(bank_num)) {
			u32 offset = array_index_nospec(
				msr - MSR_IA32_MC0_CTL,
				MSR_IA32_MCx_CTL(bank_num) - MSR_IA32_MC0_CTL);

			/* only 0 or all 1s can be written to IA32_MCi_CTL
			 * some Linux kernels though clear bit 10 in bank 4 to
			 * workaround a BIOS/GART TBL issue on AMD K8s, ignore
			 * this to avoid an uncatched #GP in the guest
			 */
			if ((offset & 0x3) == 0 &&
			    data != 0 && (data | (1 << 10)) != ~(u64)0)
				return -1;

			/* MCi_STATUS */
			if (!msr_info->host_initiated &&
			    (offset & 0x3) == 1 && data != 0) {
				if (!can_set_mci_status(vcpu))
					return -1;
			}

			vcpu->arch.mce_banks[offset] = data;
			break;
		}
		return 1;
	}
	return 0;
}

static inline bool kvm_pv_async_pf_enabled(struct kvm_vcpu *vcpu)
{
	u64 mask = KVM_ASYNC_PF_ENABLED | KVM_ASYNC_PF_DELIVERY_AS_INT;

	return (vcpu->arch.apf.msr_en_val & mask) == mask;
}

static int kvm_pv_enable_async_pf(struct kvm_vcpu *vcpu, u64 data)
{
	gpa_t gpa = data & ~0x3f;

	/* Bits 4:5 are reserved, Should be zero */
	if (data & 0x30)
		return 1;

	if (!guest_pv_has(vcpu, KVM_FEATURE_ASYNC_PF_VMEXIT) &&
	    (data & KVM_ASYNC_PF_DELIVERY_AS_PF_VMEXIT))
		return 1;

	if (!guest_pv_has(vcpu, KVM_FEATURE_ASYNC_PF_INT) &&
	    (data & KVM_ASYNC_PF_DELIVERY_AS_INT))
		return 1;

	if (!lapic_in_kernel(vcpu))
		return data ? 1 : 0;

	vcpu->arch.apf.msr_en_val = data;

	if (!kvm_pv_async_pf_enabled(vcpu)) {
		kvm_clear_async_pf_completion_queue(vcpu);
		kvm_async_pf_hash_reset(vcpu);
		return 0;
	}

	if (kvm_gfn_to_hva_cache_init(vcpu->kvm, &vcpu->arch.apf.data, gpa,
					sizeof(u64)))
		return 1;

	vcpu->arch.apf.send_user_only = !(data & KVM_ASYNC_PF_SEND_ALWAYS);
	vcpu->arch.apf.delivery_as_pf_vmexit = data & KVM_ASYNC_PF_DELIVERY_AS_PF_VMEXIT;

	kvm_async_pf_wakeup_all(vcpu);

	return 0;
}

static int kvm_pv_enable_async_pf_int(struct kvm_vcpu *vcpu, u64 data)
{
	/* Bits 8-63 are reserved */
	if (data >> 8)
		return 1;

	if (!lapic_in_kernel(vcpu))
		return 1;

	vcpu->arch.apf.msr_int_val = data;

	vcpu->arch.apf.vec = data & KVM_ASYNC_PF_VEC_MASK;

	return 0;
}

static void kvmclock_reset(struct kvm_vcpu *vcpu)
{
	vcpu->arch.pv_time_enabled = false;
	vcpu->arch.time = 0;
}

static void kvm_vcpu_flush_tlb_all(struct kvm_vcpu *vcpu)
{
	++vcpu->stat.tlb_flush;
	static_call(kvm_x86_tlb_flush_all)(vcpu);
}

static void kvm_vcpu_flush_tlb_guest(struct kvm_vcpu *vcpu)
{
	++vcpu->stat.tlb_flush;
	static_call(kvm_x86_tlb_flush_guest)(vcpu);
}

static void record_steal_time(struct kvm_vcpu *vcpu)
{
	struct kvm_host_map map;
	struct kvm_steal_time *st;

	if (kvm_xen_msr_enabled(vcpu->kvm)) {
		kvm_xen_runstate_set_running(vcpu);
		return;
	}

	if (!(vcpu->arch.st.msr_val & KVM_MSR_ENABLED))
		return;

	/* -EAGAIN is returned in atomic context so we can just return. */
	if (kvm_map_gfn(vcpu, vcpu->arch.st.msr_val >> PAGE_SHIFT,
			&map, &vcpu->arch.st.cache, false))
		return;

	st = map.hva +
		offset_in_page(vcpu->arch.st.msr_val & KVM_STEAL_VALID_BITS);

	/*
	 * Doing a TLB flush here, on the guest's behalf, can avoid
	 * expensive IPIs.
	 */
	if (guest_pv_has(vcpu, KVM_FEATURE_PV_TLB_FLUSH)) {
		trace_kvm_pv_tlb_flush(vcpu->vcpu_id,
				       st->preempted & KVM_VCPU_FLUSH_TLB);
		if (xchg(&st->preempted, 0) & KVM_VCPU_FLUSH_TLB)
			kvm_vcpu_flush_tlb_guest(vcpu);
	}

	vcpu->arch.st.preempted = 0;

	if (st->version & 1)
		st->version += 1;  /* first time write, random junk */

	st->version += 1;

	smp_wmb();

	st->steal += current->sched_info.run_delay -
		vcpu->arch.st.last_steal;
	vcpu->arch.st.last_steal = current->sched_info.run_delay;

	smp_wmb();

	st->version += 1;

	kvm_unmap_gfn(vcpu, &map, &vcpu->arch.st.cache, true, false);
}

int kvm_set_msr_common(struct kvm_vcpu *vcpu, struct msr_data *msr_info)
{
	bool pr = false;
	u32 msr = msr_info->index;
	u64 data = msr_info->data;

	if (msr && msr == vcpu->kvm->arch.xen_hvm_config.msr)
		return kvm_xen_write_hypercall_page(vcpu, data);

	switch (msr) {
	case MSR_AMD64_NB_CFG:
	case MSR_IA32_UCODE_WRITE:
	case MSR_VM_HSAVE_PA:
	case MSR_AMD64_PATCH_LOADER:
	case MSR_AMD64_BU_CFG2:
	case MSR_AMD64_DC_CFG:
	case MSR_F15H_EX_CFG:
		break;

	case MSR_IA32_UCODE_REV:
		if (msr_info->host_initiated)
			vcpu->arch.microcode_version = data;
		break;
	case MSR_IA32_ARCH_CAPABILITIES:
		if (!msr_info->host_initiated)
			return 1;
		vcpu->arch.arch_capabilities = data;
		break;
	case MSR_IA32_PERF_CAPABILITIES: {
		struct kvm_msr_entry msr_ent = {.index = msr, .data = 0};

		if (!msr_info->host_initiated)
			return 1;
		if (guest_cpuid_has(vcpu, X86_FEATURE_PDCM) && kvm_get_msr_feature(&msr_ent))
			return 1;
		if (data & ~msr_ent.data)
			return 1;

		vcpu->arch.perf_capabilities = data;

		return 0;
		}
	case MSR_EFER:
		return set_efer(vcpu, msr_info);
	case MSR_K7_HWCR:
		data &= ~(u64)0x40;	/* ignore flush filter disable */
		data &= ~(u64)0x100;	/* ignore ignne emulation enable */
		data &= ~(u64)0x8;	/* ignore TLB cache disable */

		/* Handle McStatusWrEn */
		if (data == BIT_ULL(18)) {
			vcpu->arch.msr_hwcr = data;
		} else if (data != 0) {
			vcpu_unimpl(vcpu, "unimplemented HWCR wrmsr: 0x%llx\n",
				    data);
			return 1;
		}
		break;
	case MSR_FAM10H_MMIO_CONF_BASE:
		if (data != 0) {
			vcpu_unimpl(vcpu, "unimplemented MMIO_CONF_BASE wrmsr: "
				    "0x%llx\n", data);
			return 1;
		}
		break;
	case 0x200 ... 0x2ff:
		return kvm_mtrr_set_msr(vcpu, msr, data);
	case MSR_IA32_APICBASE:
		return kvm_set_apic_base(vcpu, msr_info);
	case APIC_BASE_MSR ... APIC_BASE_MSR + 0xff:
		return kvm_x2apic_msr_write(vcpu, msr, data);
	case MSR_IA32_TSCDEADLINE:
		kvm_set_lapic_tscdeadline_msr(vcpu, data);
		break;
	case MSR_IA32_TSC_ADJUST:
		if (guest_cpuid_has(vcpu, X86_FEATURE_TSC_ADJUST)) {
			if (!msr_info->host_initiated) {
				s64 adj = data - vcpu->arch.ia32_tsc_adjust_msr;
				adjust_tsc_offset_guest(vcpu, adj);
			}
			vcpu->arch.ia32_tsc_adjust_msr = data;
		}
		break;
	case MSR_IA32_MISC_ENABLE:
		if (!kvm_check_has_quirk(vcpu->kvm, KVM_X86_QUIRK_MISC_ENABLE_NO_MWAIT) &&
		    ((vcpu->arch.ia32_misc_enable_msr ^ data) & MSR_IA32_MISC_ENABLE_MWAIT)) {
			if (!guest_cpuid_has(vcpu, X86_FEATURE_XMM3))
				return 1;
			vcpu->arch.ia32_misc_enable_msr = data;
			kvm_update_cpuid_runtime(vcpu);
		} else {
			vcpu->arch.ia32_misc_enable_msr = data;
		}
		break;
	case MSR_IA32_SMBASE:
		if (!msr_info->host_initiated)
			return 1;
		vcpu->arch.smbase = data;
		break;
	case MSR_IA32_POWER_CTL:
		vcpu->arch.msr_ia32_power_ctl = data;
		break;
	case MSR_IA32_TSC:
		if (msr_info->host_initiated) {
			kvm_synchronize_tsc(vcpu, data);
		} else {
			u64 adj = kvm_compute_tsc_offset(vcpu, data) - vcpu->arch.l1_tsc_offset;
			adjust_tsc_offset_guest(vcpu, adj);
			vcpu->arch.ia32_tsc_adjust_msr += adj;
		}
		break;
	case MSR_IA32_XSS:
		if (!msr_info->host_initiated &&
		    !guest_cpuid_has(vcpu, X86_FEATURE_XSAVES))
			return 1;
		/*
		 * KVM supports exposing PT to the guest, but does not support
		 * IA32_XSS[bit 8]. Guests have to use RDMSR/WRMSR rather than
		 * XSAVES/XRSTORS to save/restore PT MSRs.
		 */
		if (data & ~supported_xss)
			return 1;
		vcpu->arch.ia32_xss = data;
		break;
	case MSR_SMI_COUNT:
		if (!msr_info->host_initiated)
			return 1;
		vcpu->arch.smi_count = data;
		break;
	case MSR_KVM_WALL_CLOCK_NEW:
		if (!guest_pv_has(vcpu, KVM_FEATURE_CLOCKSOURCE2))
			return 1;

		vcpu->kvm->arch.wall_clock = data;
		kvm_write_wall_clock(vcpu->kvm, data, 0);
		break;
	case MSR_KVM_WALL_CLOCK:
		if (!guest_pv_has(vcpu, KVM_FEATURE_CLOCKSOURCE))
			return 1;

		vcpu->kvm->arch.wall_clock = data;
		kvm_write_wall_clock(vcpu->kvm, data, 0);
		break;
	case MSR_KVM_SYSTEM_TIME_NEW:
		if (!guest_pv_has(vcpu, KVM_FEATURE_CLOCKSOURCE2))
			return 1;

		kvm_write_system_time(vcpu, data, false, msr_info->host_initiated);
		break;
	case MSR_KVM_SYSTEM_TIME:
		if (!guest_pv_has(vcpu, KVM_FEATURE_CLOCKSOURCE))
			return 1;

		kvm_write_system_time(vcpu, data, true,  msr_info->host_initiated);
		break;
	case MSR_KVM_ASYNC_PF_EN:
		if (!guest_pv_has(vcpu, KVM_FEATURE_ASYNC_PF))
			return 1;

		if (kvm_pv_enable_async_pf(vcpu, data))
			return 1;
		break;
	case MSR_KVM_ASYNC_PF_INT:
		if (!guest_pv_has(vcpu, KVM_FEATURE_ASYNC_PF_INT))
			return 1;

		if (kvm_pv_enable_async_pf_int(vcpu, data))
			return 1;
		break;
	case MSR_KVM_ASYNC_PF_ACK:
		if (!guest_pv_has(vcpu, KVM_FEATURE_ASYNC_PF))
			return 1;
		if (data & 0x1) {
			vcpu->arch.apf.pageready_pending = false;
			kvm_check_async_pf_completion(vcpu);
		}
		break;
	case MSR_KVM_STEAL_TIME:
		if (!guest_pv_has(vcpu, KVM_FEATURE_STEAL_TIME))
			return 1;

		if (unlikely(!sched_info_on()))
			return 1;

		if (data & KVM_STEAL_RESERVED_MASK)
			return 1;

		vcpu->arch.st.msr_val = data;

		if (!(data & KVM_MSR_ENABLED))
			break;

		kvm_make_request(KVM_REQ_STEAL_UPDATE, vcpu);

		break;
	case MSR_KVM_PV_EOI_EN:
		if (!guest_pv_has(vcpu, KVM_FEATURE_PV_EOI))
			return 1;

		if (kvm_lapic_enable_pv_eoi(vcpu, data, sizeof(u8)))
			return 1;
		break;

	case MSR_KVM_POLL_CONTROL:
		if (!guest_pv_has(vcpu, KVM_FEATURE_POLL_CONTROL))
			return 1;

		/* only enable bit supported */
		if (data & (-1ULL << 1))
			return 1;

		vcpu->arch.msr_kvm_poll_control = data;
		break;

	case MSR_IA32_MCG_CTL:
	case MSR_IA32_MCG_STATUS:
	case MSR_IA32_MC0_CTL ... MSR_IA32_MCx_CTL(KVM_MAX_MCE_BANKS) - 1:
		return set_msr_mce(vcpu, msr_info);

	case MSR_K7_PERFCTR0 ... MSR_K7_PERFCTR3:
	case MSR_P6_PERFCTR0 ... MSR_P6_PERFCTR1:
		pr = true;
		fallthrough;
	case MSR_K7_EVNTSEL0 ... MSR_K7_EVNTSEL3:
	case MSR_P6_EVNTSEL0 ... MSR_P6_EVNTSEL1:
		if (kvm_pmu_is_valid_msr(vcpu, msr))
			return kvm_pmu_set_msr(vcpu, msr_info);

		if (pr || data != 0)
			vcpu_unimpl(vcpu, "disabled perfctr wrmsr: "
				    "0x%x data 0x%llx\n", msr, data);
		break;
	case MSR_K7_CLK_CTL:
		/*
		 * Ignore all writes to this no longer documented MSR.
		 * Writes are only relevant for old K7 processors,
		 * all pre-dating SVM, but a recommended workaround from
		 * AMD for these chips. It is possible to specify the
		 * affected processor models on the command line, hence
		 * the need to ignore the workaround.
		 */
		break;
	case HV_X64_MSR_GUEST_OS_ID ... HV_X64_MSR_SINT15:
	case HV_X64_MSR_SYNDBG_CONTROL ... HV_X64_MSR_SYNDBG_PENDING_BUFFER:
	case HV_X64_MSR_SYNDBG_OPTIONS:
	case HV_X64_MSR_CRASH_P0 ... HV_X64_MSR_CRASH_P4:
	case HV_X64_MSR_CRASH_CTL:
	case HV_X64_MSR_STIMER0_CONFIG ... HV_X64_MSR_STIMER3_COUNT:
	case HV_X64_MSR_REENLIGHTENMENT_CONTROL:
	case HV_X64_MSR_TSC_EMULATION_CONTROL:
	case HV_X64_MSR_TSC_EMULATION_STATUS:
		return kvm_hv_set_msr_common(vcpu, msr, data,
					     msr_info->host_initiated);
	case MSR_IA32_BBL_CR_CTL3:
		/* Drop writes to this legacy MSR -- see rdmsr
		 * counterpart for further detail.
		 */
		if (report_ignored_msrs)
			vcpu_unimpl(vcpu, "ignored wrmsr: 0x%x data 0x%llx\n",
				msr, data);
		break;
	case MSR_AMD64_OSVW_ID_LENGTH:
		if (!guest_cpuid_has(vcpu, X86_FEATURE_OSVW))
			return 1;
		vcpu->arch.osvw.length = data;
		break;
	case MSR_AMD64_OSVW_STATUS:
		if (!guest_cpuid_has(vcpu, X86_FEATURE_OSVW))
			return 1;
		vcpu->arch.osvw.status = data;
		break;
	case MSR_PLATFORM_INFO:
		if (!msr_info->host_initiated ||
		    (!(data & MSR_PLATFORM_INFO_CPUID_FAULT) &&
		     cpuid_fault_enabled(vcpu)))
			return 1;
		vcpu->arch.msr_platform_info = data;
		break;
	case MSR_MISC_FEATURES_ENABLES:
		if (data & ~MSR_MISC_FEATURES_ENABLES_CPUID_FAULT ||
		    (data & MSR_MISC_FEATURES_ENABLES_CPUID_FAULT &&
		     !supports_cpuid_fault(vcpu)))
			return 1;
		vcpu->arch.msr_misc_features_enables = data;
		break;
	default:
		if (kvm_pmu_is_valid_msr(vcpu, msr))
			return kvm_pmu_set_msr(vcpu, msr_info);
		return KVM_MSR_RET_INVALID;
	}
	return 0;
}
EXPORT_SYMBOL_GPL(kvm_set_msr_common);

static int get_msr_mce(struct kvm_vcpu *vcpu, u32 msr, u64 *pdata, bool host)
{
	u64 data;
	u64 mcg_cap = vcpu->arch.mcg_cap;
	unsigned bank_num = mcg_cap & 0xff;

	switch (msr) {
	case MSR_IA32_P5_MC_ADDR:
	case MSR_IA32_P5_MC_TYPE:
		data = 0;
		break;
	case MSR_IA32_MCG_CAP:
		data = vcpu->arch.mcg_cap;
		break;
	case MSR_IA32_MCG_CTL:
		if (!(mcg_cap & MCG_CTL_P) && !host)
			return 1;
		data = vcpu->arch.mcg_ctl;
		break;
	case MSR_IA32_MCG_STATUS:
		data = vcpu->arch.mcg_status;
		break;
	default:
		if (msr >= MSR_IA32_MC0_CTL &&
		    msr < MSR_IA32_MCx_CTL(bank_num)) {
			u32 offset = array_index_nospec(
				msr - MSR_IA32_MC0_CTL,
				MSR_IA32_MCx_CTL(bank_num) - MSR_IA32_MC0_CTL);

			data = vcpu->arch.mce_banks[offset];
			break;
		}
		return 1;
	}
	*pdata = data;
	return 0;
}

int kvm_get_msr_common(struct kvm_vcpu *vcpu, struct msr_data *msr_info)
{
	switch (msr_info->index) {
	case MSR_IA32_PLATFORM_ID:
	case MSR_IA32_EBL_CR_POWERON:
	case MSR_IA32_LASTBRANCHFROMIP:
	case MSR_IA32_LASTBRANCHTOIP:
	case MSR_IA32_LASTINTFROMIP:
	case MSR_IA32_LASTINTTOIP:
	case MSR_K8_SYSCFG:
	case MSR_K8_TSEG_ADDR:
	case MSR_K8_TSEG_MASK:
	case MSR_VM_HSAVE_PA:
	case MSR_K8_INT_PENDING_MSG:
	case MSR_AMD64_NB_CFG:
	case MSR_FAM10H_MMIO_CONF_BASE:
	case MSR_AMD64_BU_CFG2:
	case MSR_IA32_PERF_CTL:
	case MSR_AMD64_DC_CFG:
	case MSR_F15H_EX_CFG:
	/*
	 * Intel Sandy Bridge CPUs must support the RAPL (running average power
	 * limit) MSRs. Just return 0, as we do not want to expose the host
	 * data here. Do not conditionalize this on CPUID, as KVM does not do
	 * so for existing CPU-specific MSRs.
	 */
	case MSR_RAPL_POWER_UNIT:
	case MSR_PP0_ENERGY_STATUS:	/* Power plane 0 (core) */
	case MSR_PP1_ENERGY_STATUS:	/* Power plane 1 (graphics uncore) */
	case MSR_PKG_ENERGY_STATUS:	/* Total package */
	case MSR_DRAM_ENERGY_STATUS:	/* DRAM controller */
		msr_info->data = 0;
		break;
	case MSR_F15H_PERF_CTL0 ... MSR_F15H_PERF_CTR5:
		if (kvm_pmu_is_valid_msr(vcpu, msr_info->index))
			return kvm_pmu_get_msr(vcpu, msr_info);
		if (!msr_info->host_initiated)
			return 1;
		msr_info->data = 0;
		break;
	case MSR_K7_EVNTSEL0 ... MSR_K7_EVNTSEL3:
	case MSR_K7_PERFCTR0 ... MSR_K7_PERFCTR3:
	case MSR_P6_PERFCTR0 ... MSR_P6_PERFCTR1:
	case MSR_P6_EVNTSEL0 ... MSR_P6_EVNTSEL1:
		if (kvm_pmu_is_valid_msr(vcpu, msr_info->index))
			return kvm_pmu_get_msr(vcpu, msr_info);
		msr_info->data = 0;
		break;
	case MSR_IA32_UCODE_REV:
		msr_info->data = vcpu->arch.microcode_version;
		break;
	case MSR_IA32_ARCH_CAPABILITIES:
		if (!msr_info->host_initiated &&
		    !guest_cpuid_has(vcpu, X86_FEATURE_ARCH_CAPABILITIES))
			return 1;
		msr_info->data = vcpu->arch.arch_capabilities;
		break;
	case MSR_IA32_PERF_CAPABILITIES:
		if (!msr_info->host_initiated &&
		    !guest_cpuid_has(vcpu, X86_FEATURE_PDCM))
			return 1;
		msr_info->data = vcpu->arch.perf_capabilities;
		break;
	case MSR_IA32_POWER_CTL:
		msr_info->data = vcpu->arch.msr_ia32_power_ctl;
		break;
	case MSR_IA32_TSC: {
		/*
		 * Intel SDM states that MSR_IA32_TSC read adds the TSC offset
		 * even when not intercepted. AMD manual doesn't explicitly
		 * state this but appears to behave the same.
		 *
		 * On userspace reads and writes, however, we unconditionally
		 * return L1's TSC value to ensure backwards-compatible
		 * behavior for migration.
		 */
		u64 tsc_offset = msr_info->host_initiated ? vcpu->arch.l1_tsc_offset :
							    vcpu->arch.tsc_offset;

		msr_info->data = kvm_scale_tsc(vcpu, rdtsc()) + tsc_offset;
		break;
	}
	case MSR_MTRRcap:
	case 0x200 ... 0x2ff:
		return kvm_mtrr_get_msr(vcpu, msr_info->index, &msr_info->data);
	case 0xcd: /* fsb frequency */
		msr_info->data = 3;
		break;
		/*
		 * MSR_EBC_FREQUENCY_ID
		 * Conservative value valid for even the basic CPU models.
		 * Models 0,1: 000 in bits 23:21 indicating a bus speed of
		 * 100MHz, model 2 000 in bits 18:16 indicating 100MHz,
		 * and 266MHz for model 3, or 4. Set Core Clock
		 * Frequency to System Bus Frequency Ratio to 1 (bits
		 * 31:24) even though these are only valid for CPU
		 * models > 2, however guests may end up dividing or
		 * multiplying by zero otherwise.
		 */
	case MSR_EBC_FREQUENCY_ID:
		msr_info->data = 1 << 24;
		break;
	case MSR_IA32_APICBASE:
		msr_info->data = kvm_get_apic_base(vcpu);
		break;
	case APIC_BASE_MSR ... APIC_BASE_MSR + 0xff:
		return kvm_x2apic_msr_read(vcpu, msr_info->index, &msr_info->data);
	case MSR_IA32_TSCDEADLINE:
		msr_info->data = kvm_get_lapic_tscdeadline_msr(vcpu);
		break;
	case MSR_IA32_TSC_ADJUST:
		msr_info->data = (u64)vcpu->arch.ia32_tsc_adjust_msr;
		break;
	case MSR_IA32_MISC_ENABLE:
		msr_info->data = vcpu->arch.ia32_misc_enable_msr;
		break;
	case MSR_IA32_SMBASE:
		if (!msr_info->host_initiated)
			return 1;
		msr_info->data = vcpu->arch.smbase;
		break;
	case MSR_SMI_COUNT:
		msr_info->data = vcpu->arch.smi_count;
		break;
	case MSR_IA32_PERF_STATUS:
		/* TSC increment by tick */
		msr_info->data = 1000ULL;
		/* CPU multiplier */
		msr_info->data |= (((uint64_t)4ULL) << 40);
		break;
	case MSR_EFER:
		msr_info->data = vcpu->arch.efer;
		break;
	case MSR_KVM_WALL_CLOCK:
		if (!guest_pv_has(vcpu, KVM_FEATURE_CLOCKSOURCE))
			return 1;

		msr_info->data = vcpu->kvm->arch.wall_clock;
		break;
	case MSR_KVM_WALL_CLOCK_NEW:
		if (!guest_pv_has(vcpu, KVM_FEATURE_CLOCKSOURCE2))
			return 1;

		msr_info->data = vcpu->kvm->arch.wall_clock;
		break;
	case MSR_KVM_SYSTEM_TIME:
		if (!guest_pv_has(vcpu, KVM_FEATURE_CLOCKSOURCE))
			return 1;

		msr_info->data = vcpu->arch.time;
		break;
	case MSR_KVM_SYSTEM_TIME_NEW:
		if (!guest_pv_has(vcpu, KVM_FEATURE_CLOCKSOURCE2))
			return 1;

		msr_info->data = vcpu->arch.time;
		break;
	case MSR_KVM_ASYNC_PF_EN:
		if (!guest_pv_has(vcpu, KVM_FEATURE_ASYNC_PF))
			return 1;

		msr_info->data = vcpu->arch.apf.msr_en_val;
		break;
	case MSR_KVM_ASYNC_PF_INT:
		if (!guest_pv_has(vcpu, KVM_FEATURE_ASYNC_PF_INT))
			return 1;

		msr_info->data = vcpu->arch.apf.msr_int_val;
		break;
	case MSR_KVM_ASYNC_PF_ACK:
		if (!guest_pv_has(vcpu, KVM_FEATURE_ASYNC_PF))
			return 1;

		msr_info->data = 0;
		break;
	case MSR_KVM_STEAL_TIME:
		if (!guest_pv_has(vcpu, KVM_FEATURE_STEAL_TIME))
			return 1;

		msr_info->data = vcpu->arch.st.msr_val;
		break;
	case MSR_KVM_PV_EOI_EN:
		if (!guest_pv_has(vcpu, KVM_FEATURE_PV_EOI))
			return 1;

		msr_info->data = vcpu->arch.pv_eoi.msr_val;
		break;
	case MSR_KVM_POLL_CONTROL:
		if (!guest_pv_has(vcpu, KVM_FEATURE_POLL_CONTROL))
			return 1;

		msr_info->data = vcpu->arch.msr_kvm_poll_control;
		break;
	case MSR_IA32_P5_MC_ADDR:
	case MSR_IA32_P5_MC_TYPE:
	case MSR_IA32_MCG_CAP:
	case MSR_IA32_MCG_CTL:
	case MSR_IA32_MCG_STATUS:
	case MSR_IA32_MC0_CTL ... MSR_IA32_MCx_CTL(KVM_MAX_MCE_BANKS) - 1:
		return get_msr_mce(vcpu, msr_info->index, &msr_info->data,
				   msr_info->host_initiated);
	case MSR_IA32_XSS:
		if (!msr_info->host_initiated &&
		    !guest_cpuid_has(vcpu, X86_FEATURE_XSAVES))
			return 1;
		msr_info->data = vcpu->arch.ia32_xss;
		break;
	case MSR_K7_CLK_CTL:
		/*
		 * Provide expected ramp-up count for K7. All other
		 * are set to zero, indicating minimum divisors for
		 * every field.
		 *
		 * This prevents guest kernels on AMD host with CPU
		 * type 6, model 8 and higher from exploding due to
		 * the rdmsr failing.
		 */
		msr_info->data = 0x20000000;
		break;
	case HV_X64_MSR_GUEST_OS_ID ... HV_X64_MSR_SINT15:
	case HV_X64_MSR_SYNDBG_CONTROL ... HV_X64_MSR_SYNDBG_PENDING_BUFFER:
	case HV_X64_MSR_SYNDBG_OPTIONS:
	case HV_X64_MSR_CRASH_P0 ... HV_X64_MSR_CRASH_P4:
	case HV_X64_MSR_CRASH_CTL:
	case HV_X64_MSR_STIMER0_CONFIG ... HV_X64_MSR_STIMER3_COUNT:
	case HV_X64_MSR_REENLIGHTENMENT_CONTROL:
	case HV_X64_MSR_TSC_EMULATION_CONTROL:
	case HV_X64_MSR_TSC_EMULATION_STATUS:
		return kvm_hv_get_msr_common(vcpu,
					     msr_info->index, &msr_info->data,
					     msr_info->host_initiated);
	case MSR_IA32_BBL_CR_CTL3:
		/* This legacy MSR exists but isn't fully documented in current
		 * silicon.  It is however accessed by winxp in very narrow
		 * scenarios where it sets bit #19, itself documented as
		 * a "reserved" bit.  Best effort attempt to source coherent
		 * read data here should the balance of the register be
		 * interpreted by the guest:
		 *
		 * L2 cache control register 3: 64GB range, 256KB size,
		 * enabled, latency 0x1, configured
		 */
		msr_info->data = 0xbe702111;
		break;
	case MSR_AMD64_OSVW_ID_LENGTH:
		if (!guest_cpuid_has(vcpu, X86_FEATURE_OSVW))
			return 1;
		msr_info->data = vcpu->arch.osvw.length;
		break;
	case MSR_AMD64_OSVW_STATUS:
		if (!guest_cpuid_has(vcpu, X86_FEATURE_OSVW))
			return 1;
		msr_info->data = vcpu->arch.osvw.status;
		break;
	case MSR_PLATFORM_INFO:
		if (!msr_info->host_initiated &&
		    !vcpu->kvm->arch.guest_can_read_msr_platform_info)
			return 1;
		msr_info->data = vcpu->arch.msr_platform_info;
		break;
	case MSR_MISC_FEATURES_ENABLES:
		msr_info->data = vcpu->arch.msr_misc_features_enables;
		break;
	case MSR_K7_HWCR:
		msr_info->data = vcpu->arch.msr_hwcr;
		break;
	default:
		if (kvm_pmu_is_valid_msr(vcpu, msr_info->index))
			return kvm_pmu_get_msr(vcpu, msr_info);
		return KVM_MSR_RET_INVALID;
	}
	return 0;
}
EXPORT_SYMBOL_GPL(kvm_get_msr_common);

/*
 * Read or write a bunch of msrs. All parameters are kernel addresses.
 *
 * @return number of msrs set successfully.
 */
static int __msr_io(struct kvm_vcpu *vcpu, struct kvm_msrs *msrs,
		    struct kvm_msr_entry *entries,
		    int (*do_msr)(struct kvm_vcpu *vcpu,
				  unsigned index, u64 *data))
{
	int i;

	for (i = 0; i < msrs->nmsrs; ++i)
		if (do_msr(vcpu, entries[i].index, &entries[i].data))
			break;

	return i;
}

/*
 * Read or write a bunch of msrs. Parameters are user addresses.
 *
 * @return number of msrs set successfully.
 */
static int msr_io(struct kvm_vcpu *vcpu, struct kvm_msrs __user *user_msrs,
		  int (*do_msr)(struct kvm_vcpu *vcpu,
				unsigned index, u64 *data),
		  int writeback)
{
	struct kvm_msrs msrs;
	struct kvm_msr_entry *entries;
	int r, n;
	unsigned size;

	r = -EFAULT;
	if (copy_from_user(&msrs, user_msrs, sizeof(msrs)))
		goto out;

	r = -E2BIG;
	if (msrs.nmsrs >= MAX_IO_MSRS)
		goto out;

	size = sizeof(struct kvm_msr_entry) * msrs.nmsrs;
	entries = memdup_user(user_msrs->entries, size);
	if (IS_ERR(entries)) {
		r = PTR_ERR(entries);
		goto out;
	}

	r = n = __msr_io(vcpu, &msrs, entries, do_msr);
	if (r < 0)
		goto out_free;

	r = -EFAULT;
	if (writeback && copy_to_user(user_msrs->entries, entries, size))
		goto out_free;

	r = n;

out_free:
	kfree(entries);
out:
	return r;
}

static inline bool kvm_can_mwait_in_guest(void)
{
	return boot_cpu_has(X86_FEATURE_MWAIT) &&
		!boot_cpu_has_bug(X86_BUG_MONITOR) &&
		boot_cpu_has(X86_FEATURE_ARAT);
}

static int kvm_ioctl_get_supported_hv_cpuid(struct kvm_vcpu *vcpu,
					    struct kvm_cpuid2 __user *cpuid_arg)
{
	struct kvm_cpuid2 cpuid;
	int r;

	r = -EFAULT;
	if (copy_from_user(&cpuid, cpuid_arg, sizeof(cpuid)))
		return r;

	r = kvm_get_hv_cpuid(vcpu, &cpuid, cpuid_arg->entries);
	if (r)
		return r;

	r = -EFAULT;
	if (copy_to_user(cpuid_arg, &cpuid, sizeof(cpuid)))
		return r;

	return 0;
}

int kvm_vm_ioctl_check_extension(struct kvm *kvm, long ext)
{
	int r = 0;

	switch (ext) {
	case KVM_CAP_IRQCHIP:
	case KVM_CAP_HLT:
	case KVM_CAP_MMU_SHADOW_CACHE_CONTROL:
	case KVM_CAP_SET_TSS_ADDR:
	case KVM_CAP_EXT_CPUID:
	case KVM_CAP_EXT_EMUL_CPUID:
	case KVM_CAP_CLOCKSOURCE:
	case KVM_CAP_PIT:
	case KVM_CAP_NOP_IO_DELAY:
	case KVM_CAP_MP_STATE:
	case KVM_CAP_SYNC_MMU:
	case KVM_CAP_USER_NMI:
	case KVM_CAP_REINJECT_CONTROL:
	case KVM_CAP_IRQ_INJECT_STATUS:
	case KVM_CAP_IOEVENTFD:
	case KVM_CAP_IOEVENTFD_NO_LENGTH:
	case KVM_CAP_PIT2:
	case KVM_CAP_PIT_STATE2:
	case KVM_CAP_SET_IDENTITY_MAP_ADDR:
	case KVM_CAP_VCPU_EVENTS:
	case KVM_CAP_HYPERV:
	case KVM_CAP_HYPERV_VAPIC:
	case KVM_CAP_HYPERV_SPIN:
	case KVM_CAP_HYPERV_SYNIC:
	case KVM_CAP_HYPERV_SYNIC2:
	case KVM_CAP_HYPERV_VP_INDEX:
	case KVM_CAP_HYPERV_EVENTFD:
	case KVM_CAP_HYPERV_TLBFLUSH:
	case KVM_CAP_HYPERV_SEND_IPI:
	case KVM_CAP_HYPERV_CPUID:
	case KVM_CAP_SYS_HYPERV_CPUID:
	case KVM_CAP_PCI_SEGMENT:
	case KVM_CAP_DEBUGREGS:
	case KVM_CAP_X86_ROBUST_SINGLESTEP:
	case KVM_CAP_XSAVE:
	case KVM_CAP_ASYNC_PF:
	case KVM_CAP_ASYNC_PF_INT:
	case KVM_CAP_GET_TSC_KHZ:
	case KVM_CAP_KVMCLOCK_CTRL:
	case KVM_CAP_READONLY_MEM:
	case KVM_CAP_HYPERV_TIME:
	case KVM_CAP_IOAPIC_POLARITY_IGNORED:
	case KVM_CAP_TSC_DEADLINE_TIMER:
	case KVM_CAP_DISABLE_QUIRKS:
	case KVM_CAP_SET_BOOT_CPU_ID:
 	case KVM_CAP_SPLIT_IRQCHIP:
	case KVM_CAP_IMMEDIATE_EXIT:
	case KVM_CAP_PMU_EVENT_FILTER:
	case KVM_CAP_GET_MSR_FEATURES:
	case KVM_CAP_MSR_PLATFORM_INFO:
	case KVM_CAP_EXCEPTION_PAYLOAD:
	case KVM_CAP_SET_GUEST_DEBUG:
	case KVM_CAP_LAST_CPU:
	case KVM_CAP_X86_USER_SPACE_MSR:
	case KVM_CAP_X86_MSR_FILTER:
	case KVM_CAP_ENFORCE_PV_FEATURE_CPUID:
#ifdef CONFIG_X86_SGX_KVM
	case KVM_CAP_SGX_ATTRIBUTE:
#endif
	case KVM_CAP_VM_COPY_ENC_CONTEXT_FROM:
		r = 1;
		break;
<<<<<<< HEAD
	case KVM_CAP_SET_GUEST_DEBUG2:
		return KVM_GUESTDBG_VALID_MASK;
=======
>>>>>>> 7aef27f0
#ifdef CONFIG_KVM_XEN
	case KVM_CAP_XEN_HVM:
		r = KVM_XEN_HVM_CONFIG_HYPERCALL_MSR |
		    KVM_XEN_HVM_CONFIG_INTERCEPT_HCALL |
		    KVM_XEN_HVM_CONFIG_SHARED_INFO;
		if (sched_info_on())
			r |= KVM_XEN_HVM_CONFIG_RUNSTATE;
		break;
#endif
	case KVM_CAP_SYNC_REGS:
		r = KVM_SYNC_X86_VALID_FIELDS;
		break;
	case KVM_CAP_ADJUST_CLOCK:
		r = KVM_CLOCK_TSC_STABLE;
		break;
	case KVM_CAP_X86_DISABLE_EXITS:
		r |=  KVM_X86_DISABLE_EXITS_HLT | KVM_X86_DISABLE_EXITS_PAUSE |
		      KVM_X86_DISABLE_EXITS_CSTATE;
		if(kvm_can_mwait_in_guest())
			r |= KVM_X86_DISABLE_EXITS_MWAIT;
		break;
	case KVM_CAP_X86_SMM:
		/* SMBASE is usually relocated above 1M on modern chipsets,
		 * and SMM handlers might indeed rely on 4G segment limits,
		 * so do not report SMM to be available if real mode is
		 * emulated via vm86 mode.  Still, do not go to great lengths
		 * to avoid userspace's usage of the feature, because it is a
		 * fringe case that is not enabled except via specific settings
		 * of the module parameters.
		 */
		r = static_call(kvm_x86_has_emulated_msr)(kvm, MSR_IA32_SMBASE);
		break;
	case KVM_CAP_VAPIC:
		r = !static_call(kvm_x86_cpu_has_accelerated_tpr)();
		break;
	case KVM_CAP_NR_VCPUS:
		r = KVM_SOFT_MAX_VCPUS;
		break;
	case KVM_CAP_MAX_VCPUS:
		r = KVM_MAX_VCPUS;
		break;
	case KVM_CAP_MAX_VCPU_ID:
		r = KVM_MAX_VCPU_ID;
		break;
	case KVM_CAP_PV_MMU:	/* obsolete */
		r = 0;
		break;
	case KVM_CAP_MCE:
		r = KVM_MAX_MCE_BANKS;
		break;
	case KVM_CAP_XCRS:
		r = boot_cpu_has(X86_FEATURE_XSAVE);
		break;
	case KVM_CAP_TSC_CONTROL:
		r = kvm_has_tsc_control;
		break;
	case KVM_CAP_X2APIC_API:
		r = KVM_X2APIC_API_VALID_FLAGS;
		break;
	case KVM_CAP_NESTED_STATE:
		r = kvm_x86_ops.nested_ops->get_state ?
			kvm_x86_ops.nested_ops->get_state(NULL, NULL, 0) : 0;
		break;
	case KVM_CAP_HYPERV_DIRECT_TLBFLUSH:
		r = kvm_x86_ops.enable_direct_tlbflush != NULL;
		break;
	case KVM_CAP_HYPERV_ENLIGHTENED_VMCS:
		r = kvm_x86_ops.nested_ops->enable_evmcs != NULL;
		break;
	case KVM_CAP_SMALLER_MAXPHYADDR:
		r = (int) allow_smaller_maxphyaddr;
		break;
	case KVM_CAP_STEAL_TIME:
		r = sched_info_on();
		break;
	case KVM_CAP_X86_BUS_LOCK_EXIT:
		if (kvm_has_bus_lock_exit)
			r = KVM_BUS_LOCK_DETECTION_OFF |
			    KVM_BUS_LOCK_DETECTION_EXIT;
		else
			r = 0;
		break;
	default:
		break;
	}
	return r;

}

long kvm_arch_dev_ioctl(struct file *filp,
			unsigned int ioctl, unsigned long arg)
{
	void __user *argp = (void __user *)arg;
	long r;

	switch (ioctl) {
	case KVM_GET_MSR_INDEX_LIST: {
		struct kvm_msr_list __user *user_msr_list = argp;
		struct kvm_msr_list msr_list;
		unsigned n;

		r = -EFAULT;
		if (copy_from_user(&msr_list, user_msr_list, sizeof(msr_list)))
			goto out;
		n = msr_list.nmsrs;
		msr_list.nmsrs = num_msrs_to_save + num_emulated_msrs;
		if (copy_to_user(user_msr_list, &msr_list, sizeof(msr_list)))
			goto out;
		r = -E2BIG;
		if (n < msr_list.nmsrs)
			goto out;
		r = -EFAULT;
		if (copy_to_user(user_msr_list->indices, &msrs_to_save,
				 num_msrs_to_save * sizeof(u32)))
			goto out;
		if (copy_to_user(user_msr_list->indices + num_msrs_to_save,
				 &emulated_msrs,
				 num_emulated_msrs * sizeof(u32)))
			goto out;
		r = 0;
		break;
	}
	case KVM_GET_SUPPORTED_CPUID:
	case KVM_GET_EMULATED_CPUID: {
		struct kvm_cpuid2 __user *cpuid_arg = argp;
		struct kvm_cpuid2 cpuid;

		r = -EFAULT;
		if (copy_from_user(&cpuid, cpuid_arg, sizeof(cpuid)))
			goto out;

		r = kvm_dev_ioctl_get_cpuid(&cpuid, cpuid_arg->entries,
					    ioctl);
		if (r)
			goto out;

		r = -EFAULT;
		if (copy_to_user(cpuid_arg, &cpuid, sizeof(cpuid)))
			goto out;
		r = 0;
		break;
	}
	case KVM_X86_GET_MCE_CAP_SUPPORTED:
		r = -EFAULT;
		if (copy_to_user(argp, &kvm_mce_cap_supported,
				 sizeof(kvm_mce_cap_supported)))
			goto out;
		r = 0;
		break;
	case KVM_GET_MSR_FEATURE_INDEX_LIST: {
		struct kvm_msr_list __user *user_msr_list = argp;
		struct kvm_msr_list msr_list;
		unsigned int n;

		r = -EFAULT;
		if (copy_from_user(&msr_list, user_msr_list, sizeof(msr_list)))
			goto out;
		n = msr_list.nmsrs;
		msr_list.nmsrs = num_msr_based_features;
		if (copy_to_user(user_msr_list, &msr_list, sizeof(msr_list)))
			goto out;
		r = -E2BIG;
		if (n < msr_list.nmsrs)
			goto out;
		r = -EFAULT;
		if (copy_to_user(user_msr_list->indices, &msr_based_features,
				 num_msr_based_features * sizeof(u32)))
			goto out;
		r = 0;
		break;
	}
	case KVM_GET_MSRS:
		r = msr_io(NULL, argp, do_get_msr_feature, 1);
		break;
	case KVM_GET_SUPPORTED_HV_CPUID:
		r = kvm_ioctl_get_supported_hv_cpuid(NULL, argp);
		break;
	default:
		r = -EINVAL;
		break;
	}
out:
	return r;
}

static void wbinvd_ipi(void *garbage)
{
	wbinvd();
}

static bool need_emulate_wbinvd(struct kvm_vcpu *vcpu)
{
	return kvm_arch_has_noncoherent_dma(vcpu->kvm);
}

void kvm_arch_vcpu_load(struct kvm_vcpu *vcpu, int cpu)
{
	/* Address WBINVD may be executed by guest */
	if (need_emulate_wbinvd(vcpu)) {
		if (static_call(kvm_x86_has_wbinvd_exit)())
			cpumask_set_cpu(cpu, vcpu->arch.wbinvd_dirty_mask);
		else if (vcpu->cpu != -1 && vcpu->cpu != cpu)
			smp_call_function_single(vcpu->cpu,
					wbinvd_ipi, NULL, 1);
	}

	static_call(kvm_x86_vcpu_load)(vcpu, cpu);

	/* Save host pkru register if supported */
	vcpu->arch.host_pkru = read_pkru();

	/* Apply any externally detected TSC adjustments (due to suspend) */
	if (unlikely(vcpu->arch.tsc_offset_adjustment)) {
		adjust_tsc_offset_host(vcpu, vcpu->arch.tsc_offset_adjustment);
		vcpu->arch.tsc_offset_adjustment = 0;
		kvm_make_request(KVM_REQ_CLOCK_UPDATE, vcpu);
	}

	if (unlikely(vcpu->cpu != cpu) || kvm_check_tsc_unstable()) {
		s64 tsc_delta = !vcpu->arch.last_host_tsc ? 0 :
				rdtsc() - vcpu->arch.last_host_tsc;
		if (tsc_delta < 0)
			mark_tsc_unstable("KVM discovered backwards TSC");

		if (kvm_check_tsc_unstable()) {
			u64 offset = kvm_compute_tsc_offset(vcpu,
						vcpu->arch.last_guest_tsc);
			kvm_vcpu_write_tsc_offset(vcpu, offset);
			vcpu->arch.tsc_catchup = 1;
		}

		if (kvm_lapic_hv_timer_in_use(vcpu))
			kvm_lapic_restart_hv_timer(vcpu);

		/*
		 * On a host with synchronized TSC, there is no need to update
		 * kvmclock on vcpu->cpu migration
		 */
		if (!vcpu->kvm->arch.use_master_clock || vcpu->cpu == -1)
			kvm_make_request(KVM_REQ_GLOBAL_CLOCK_UPDATE, vcpu);
		if (vcpu->cpu != cpu)
			kvm_make_request(KVM_REQ_MIGRATE_TIMER, vcpu);
		vcpu->cpu = cpu;
	}

	kvm_make_request(KVM_REQ_STEAL_UPDATE, vcpu);
}

static void kvm_steal_time_set_preempted(struct kvm_vcpu *vcpu)
{
	struct kvm_host_map map;
	struct kvm_steal_time *st;
	int idx;

	if (!(vcpu->arch.st.msr_val & KVM_MSR_ENABLED))
		return;

	if (vcpu->arch.st.preempted)
		return;

	/*
	 * Take the srcu lock as memslots will be accessed to check the gfn
	 * cache generation against the memslots generation.
	 */
	idx = srcu_read_lock(&vcpu->kvm->srcu);

	if (kvm_map_gfn(vcpu, vcpu->arch.st.msr_val >> PAGE_SHIFT, &map,
			&vcpu->arch.st.cache, true))
		goto out;

	st = map.hva +
		offset_in_page(vcpu->arch.st.msr_val & KVM_STEAL_VALID_BITS);

	st->preempted = vcpu->arch.st.preempted = KVM_VCPU_PREEMPTED;

	kvm_unmap_gfn(vcpu, &map, &vcpu->arch.st.cache, true, true);

out:
	srcu_read_unlock(&vcpu->kvm->srcu, idx);
}

void kvm_arch_vcpu_put(struct kvm_vcpu *vcpu)
{
	if (vcpu->preempted && !vcpu->arch.guest_state_protected)
		vcpu->arch.preempted_in_kernel = !static_call(kvm_x86_get_cpl)(vcpu);

	if (kvm_xen_msr_enabled(vcpu->kvm))
		kvm_xen_runstate_set_preempted(vcpu);
	else
		kvm_steal_time_set_preempted(vcpu);

	static_call(kvm_x86_vcpu_put)(vcpu);
	vcpu->arch.last_host_tsc = rdtsc();
	/*
	 * If userspace has set any breakpoints or watchpoints, dr6 is restored
	 * on every vmexit, but if not, we might have a stale dr6 from the
	 * guest. do_debug expects dr6 to be cleared after it runs, do the same.
	 */
	set_debugreg(0, 6);
}

static int kvm_vcpu_ioctl_get_lapic(struct kvm_vcpu *vcpu,
				    struct kvm_lapic_state *s)
{
	if (vcpu->arch.apicv_active)
		static_call(kvm_x86_sync_pir_to_irr)(vcpu);

	return kvm_apic_get_state(vcpu, s);
}

static int kvm_vcpu_ioctl_set_lapic(struct kvm_vcpu *vcpu,
				    struct kvm_lapic_state *s)
{
	int r;

	r = kvm_apic_set_state(vcpu, s);
	if (r)
		return r;
	update_cr8_intercept(vcpu);

	return 0;
}

static int kvm_cpu_accept_dm_intr(struct kvm_vcpu *vcpu)
{
	/*
	 * We can accept userspace's request for interrupt injection
	 * as long as we have a place to store the interrupt number.
	 * The actual injection will happen when the CPU is able to
	 * deliver the interrupt.
	 */
	if (kvm_cpu_has_extint(vcpu))
		return false;

	/* Acknowledging ExtINT does not happen if LINT0 is masked.  */
	return (!lapic_in_kernel(vcpu) ||
		kvm_apic_accept_pic_intr(vcpu));
}

static int kvm_vcpu_ready_for_interrupt_injection(struct kvm_vcpu *vcpu)
{
	return kvm_arch_interrupt_allowed(vcpu) &&
		kvm_cpu_accept_dm_intr(vcpu);
}

static int kvm_vcpu_ioctl_interrupt(struct kvm_vcpu *vcpu,
				    struct kvm_interrupt *irq)
{
	if (irq->irq >= KVM_NR_INTERRUPTS)
		return -EINVAL;

	if (!irqchip_in_kernel(vcpu->kvm)) {
		kvm_queue_interrupt(vcpu, irq->irq, false);
		kvm_make_request(KVM_REQ_EVENT, vcpu);
		return 0;
	}

	/*
	 * With in-kernel LAPIC, we only use this to inject EXTINT, so
	 * fail for in-kernel 8259.
	 */
	if (pic_in_kernel(vcpu->kvm))
		return -ENXIO;

	if (vcpu->arch.pending_external_vector != -1)
		return -EEXIST;

	vcpu->arch.pending_external_vector = irq->irq;
	kvm_make_request(KVM_REQ_EVENT, vcpu);
	return 0;
}

static int kvm_vcpu_ioctl_nmi(struct kvm_vcpu *vcpu)
{
	kvm_inject_nmi(vcpu);

	return 0;
}

static int kvm_vcpu_ioctl_smi(struct kvm_vcpu *vcpu)
{
	kvm_make_request(KVM_REQ_SMI, vcpu);

	return 0;
}

static int vcpu_ioctl_tpr_access_reporting(struct kvm_vcpu *vcpu,
					   struct kvm_tpr_access_ctl *tac)
{
	if (tac->flags)
		return -EINVAL;
	vcpu->arch.tpr_access_reporting = !!tac->enabled;
	return 0;
}

static int kvm_vcpu_ioctl_x86_setup_mce(struct kvm_vcpu *vcpu,
					u64 mcg_cap)
{
	int r;
	unsigned bank_num = mcg_cap & 0xff, bank;

	r = -EINVAL;
	if (!bank_num || bank_num > KVM_MAX_MCE_BANKS)
		goto out;
	if (mcg_cap & ~(kvm_mce_cap_supported | 0xff | 0xff0000))
		goto out;
	r = 0;
	vcpu->arch.mcg_cap = mcg_cap;
	/* Init IA32_MCG_CTL to all 1s */
	if (mcg_cap & MCG_CTL_P)
		vcpu->arch.mcg_ctl = ~(u64)0;
	/* Init IA32_MCi_CTL to all 1s */
	for (bank = 0; bank < bank_num; bank++)
		vcpu->arch.mce_banks[bank*4] = ~(u64)0;

	static_call(kvm_x86_setup_mce)(vcpu);
out:
	return r;
}

static int kvm_vcpu_ioctl_x86_set_mce(struct kvm_vcpu *vcpu,
				      struct kvm_x86_mce *mce)
{
	u64 mcg_cap = vcpu->arch.mcg_cap;
	unsigned bank_num = mcg_cap & 0xff;
	u64 *banks = vcpu->arch.mce_banks;

	if (mce->bank >= bank_num || !(mce->status & MCI_STATUS_VAL))
		return -EINVAL;
	/*
	 * if IA32_MCG_CTL is not all 1s, the uncorrected error
	 * reporting is disabled
	 */
	if ((mce->status & MCI_STATUS_UC) && (mcg_cap & MCG_CTL_P) &&
	    vcpu->arch.mcg_ctl != ~(u64)0)
		return 0;
	banks += 4 * mce->bank;
	/*
	 * if IA32_MCi_CTL is not all 1s, the uncorrected error
	 * reporting is disabled for the bank
	 */
	if ((mce->status & MCI_STATUS_UC) && banks[0] != ~(u64)0)
		return 0;
	if (mce->status & MCI_STATUS_UC) {
		if ((vcpu->arch.mcg_status & MCG_STATUS_MCIP) ||
		    !kvm_read_cr4_bits(vcpu, X86_CR4_MCE)) {
			kvm_make_request(KVM_REQ_TRIPLE_FAULT, vcpu);
			return 0;
		}
		if (banks[1] & MCI_STATUS_VAL)
			mce->status |= MCI_STATUS_OVER;
		banks[2] = mce->addr;
		banks[3] = mce->misc;
		vcpu->arch.mcg_status = mce->mcg_status;
		banks[1] = mce->status;
		kvm_queue_exception(vcpu, MC_VECTOR);
	} else if (!(banks[1] & MCI_STATUS_VAL)
		   || !(banks[1] & MCI_STATUS_UC)) {
		if (banks[1] & MCI_STATUS_VAL)
			mce->status |= MCI_STATUS_OVER;
		banks[2] = mce->addr;
		banks[3] = mce->misc;
		banks[1] = mce->status;
	} else
		banks[1] |= MCI_STATUS_OVER;
	return 0;
}

static void kvm_vcpu_ioctl_x86_get_vcpu_events(struct kvm_vcpu *vcpu,
					       struct kvm_vcpu_events *events)
{
	process_nmi(vcpu);

	if (kvm_check_request(KVM_REQ_SMI, vcpu))
		process_smi(vcpu);

	/*
	 * In guest mode, payload delivery should be deferred,
	 * so that the L1 hypervisor can intercept #PF before
	 * CR2 is modified (or intercept #DB before DR6 is
	 * modified under nVMX). Unless the per-VM capability,
	 * KVM_CAP_EXCEPTION_PAYLOAD, is set, we may not defer the delivery of
	 * an exception payload and handle after a KVM_GET_VCPU_EVENTS. Since we
	 * opportunistically defer the exception payload, deliver it if the
	 * capability hasn't been requested before processing a
	 * KVM_GET_VCPU_EVENTS.
	 */
	if (!vcpu->kvm->arch.exception_payload_enabled &&
	    vcpu->arch.exception.pending && vcpu->arch.exception.has_payload)
		kvm_deliver_exception_payload(vcpu);

	/*
	 * The API doesn't provide the instruction length for software
	 * exceptions, so don't report them. As long as the guest RIP
	 * isn't advanced, we should expect to encounter the exception
	 * again.
	 */
	if (kvm_exception_is_soft(vcpu->arch.exception.nr)) {
		events->exception.injected = 0;
		events->exception.pending = 0;
	} else {
		events->exception.injected = vcpu->arch.exception.injected;
		events->exception.pending = vcpu->arch.exception.pending;
		/*
		 * For ABI compatibility, deliberately conflate
		 * pending and injected exceptions when
		 * KVM_CAP_EXCEPTION_PAYLOAD isn't enabled.
		 */
		if (!vcpu->kvm->arch.exception_payload_enabled)
			events->exception.injected |=
				vcpu->arch.exception.pending;
	}
	events->exception.nr = vcpu->arch.exception.nr;
	events->exception.has_error_code = vcpu->arch.exception.has_error_code;
	events->exception.error_code = vcpu->arch.exception.error_code;
	events->exception_has_payload = vcpu->arch.exception.has_payload;
	events->exception_payload = vcpu->arch.exception.payload;

	events->interrupt.injected =
		vcpu->arch.interrupt.injected && !vcpu->arch.interrupt.soft;
	events->interrupt.nr = vcpu->arch.interrupt.nr;
	events->interrupt.soft = 0;
	events->interrupt.shadow = static_call(kvm_x86_get_interrupt_shadow)(vcpu);

	events->nmi.injected = vcpu->arch.nmi_injected;
	events->nmi.pending = vcpu->arch.nmi_pending != 0;
	events->nmi.masked = static_call(kvm_x86_get_nmi_mask)(vcpu);
	events->nmi.pad = 0;

	events->sipi_vector = 0; /* never valid when reporting to user space */

	events->smi.smm = is_smm(vcpu);
	events->smi.pending = vcpu->arch.smi_pending;
	events->smi.smm_inside_nmi =
		!!(vcpu->arch.hflags & HF_SMM_INSIDE_NMI_MASK);
	events->smi.latched_init = kvm_lapic_latched_init(vcpu);

	events->flags = (KVM_VCPUEVENT_VALID_NMI_PENDING
			 | KVM_VCPUEVENT_VALID_SHADOW
			 | KVM_VCPUEVENT_VALID_SMM);
	if (vcpu->kvm->arch.exception_payload_enabled)
		events->flags |= KVM_VCPUEVENT_VALID_PAYLOAD;

	memset(&events->reserved, 0, sizeof(events->reserved));
}

static void kvm_smm_changed(struct kvm_vcpu *vcpu);

static int kvm_vcpu_ioctl_x86_set_vcpu_events(struct kvm_vcpu *vcpu,
					      struct kvm_vcpu_events *events)
{
	if (events->flags & ~(KVM_VCPUEVENT_VALID_NMI_PENDING
			      | KVM_VCPUEVENT_VALID_SIPI_VECTOR
			      | KVM_VCPUEVENT_VALID_SHADOW
			      | KVM_VCPUEVENT_VALID_SMM
			      | KVM_VCPUEVENT_VALID_PAYLOAD))
		return -EINVAL;

	if (events->flags & KVM_VCPUEVENT_VALID_PAYLOAD) {
		if (!vcpu->kvm->arch.exception_payload_enabled)
			return -EINVAL;
		if (events->exception.pending)
			events->exception.injected = 0;
		else
			events->exception_has_payload = 0;
	} else {
		events->exception.pending = 0;
		events->exception_has_payload = 0;
	}

	if ((events->exception.injected || events->exception.pending) &&
	    (events->exception.nr > 31 || events->exception.nr == NMI_VECTOR))
		return -EINVAL;

	/* INITs are latched while in SMM */
	if (events->flags & KVM_VCPUEVENT_VALID_SMM &&
	    (events->smi.smm || events->smi.pending) &&
	    vcpu->arch.mp_state == KVM_MP_STATE_INIT_RECEIVED)
		return -EINVAL;

	process_nmi(vcpu);
	vcpu->arch.exception.injected = events->exception.injected;
	vcpu->arch.exception.pending = events->exception.pending;
	vcpu->arch.exception.nr = events->exception.nr;
	vcpu->arch.exception.has_error_code = events->exception.has_error_code;
	vcpu->arch.exception.error_code = events->exception.error_code;
	vcpu->arch.exception.has_payload = events->exception_has_payload;
	vcpu->arch.exception.payload = events->exception_payload;

	vcpu->arch.interrupt.injected = events->interrupt.injected;
	vcpu->arch.interrupt.nr = events->interrupt.nr;
	vcpu->arch.interrupt.soft = events->interrupt.soft;
	if (events->flags & KVM_VCPUEVENT_VALID_SHADOW)
		static_call(kvm_x86_set_interrupt_shadow)(vcpu,
						events->interrupt.shadow);

	vcpu->arch.nmi_injected = events->nmi.injected;
	if (events->flags & KVM_VCPUEVENT_VALID_NMI_PENDING)
		vcpu->arch.nmi_pending = events->nmi.pending;
	static_call(kvm_x86_set_nmi_mask)(vcpu, events->nmi.masked);

	if (events->flags & KVM_VCPUEVENT_VALID_SIPI_VECTOR &&
	    lapic_in_kernel(vcpu))
		vcpu->arch.apic->sipi_vector = events->sipi_vector;

	if (events->flags & KVM_VCPUEVENT_VALID_SMM) {
		if (!!(vcpu->arch.hflags & HF_SMM_MASK) != events->smi.smm) {
			if (events->smi.smm)
				vcpu->arch.hflags |= HF_SMM_MASK;
			else
				vcpu->arch.hflags &= ~HF_SMM_MASK;
			kvm_smm_changed(vcpu);
		}

		vcpu->arch.smi_pending = events->smi.pending;

		if (events->smi.smm) {
			if (events->smi.smm_inside_nmi)
				vcpu->arch.hflags |= HF_SMM_INSIDE_NMI_MASK;
			else
				vcpu->arch.hflags &= ~HF_SMM_INSIDE_NMI_MASK;
		}

		if (lapic_in_kernel(vcpu)) {
			if (events->smi.latched_init)
				set_bit(KVM_APIC_INIT, &vcpu->arch.apic->pending_events);
			else
				clear_bit(KVM_APIC_INIT, &vcpu->arch.apic->pending_events);
		}
	}

	kvm_make_request(KVM_REQ_EVENT, vcpu);

	return 0;
}

static void kvm_vcpu_ioctl_x86_get_debugregs(struct kvm_vcpu *vcpu,
					     struct kvm_debugregs *dbgregs)
{
	unsigned long val;

	memcpy(dbgregs->db, vcpu->arch.db, sizeof(vcpu->arch.db));
	kvm_get_dr(vcpu, 6, &val);
	dbgregs->dr6 = val;
	dbgregs->dr7 = vcpu->arch.dr7;
	dbgregs->flags = 0;
	memset(&dbgregs->reserved, 0, sizeof(dbgregs->reserved));
}

static int kvm_vcpu_ioctl_x86_set_debugregs(struct kvm_vcpu *vcpu,
					    struct kvm_debugregs *dbgregs)
{
	if (dbgregs->flags)
		return -EINVAL;

	if (!kvm_dr6_valid(dbgregs->dr6))
		return -EINVAL;
	if (!kvm_dr7_valid(dbgregs->dr7))
		return -EINVAL;

	memcpy(vcpu->arch.db, dbgregs->db, sizeof(vcpu->arch.db));
	kvm_update_dr0123(vcpu);
	vcpu->arch.dr6 = dbgregs->dr6;
	vcpu->arch.dr7 = dbgregs->dr7;
	kvm_update_dr7(vcpu);

	return 0;
}

#define XSTATE_COMPACTION_ENABLED (1ULL << 63)

static void fill_xsave(u8 *dest, struct kvm_vcpu *vcpu)
{
	struct xregs_state *xsave = &vcpu->arch.guest_fpu->state.xsave;
	u64 xstate_bv = xsave->header.xfeatures;
	u64 valid;

	/*
	 * Copy legacy XSAVE area, to avoid complications with CPUID
	 * leaves 0 and 1 in the loop below.
	 */
	memcpy(dest, xsave, XSAVE_HDR_OFFSET);

	/* Set XSTATE_BV */
	xstate_bv &= vcpu->arch.guest_supported_xcr0 | XFEATURE_MASK_FPSSE;
	*(u64 *)(dest + XSAVE_HDR_OFFSET) = xstate_bv;

	/*
	 * Copy each region from the possibly compacted offset to the
	 * non-compacted offset.
	 */
	valid = xstate_bv & ~XFEATURE_MASK_FPSSE;
	while (valid) {
		u64 xfeature_mask = valid & -valid;
		int xfeature_nr = fls64(xfeature_mask) - 1;
		void *src = get_xsave_addr(xsave, xfeature_nr);

		if (src) {
			u32 size, offset, ecx, edx;
			cpuid_count(XSTATE_CPUID, xfeature_nr,
				    &size, &offset, &ecx, &edx);
			if (xfeature_nr == XFEATURE_PKRU)
				memcpy(dest + offset, &vcpu->arch.pkru,
				       sizeof(vcpu->arch.pkru));
			else
				memcpy(dest + offset, src, size);

		}

		valid -= xfeature_mask;
	}
}

static void load_xsave(struct kvm_vcpu *vcpu, u8 *src)
{
	struct xregs_state *xsave = &vcpu->arch.guest_fpu->state.xsave;
	u64 xstate_bv = *(u64 *)(src + XSAVE_HDR_OFFSET);
	u64 valid;

	/*
	 * Copy legacy XSAVE area, to avoid complications with CPUID
	 * leaves 0 and 1 in the loop below.
	 */
	memcpy(xsave, src, XSAVE_HDR_OFFSET);

	/* Set XSTATE_BV and possibly XCOMP_BV.  */
	xsave->header.xfeatures = xstate_bv;
	if (boot_cpu_has(X86_FEATURE_XSAVES))
		xsave->header.xcomp_bv = host_xcr0 | XSTATE_COMPACTION_ENABLED;

	/*
	 * Copy each region from the non-compacted offset to the
	 * possibly compacted offset.
	 */
	valid = xstate_bv & ~XFEATURE_MASK_FPSSE;
	while (valid) {
		u64 xfeature_mask = valid & -valid;
		int xfeature_nr = fls64(xfeature_mask) - 1;
		void *dest = get_xsave_addr(xsave, xfeature_nr);

		if (dest) {
			u32 size, offset, ecx, edx;
			cpuid_count(XSTATE_CPUID, xfeature_nr,
				    &size, &offset, &ecx, &edx);
			if (xfeature_nr == XFEATURE_PKRU)
				memcpy(&vcpu->arch.pkru, src + offset,
				       sizeof(vcpu->arch.pkru));
			else
				memcpy(dest, src + offset, size);
		}

		valid -= xfeature_mask;
	}
}

static void kvm_vcpu_ioctl_x86_get_xsave(struct kvm_vcpu *vcpu,
					 struct kvm_xsave *guest_xsave)
{
	if (!vcpu->arch.guest_fpu)
		return;

	if (boot_cpu_has(X86_FEATURE_XSAVE)) {
		memset(guest_xsave, 0, sizeof(struct kvm_xsave));
		fill_xsave((u8 *) guest_xsave->region, vcpu);
	} else {
		memcpy(guest_xsave->region,
			&vcpu->arch.guest_fpu->state.fxsave,
			sizeof(struct fxregs_state));
		*(u64 *)&guest_xsave->region[XSAVE_HDR_OFFSET / sizeof(u32)] =
			XFEATURE_MASK_FPSSE;
	}
}

#define XSAVE_MXCSR_OFFSET 24

static int kvm_vcpu_ioctl_x86_set_xsave(struct kvm_vcpu *vcpu,
					struct kvm_xsave *guest_xsave)
{
	u64 xstate_bv;
	u32 mxcsr;

	if (!vcpu->arch.guest_fpu)
		return 0;

	xstate_bv = *(u64 *)&guest_xsave->region[XSAVE_HDR_OFFSET / sizeof(u32)];
	mxcsr = *(u32 *)&guest_xsave->region[XSAVE_MXCSR_OFFSET / sizeof(u32)];

	if (boot_cpu_has(X86_FEATURE_XSAVE)) {
		/*
		 * Here we allow setting states that are not present in
		 * CPUID leaf 0xD, index 0, EDX:EAX.  This is for compatibility
		 * with old userspace.
		 */
		if (xstate_bv & ~supported_xcr0 || mxcsr & ~mxcsr_feature_mask)
			return -EINVAL;
		load_xsave(vcpu, (u8 *)guest_xsave->region);
	} else {
		if (xstate_bv & ~XFEATURE_MASK_FPSSE ||
			mxcsr & ~mxcsr_feature_mask)
			return -EINVAL;
		memcpy(&vcpu->arch.guest_fpu->state.fxsave,
			guest_xsave->region, sizeof(struct fxregs_state));
	}
	return 0;
}

static void kvm_vcpu_ioctl_x86_get_xcrs(struct kvm_vcpu *vcpu,
					struct kvm_xcrs *guest_xcrs)
{
	if (!boot_cpu_has(X86_FEATURE_XSAVE)) {
		guest_xcrs->nr_xcrs = 0;
		return;
	}

	guest_xcrs->nr_xcrs = 1;
	guest_xcrs->flags = 0;
	guest_xcrs->xcrs[0].xcr = XCR_XFEATURE_ENABLED_MASK;
	guest_xcrs->xcrs[0].value = vcpu->arch.xcr0;
}

static int kvm_vcpu_ioctl_x86_set_xcrs(struct kvm_vcpu *vcpu,
				       struct kvm_xcrs *guest_xcrs)
{
	int i, r = 0;

	if (!boot_cpu_has(X86_FEATURE_XSAVE))
		return -EINVAL;

	if (guest_xcrs->nr_xcrs > KVM_MAX_XCRS || guest_xcrs->flags)
		return -EINVAL;

	for (i = 0; i < guest_xcrs->nr_xcrs; i++)
		/* Only support XCR0 currently */
		if (guest_xcrs->xcrs[i].xcr == XCR_XFEATURE_ENABLED_MASK) {
			r = __kvm_set_xcr(vcpu, XCR_XFEATURE_ENABLED_MASK,
				guest_xcrs->xcrs[i].value);
			break;
		}
	if (r)
		r = -EINVAL;
	return r;
}

/*
 * kvm_set_guest_paused() indicates to the guest kernel that it has been
 * stopped by the hypervisor.  This function will be called from the host only.
 * EINVAL is returned when the host attempts to set the flag for a guest that
 * does not support pv clocks.
 */
static int kvm_set_guest_paused(struct kvm_vcpu *vcpu)
{
	if (!vcpu->arch.pv_time_enabled)
		return -EINVAL;
	vcpu->arch.pvclock_set_guest_stopped_request = true;
	kvm_make_request(KVM_REQ_CLOCK_UPDATE, vcpu);
	return 0;
}

static int kvm_vcpu_ioctl_enable_cap(struct kvm_vcpu *vcpu,
				     struct kvm_enable_cap *cap)
{
	int r;
	uint16_t vmcs_version;
	void __user *user_ptr;

	if (cap->flags)
		return -EINVAL;

	switch (cap->cap) {
	case KVM_CAP_HYPERV_SYNIC2:
		if (cap->args[0])
			return -EINVAL;
		fallthrough;

	case KVM_CAP_HYPERV_SYNIC:
		if (!irqchip_in_kernel(vcpu->kvm))
			return -EINVAL;
		return kvm_hv_activate_synic(vcpu, cap->cap ==
					     KVM_CAP_HYPERV_SYNIC2);
	case KVM_CAP_HYPERV_ENLIGHTENED_VMCS:
		if (!kvm_x86_ops.nested_ops->enable_evmcs)
			return -ENOTTY;
		r = kvm_x86_ops.nested_ops->enable_evmcs(vcpu, &vmcs_version);
		if (!r) {
			user_ptr = (void __user *)(uintptr_t)cap->args[0];
			if (copy_to_user(user_ptr, &vmcs_version,
					 sizeof(vmcs_version)))
				r = -EFAULT;
		}
		return r;
	case KVM_CAP_HYPERV_DIRECT_TLBFLUSH:
		if (!kvm_x86_ops.enable_direct_tlbflush)
			return -ENOTTY;

		return static_call(kvm_x86_enable_direct_tlbflush)(vcpu);

	case KVM_CAP_ENFORCE_PV_FEATURE_CPUID:
		vcpu->arch.pv_cpuid.enforce = cap->args[0];
		if (vcpu->arch.pv_cpuid.enforce)
			kvm_update_pv_runtime(vcpu);

		return 0;
	default:
		return -EINVAL;
	}
}

long kvm_arch_vcpu_ioctl(struct file *filp,
			 unsigned int ioctl, unsigned long arg)
{
	struct kvm_vcpu *vcpu = filp->private_data;
	void __user *argp = (void __user *)arg;
	int r;
	union {
		struct kvm_lapic_state *lapic;
		struct kvm_xsave *xsave;
		struct kvm_xcrs *xcrs;
		void *buffer;
	} u;

	vcpu_load(vcpu);

	u.buffer = NULL;
	switch (ioctl) {
	case KVM_GET_LAPIC: {
		r = -EINVAL;
		if (!lapic_in_kernel(vcpu))
			goto out;
		u.lapic = kzalloc(sizeof(struct kvm_lapic_state),
				GFP_KERNEL_ACCOUNT);

		r = -ENOMEM;
		if (!u.lapic)
			goto out;
		r = kvm_vcpu_ioctl_get_lapic(vcpu, u.lapic);
		if (r)
			goto out;
		r = -EFAULT;
		if (copy_to_user(argp, u.lapic, sizeof(struct kvm_lapic_state)))
			goto out;
		r = 0;
		break;
	}
	case KVM_SET_LAPIC: {
		r = -EINVAL;
		if (!lapic_in_kernel(vcpu))
			goto out;
		u.lapic = memdup_user(argp, sizeof(*u.lapic));
		if (IS_ERR(u.lapic)) {
			r = PTR_ERR(u.lapic);
			goto out_nofree;
		}

		r = kvm_vcpu_ioctl_set_lapic(vcpu, u.lapic);
		break;
	}
	case KVM_INTERRUPT: {
		struct kvm_interrupt irq;

		r = -EFAULT;
		if (copy_from_user(&irq, argp, sizeof(irq)))
			goto out;
		r = kvm_vcpu_ioctl_interrupt(vcpu, &irq);
		break;
	}
	case KVM_NMI: {
		r = kvm_vcpu_ioctl_nmi(vcpu);
		break;
	}
	case KVM_SMI: {
		r = kvm_vcpu_ioctl_smi(vcpu);
		break;
	}
	case KVM_SET_CPUID: {
		struct kvm_cpuid __user *cpuid_arg = argp;
		struct kvm_cpuid cpuid;

		r = -EFAULT;
		if (copy_from_user(&cpuid, cpuid_arg, sizeof(cpuid)))
			goto out;
		r = kvm_vcpu_ioctl_set_cpuid(vcpu, &cpuid, cpuid_arg->entries);
		break;
	}
	case KVM_SET_CPUID2: {
		struct kvm_cpuid2 __user *cpuid_arg = argp;
		struct kvm_cpuid2 cpuid;

		r = -EFAULT;
		if (copy_from_user(&cpuid, cpuid_arg, sizeof(cpuid)))
			goto out;
		r = kvm_vcpu_ioctl_set_cpuid2(vcpu, &cpuid,
					      cpuid_arg->entries);
		break;
	}
	case KVM_GET_CPUID2: {
		struct kvm_cpuid2 __user *cpuid_arg = argp;
		struct kvm_cpuid2 cpuid;

		r = -EFAULT;
		if (copy_from_user(&cpuid, cpuid_arg, sizeof(cpuid)))
			goto out;
		r = kvm_vcpu_ioctl_get_cpuid2(vcpu, &cpuid,
					      cpuid_arg->entries);
		if (r)
			goto out;
		r = -EFAULT;
		if (copy_to_user(cpuid_arg, &cpuid, sizeof(cpuid)))
			goto out;
		r = 0;
		break;
	}
	case KVM_GET_MSRS: {
		int idx = srcu_read_lock(&vcpu->kvm->srcu);
		r = msr_io(vcpu, argp, do_get_msr, 1);
		srcu_read_unlock(&vcpu->kvm->srcu, idx);
		break;
	}
	case KVM_SET_MSRS: {
		int idx = srcu_read_lock(&vcpu->kvm->srcu);
		r = msr_io(vcpu, argp, do_set_msr, 0);
		srcu_read_unlock(&vcpu->kvm->srcu, idx);
		break;
	}
	case KVM_TPR_ACCESS_REPORTING: {
		struct kvm_tpr_access_ctl tac;

		r = -EFAULT;
		if (copy_from_user(&tac, argp, sizeof(tac)))
			goto out;
		r = vcpu_ioctl_tpr_access_reporting(vcpu, &tac);
		if (r)
			goto out;
		r = -EFAULT;
		if (copy_to_user(argp, &tac, sizeof(tac)))
			goto out;
		r = 0;
		break;
	};
	case KVM_SET_VAPIC_ADDR: {
		struct kvm_vapic_addr va;
		int idx;

		r = -EINVAL;
		if (!lapic_in_kernel(vcpu))
			goto out;
		r = -EFAULT;
		if (copy_from_user(&va, argp, sizeof(va)))
			goto out;
		idx = srcu_read_lock(&vcpu->kvm->srcu);
		r = kvm_lapic_set_vapic_addr(vcpu, va.vapic_addr);
		srcu_read_unlock(&vcpu->kvm->srcu, idx);
		break;
	}
	case KVM_X86_SETUP_MCE: {
		u64 mcg_cap;

		r = -EFAULT;
		if (copy_from_user(&mcg_cap, argp, sizeof(mcg_cap)))
			goto out;
		r = kvm_vcpu_ioctl_x86_setup_mce(vcpu, mcg_cap);
		break;
	}
	case KVM_X86_SET_MCE: {
		struct kvm_x86_mce mce;

		r = -EFAULT;
		if (copy_from_user(&mce, argp, sizeof(mce)))
			goto out;
		r = kvm_vcpu_ioctl_x86_set_mce(vcpu, &mce);
		break;
	}
	case KVM_GET_VCPU_EVENTS: {
		struct kvm_vcpu_events events;

		kvm_vcpu_ioctl_x86_get_vcpu_events(vcpu, &events);

		r = -EFAULT;
		if (copy_to_user(argp, &events, sizeof(struct kvm_vcpu_events)))
			break;
		r = 0;
		break;
	}
	case KVM_SET_VCPU_EVENTS: {
		struct kvm_vcpu_events events;

		r = -EFAULT;
		if (copy_from_user(&events, argp, sizeof(struct kvm_vcpu_events)))
			break;

		r = kvm_vcpu_ioctl_x86_set_vcpu_events(vcpu, &events);
		break;
	}
	case KVM_GET_DEBUGREGS: {
		struct kvm_debugregs dbgregs;

		kvm_vcpu_ioctl_x86_get_debugregs(vcpu, &dbgregs);

		r = -EFAULT;
		if (copy_to_user(argp, &dbgregs,
				 sizeof(struct kvm_debugregs)))
			break;
		r = 0;
		break;
	}
	case KVM_SET_DEBUGREGS: {
		struct kvm_debugregs dbgregs;

		r = -EFAULT;
		if (copy_from_user(&dbgregs, argp,
				   sizeof(struct kvm_debugregs)))
			break;

		r = kvm_vcpu_ioctl_x86_set_debugregs(vcpu, &dbgregs);
		break;
	}
	case KVM_GET_XSAVE: {
		u.xsave = kzalloc(sizeof(struct kvm_xsave), GFP_KERNEL_ACCOUNT);
		r = -ENOMEM;
		if (!u.xsave)
			break;

		kvm_vcpu_ioctl_x86_get_xsave(vcpu, u.xsave);

		r = -EFAULT;
		if (copy_to_user(argp, u.xsave, sizeof(struct kvm_xsave)))
			break;
		r = 0;
		break;
	}
	case KVM_SET_XSAVE: {
		u.xsave = memdup_user(argp, sizeof(*u.xsave));
		if (IS_ERR(u.xsave)) {
			r = PTR_ERR(u.xsave);
			goto out_nofree;
		}

		r = kvm_vcpu_ioctl_x86_set_xsave(vcpu, u.xsave);
		break;
	}
	case KVM_GET_XCRS: {
		u.xcrs = kzalloc(sizeof(struct kvm_xcrs), GFP_KERNEL_ACCOUNT);
		r = -ENOMEM;
		if (!u.xcrs)
			break;

		kvm_vcpu_ioctl_x86_get_xcrs(vcpu, u.xcrs);

		r = -EFAULT;
		if (copy_to_user(argp, u.xcrs,
				 sizeof(struct kvm_xcrs)))
			break;
		r = 0;
		break;
	}
	case KVM_SET_XCRS: {
		u.xcrs = memdup_user(argp, sizeof(*u.xcrs));
		if (IS_ERR(u.xcrs)) {
			r = PTR_ERR(u.xcrs);
			goto out_nofree;
		}

		r = kvm_vcpu_ioctl_x86_set_xcrs(vcpu, u.xcrs);
		break;
	}
	case KVM_SET_TSC_KHZ: {
		u32 user_tsc_khz;

		r = -EINVAL;
		user_tsc_khz = (u32)arg;

		if (kvm_has_tsc_control &&
		    user_tsc_khz >= kvm_max_guest_tsc_khz)
			goto out;

		if (user_tsc_khz == 0)
			user_tsc_khz = tsc_khz;

		if (!kvm_set_tsc_khz(vcpu, user_tsc_khz))
			r = 0;

		goto out;
	}
	case KVM_GET_TSC_KHZ: {
		r = vcpu->arch.virtual_tsc_khz;
		goto out;
	}
	case KVM_KVMCLOCK_CTRL: {
		r = kvm_set_guest_paused(vcpu);
		goto out;
	}
	case KVM_ENABLE_CAP: {
		struct kvm_enable_cap cap;

		r = -EFAULT;
		if (copy_from_user(&cap, argp, sizeof(cap)))
			goto out;
		r = kvm_vcpu_ioctl_enable_cap(vcpu, &cap);
		break;
	}
	case KVM_GET_NESTED_STATE: {
		struct kvm_nested_state __user *user_kvm_nested_state = argp;
		u32 user_data_size;

		r = -EINVAL;
		if (!kvm_x86_ops.nested_ops->get_state)
			break;

		BUILD_BUG_ON(sizeof(user_data_size) != sizeof(user_kvm_nested_state->size));
		r = -EFAULT;
		if (get_user(user_data_size, &user_kvm_nested_state->size))
			break;

		r = kvm_x86_ops.nested_ops->get_state(vcpu, user_kvm_nested_state,
						     user_data_size);
		if (r < 0)
			break;

		if (r > user_data_size) {
			if (put_user(r, &user_kvm_nested_state->size))
				r = -EFAULT;
			else
				r = -E2BIG;
			break;
		}

		r = 0;
		break;
	}
	case KVM_SET_NESTED_STATE: {
		struct kvm_nested_state __user *user_kvm_nested_state = argp;
		struct kvm_nested_state kvm_state;
		int idx;

		r = -EINVAL;
		if (!kvm_x86_ops.nested_ops->set_state)
			break;

		r = -EFAULT;
		if (copy_from_user(&kvm_state, user_kvm_nested_state, sizeof(kvm_state)))
			break;

		r = -EINVAL;
		if (kvm_state.size < sizeof(kvm_state))
			break;

		if (kvm_state.flags &
		    ~(KVM_STATE_NESTED_RUN_PENDING | KVM_STATE_NESTED_GUEST_MODE
		      | KVM_STATE_NESTED_EVMCS | KVM_STATE_NESTED_MTF_PENDING
		      | KVM_STATE_NESTED_GIF_SET))
			break;

		/* nested_run_pending implies guest_mode.  */
		if ((kvm_state.flags & KVM_STATE_NESTED_RUN_PENDING)
		    && !(kvm_state.flags & KVM_STATE_NESTED_GUEST_MODE))
			break;

		idx = srcu_read_lock(&vcpu->kvm->srcu);
		r = kvm_x86_ops.nested_ops->set_state(vcpu, user_kvm_nested_state, &kvm_state);
		srcu_read_unlock(&vcpu->kvm->srcu, idx);
		break;
	}
	case KVM_GET_SUPPORTED_HV_CPUID:
		r = kvm_ioctl_get_supported_hv_cpuid(vcpu, argp);
		break;
#ifdef CONFIG_KVM_XEN
	case KVM_XEN_VCPU_GET_ATTR: {
		struct kvm_xen_vcpu_attr xva;

		r = -EFAULT;
		if (copy_from_user(&xva, argp, sizeof(xva)))
			goto out;
		r = kvm_xen_vcpu_get_attr(vcpu, &xva);
		if (!r && copy_to_user(argp, &xva, sizeof(xva)))
			r = -EFAULT;
		break;
	}
	case KVM_XEN_VCPU_SET_ATTR: {
		struct kvm_xen_vcpu_attr xva;

		r = -EFAULT;
		if (copy_from_user(&xva, argp, sizeof(xva)))
			goto out;
		r = kvm_xen_vcpu_set_attr(vcpu, &xva);
		break;
	}
#endif
	default:
		r = -EINVAL;
	}
out:
	kfree(u.buffer);
out_nofree:
	vcpu_put(vcpu);
	return r;
}

vm_fault_t kvm_arch_vcpu_fault(struct kvm_vcpu *vcpu, struct vm_fault *vmf)
{
	return VM_FAULT_SIGBUS;
}

static int kvm_vm_ioctl_set_tss_addr(struct kvm *kvm, unsigned long addr)
{
	int ret;

	if (addr > (unsigned int)(-3 * PAGE_SIZE))
		return -EINVAL;
	ret = static_call(kvm_x86_set_tss_addr)(kvm, addr);
	return ret;
}

static int kvm_vm_ioctl_set_identity_map_addr(struct kvm *kvm,
					      u64 ident_addr)
{
	return static_call(kvm_x86_set_identity_map_addr)(kvm, ident_addr);
}

static int kvm_vm_ioctl_set_nr_mmu_pages(struct kvm *kvm,
					 unsigned long kvm_nr_mmu_pages)
{
	if (kvm_nr_mmu_pages < KVM_MIN_ALLOC_MMU_PAGES)
		return -EINVAL;

	mutex_lock(&kvm->slots_lock);

	kvm_mmu_change_mmu_pages(kvm, kvm_nr_mmu_pages);
	kvm->arch.n_requested_mmu_pages = kvm_nr_mmu_pages;

	mutex_unlock(&kvm->slots_lock);
	return 0;
}

static unsigned long kvm_vm_ioctl_get_nr_mmu_pages(struct kvm *kvm)
{
	return kvm->arch.n_max_mmu_pages;
}

static int kvm_vm_ioctl_get_irqchip(struct kvm *kvm, struct kvm_irqchip *chip)
{
	struct kvm_pic *pic = kvm->arch.vpic;
	int r;

	r = 0;
	switch (chip->chip_id) {
	case KVM_IRQCHIP_PIC_MASTER:
		memcpy(&chip->chip.pic, &pic->pics[0],
			sizeof(struct kvm_pic_state));
		break;
	case KVM_IRQCHIP_PIC_SLAVE:
		memcpy(&chip->chip.pic, &pic->pics[1],
			sizeof(struct kvm_pic_state));
		break;
	case KVM_IRQCHIP_IOAPIC:
		kvm_get_ioapic(kvm, &chip->chip.ioapic);
		break;
	default:
		r = -EINVAL;
		break;
	}
	return r;
}

static int kvm_vm_ioctl_set_irqchip(struct kvm *kvm, struct kvm_irqchip *chip)
{
	struct kvm_pic *pic = kvm->arch.vpic;
	int r;

	r = 0;
	switch (chip->chip_id) {
	case KVM_IRQCHIP_PIC_MASTER:
		spin_lock(&pic->lock);
		memcpy(&pic->pics[0], &chip->chip.pic,
			sizeof(struct kvm_pic_state));
		spin_unlock(&pic->lock);
		break;
	case KVM_IRQCHIP_PIC_SLAVE:
		spin_lock(&pic->lock);
		memcpy(&pic->pics[1], &chip->chip.pic,
			sizeof(struct kvm_pic_state));
		spin_unlock(&pic->lock);
		break;
	case KVM_IRQCHIP_IOAPIC:
		kvm_set_ioapic(kvm, &chip->chip.ioapic);
		break;
	default:
		r = -EINVAL;
		break;
	}
	kvm_pic_update_irq(pic);
	return r;
}

static int kvm_vm_ioctl_get_pit(struct kvm *kvm, struct kvm_pit_state *ps)
{
	struct kvm_kpit_state *kps = &kvm->arch.vpit->pit_state;

	BUILD_BUG_ON(sizeof(*ps) != sizeof(kps->channels));

	mutex_lock(&kps->lock);
	memcpy(ps, &kps->channels, sizeof(*ps));
	mutex_unlock(&kps->lock);
	return 0;
}

static int kvm_vm_ioctl_set_pit(struct kvm *kvm, struct kvm_pit_state *ps)
{
	int i;
	struct kvm_pit *pit = kvm->arch.vpit;

	mutex_lock(&pit->pit_state.lock);
	memcpy(&pit->pit_state.channels, ps, sizeof(*ps));
	for (i = 0; i < 3; i++)
		kvm_pit_load_count(pit, i, ps->channels[i].count, 0);
	mutex_unlock(&pit->pit_state.lock);
	return 0;
}

static int kvm_vm_ioctl_get_pit2(struct kvm *kvm, struct kvm_pit_state2 *ps)
{
	mutex_lock(&kvm->arch.vpit->pit_state.lock);
	memcpy(ps->channels, &kvm->arch.vpit->pit_state.channels,
		sizeof(ps->channels));
	ps->flags = kvm->arch.vpit->pit_state.flags;
	mutex_unlock(&kvm->arch.vpit->pit_state.lock);
	memset(&ps->reserved, 0, sizeof(ps->reserved));
	return 0;
}

static int kvm_vm_ioctl_set_pit2(struct kvm *kvm, struct kvm_pit_state2 *ps)
{
	int start = 0;
	int i;
	u32 prev_legacy, cur_legacy;
	struct kvm_pit *pit = kvm->arch.vpit;

	mutex_lock(&pit->pit_state.lock);
	prev_legacy = pit->pit_state.flags & KVM_PIT_FLAGS_HPET_LEGACY;
	cur_legacy = ps->flags & KVM_PIT_FLAGS_HPET_LEGACY;
	if (!prev_legacy && cur_legacy)
		start = 1;
	memcpy(&pit->pit_state.channels, &ps->channels,
	       sizeof(pit->pit_state.channels));
	pit->pit_state.flags = ps->flags;
	for (i = 0; i < 3; i++)
		kvm_pit_load_count(pit, i, pit->pit_state.channels[i].count,
				   start && i == 0);
	mutex_unlock(&pit->pit_state.lock);
	return 0;
}

static int kvm_vm_ioctl_reinject(struct kvm *kvm,
				 struct kvm_reinject_control *control)
{
	struct kvm_pit *pit = kvm->arch.vpit;

	/* pit->pit_state.lock was overloaded to prevent userspace from getting
	 * an inconsistent state after running multiple KVM_REINJECT_CONTROL
	 * ioctls in parallel.  Use a separate lock if that ioctl isn't rare.
	 */
	mutex_lock(&pit->pit_state.lock);
	kvm_pit_set_reinject(pit, control->pit_reinject);
	mutex_unlock(&pit->pit_state.lock);

	return 0;
}

void kvm_arch_sync_dirty_log(struct kvm *kvm, struct kvm_memory_slot *memslot)
{

	/*
	 * Flush all CPUs' dirty log buffers to the  dirty_bitmap.  Called
	 * before reporting dirty_bitmap to userspace.  KVM flushes the buffers
	 * on all VM-Exits, thus we only need to kick running vCPUs to force a
	 * VM-Exit.
	 */
	struct kvm_vcpu *vcpu;
	int i;

	kvm_for_each_vcpu(i, vcpu, kvm)
		kvm_vcpu_kick(vcpu);
}

int kvm_vm_ioctl_irq_line(struct kvm *kvm, struct kvm_irq_level *irq_event,
			bool line_status)
{
	if (!irqchip_in_kernel(kvm))
		return -ENXIO;

	irq_event->status = kvm_set_irq(kvm, KVM_USERSPACE_IRQ_SOURCE_ID,
					irq_event->irq, irq_event->level,
					line_status);
	return 0;
}

int kvm_vm_ioctl_enable_cap(struct kvm *kvm,
			    struct kvm_enable_cap *cap)
{
	int r;

	if (cap->flags)
		return -EINVAL;

	switch (cap->cap) {
	case KVM_CAP_DISABLE_QUIRKS:
		kvm->arch.disabled_quirks = cap->args[0];
		r = 0;
		break;
	case KVM_CAP_SPLIT_IRQCHIP: {
		mutex_lock(&kvm->lock);
		r = -EINVAL;
		if (cap->args[0] > MAX_NR_RESERVED_IOAPIC_PINS)
			goto split_irqchip_unlock;
		r = -EEXIST;
		if (irqchip_in_kernel(kvm))
			goto split_irqchip_unlock;
		if (kvm->created_vcpus)
			goto split_irqchip_unlock;
		r = kvm_setup_empty_irq_routing(kvm);
		if (r)
			goto split_irqchip_unlock;
		/* Pairs with irqchip_in_kernel. */
		smp_wmb();
		kvm->arch.irqchip_mode = KVM_IRQCHIP_SPLIT;
		kvm->arch.nr_reserved_ioapic_pins = cap->args[0];
		r = 0;
split_irqchip_unlock:
		mutex_unlock(&kvm->lock);
		break;
	}
	case KVM_CAP_X2APIC_API:
		r = -EINVAL;
		if (cap->args[0] & ~KVM_X2APIC_API_VALID_FLAGS)
			break;

		if (cap->args[0] & KVM_X2APIC_API_USE_32BIT_IDS)
			kvm->arch.x2apic_format = true;
		if (cap->args[0] & KVM_X2APIC_API_DISABLE_BROADCAST_QUIRK)
			kvm->arch.x2apic_broadcast_quirk_disabled = true;

		r = 0;
		break;
	case KVM_CAP_X86_DISABLE_EXITS:
		r = -EINVAL;
		if (cap->args[0] & ~KVM_X86_DISABLE_VALID_EXITS)
			break;

		if ((cap->args[0] & KVM_X86_DISABLE_EXITS_MWAIT) &&
			kvm_can_mwait_in_guest())
			kvm->arch.mwait_in_guest = true;
		if (cap->args[0] & KVM_X86_DISABLE_EXITS_HLT)
			kvm->arch.hlt_in_guest = true;
		if (cap->args[0] & KVM_X86_DISABLE_EXITS_PAUSE)
			kvm->arch.pause_in_guest = true;
		if (cap->args[0] & KVM_X86_DISABLE_EXITS_CSTATE)
			kvm->arch.cstate_in_guest = true;
		r = 0;
		break;
	case KVM_CAP_MSR_PLATFORM_INFO:
		kvm->arch.guest_can_read_msr_platform_info = cap->args[0];
		r = 0;
		break;
	case KVM_CAP_EXCEPTION_PAYLOAD:
		kvm->arch.exception_payload_enabled = cap->args[0];
		r = 0;
		break;
	case KVM_CAP_X86_USER_SPACE_MSR:
		kvm->arch.user_space_msr_mask = cap->args[0];
		r = 0;
		break;
	case KVM_CAP_X86_BUS_LOCK_EXIT:
		r = -EINVAL;
		if (cap->args[0] & ~KVM_BUS_LOCK_DETECTION_VALID_MODE)
			break;

		if ((cap->args[0] & KVM_BUS_LOCK_DETECTION_OFF) &&
		    (cap->args[0] & KVM_BUS_LOCK_DETECTION_EXIT))
			break;

		if (kvm_has_bus_lock_exit &&
		    cap->args[0] & KVM_BUS_LOCK_DETECTION_EXIT)
			kvm->arch.bus_lock_detection_enabled = true;
		r = 0;
		break;
<<<<<<< HEAD
#ifdef CONFIG_X86_SGX_KVM
	case KVM_CAP_SGX_ATTRIBUTE: {
		unsigned long allowed_attributes = 0;

		r = sgx_set_attribute(&allowed_attributes, cap->args[0]);
		if (r)
			break;

		/* KVM only supports the PROVISIONKEY privileged attribute. */
		if ((allowed_attributes & SGX_ATTR_PROVISIONKEY) &&
		    !(allowed_attributes & ~SGX_ATTR_PROVISIONKEY))
			kvm->arch.sgx_provisioning_allowed = true;
		else
			r = -EINVAL;
		break;
	}
#endif
	case KVM_CAP_VM_COPY_ENC_CONTEXT_FROM:
		r = -EINVAL;
		if (kvm_x86_ops.vm_copy_enc_context_from)
			r = kvm_x86_ops.vm_copy_enc_context_from(kvm, cap->args[0]);
		return r;
=======
>>>>>>> 7aef27f0
	default:
		r = -EINVAL;
		break;
	}
	return r;
}

static struct kvm_x86_msr_filter *kvm_alloc_msr_filter(bool default_allow)
{
	struct kvm_x86_msr_filter *msr_filter;

	msr_filter = kzalloc(sizeof(*msr_filter), GFP_KERNEL_ACCOUNT);
	if (!msr_filter)
		return NULL;

	msr_filter->default_allow = default_allow;
	return msr_filter;
}

static void kvm_free_msr_filter(struct kvm_x86_msr_filter *msr_filter)
{
	u32 i;

	if (!msr_filter)
		return;

	for (i = 0; i < msr_filter->count; i++)
		kfree(msr_filter->ranges[i].bitmap);

	kfree(msr_filter);
}

static int kvm_add_msr_filter(struct kvm_x86_msr_filter *msr_filter,
			      struct kvm_msr_filter_range *user_range)
{
	struct msr_bitmap_range range;
	unsigned long *bitmap = NULL;
	size_t bitmap_size;
	int r;

	if (!user_range->nmsrs)
		return 0;

	bitmap_size = BITS_TO_LONGS(user_range->nmsrs) * sizeof(long);
	if (!bitmap_size || bitmap_size > KVM_MSR_FILTER_MAX_BITMAP_SIZE)
		return -EINVAL;

	bitmap = memdup_user((__user u8*)user_range->bitmap, bitmap_size);
	if (IS_ERR(bitmap))
		return PTR_ERR(bitmap);

	range = (struct msr_bitmap_range) {
		.flags = user_range->flags,
		.base = user_range->base,
		.nmsrs = user_range->nmsrs,
		.bitmap = bitmap,
	};

	if (range.flags & ~(KVM_MSR_FILTER_READ | KVM_MSR_FILTER_WRITE)) {
		r = -EINVAL;
		goto err;
	}

	if (!range.flags) {
		r = -EINVAL;
		goto err;
	}

	/* Everything ok, add this range identifier. */
	msr_filter->ranges[msr_filter->count] = range;
	msr_filter->count++;

	return 0;
err:
	kfree(bitmap);
	return r;
}

static int kvm_vm_ioctl_set_msr_filter(struct kvm *kvm, void __user *argp)
{
	struct kvm_msr_filter __user *user_msr_filter = argp;
	struct kvm_x86_msr_filter *new_filter, *old_filter;
	struct kvm_msr_filter filter;
	bool default_allow;
	bool empty = true;
	int r = 0;
	u32 i;

	if (copy_from_user(&filter, user_msr_filter, sizeof(filter)))
		return -EFAULT;

	for (i = 0; i < ARRAY_SIZE(filter.ranges); i++)
		empty &= !filter.ranges[i].nmsrs;

	default_allow = !(filter.flags & KVM_MSR_FILTER_DEFAULT_DENY);
	if (empty && !default_allow)
		return -EINVAL;

	new_filter = kvm_alloc_msr_filter(default_allow);
	if (!new_filter)
		return -ENOMEM;

	for (i = 0; i < ARRAY_SIZE(filter.ranges); i++) {
		r = kvm_add_msr_filter(new_filter, &filter.ranges[i]);
		if (r) {
			kvm_free_msr_filter(new_filter);
			return r;
		}
	}

	mutex_lock(&kvm->lock);

	/* The per-VM filter is protected by kvm->lock... */
	old_filter = srcu_dereference_check(kvm->arch.msr_filter, &kvm->srcu, 1);

	rcu_assign_pointer(kvm->arch.msr_filter, new_filter);
	synchronize_srcu(&kvm->srcu);

	kvm_free_msr_filter(old_filter);

	kvm_make_all_cpus_request(kvm, KVM_REQ_MSR_FILTER_CHANGED);
	mutex_unlock(&kvm->lock);

	return 0;
}

long kvm_arch_vm_ioctl(struct file *filp,
		       unsigned int ioctl, unsigned long arg)
{
	struct kvm *kvm = filp->private_data;
	void __user *argp = (void __user *)arg;
	int r = -ENOTTY;
	/*
	 * This union makes it completely explicit to gcc-3.x
	 * that these two variables' stack usage should be
	 * combined, not added together.
	 */
	union {
		struct kvm_pit_state ps;
		struct kvm_pit_state2 ps2;
		struct kvm_pit_config pit_config;
	} u;

	switch (ioctl) {
	case KVM_SET_TSS_ADDR:
		r = kvm_vm_ioctl_set_tss_addr(kvm, arg);
		break;
	case KVM_SET_IDENTITY_MAP_ADDR: {
		u64 ident_addr;

		mutex_lock(&kvm->lock);
		r = -EINVAL;
		if (kvm->created_vcpus)
			goto set_identity_unlock;
		r = -EFAULT;
		if (copy_from_user(&ident_addr, argp, sizeof(ident_addr)))
			goto set_identity_unlock;
		r = kvm_vm_ioctl_set_identity_map_addr(kvm, ident_addr);
set_identity_unlock:
		mutex_unlock(&kvm->lock);
		break;
	}
	case KVM_SET_NR_MMU_PAGES:
		r = kvm_vm_ioctl_set_nr_mmu_pages(kvm, arg);
		break;
	case KVM_GET_NR_MMU_PAGES:
		r = kvm_vm_ioctl_get_nr_mmu_pages(kvm);
		break;
	case KVM_CREATE_IRQCHIP: {
		mutex_lock(&kvm->lock);

		r = -EEXIST;
		if (irqchip_in_kernel(kvm))
			goto create_irqchip_unlock;

		r = -EINVAL;
		if (kvm->created_vcpus)
			goto create_irqchip_unlock;

		r = kvm_pic_init(kvm);
		if (r)
			goto create_irqchip_unlock;

		r = kvm_ioapic_init(kvm);
		if (r) {
			kvm_pic_destroy(kvm);
			goto create_irqchip_unlock;
		}

		r = kvm_setup_default_irq_routing(kvm);
		if (r) {
			kvm_ioapic_destroy(kvm);
			kvm_pic_destroy(kvm);
			goto create_irqchip_unlock;
		}
		/* Write kvm->irq_routing before enabling irqchip_in_kernel. */
		smp_wmb();
		kvm->arch.irqchip_mode = KVM_IRQCHIP_KERNEL;
	create_irqchip_unlock:
		mutex_unlock(&kvm->lock);
		break;
	}
	case KVM_CREATE_PIT:
		u.pit_config.flags = KVM_PIT_SPEAKER_DUMMY;
		goto create_pit;
	case KVM_CREATE_PIT2:
		r = -EFAULT;
		if (copy_from_user(&u.pit_config, argp,
				   sizeof(struct kvm_pit_config)))
			goto out;
	create_pit:
		mutex_lock(&kvm->lock);
		r = -EEXIST;
		if (kvm->arch.vpit)
			goto create_pit_unlock;
		r = -ENOMEM;
		kvm->arch.vpit = kvm_create_pit(kvm, u.pit_config.flags);
		if (kvm->arch.vpit)
			r = 0;
	create_pit_unlock:
		mutex_unlock(&kvm->lock);
		break;
	case KVM_GET_IRQCHIP: {
		/* 0: PIC master, 1: PIC slave, 2: IOAPIC */
		struct kvm_irqchip *chip;

		chip = memdup_user(argp, sizeof(*chip));
		if (IS_ERR(chip)) {
			r = PTR_ERR(chip);
			goto out;
		}

		r = -ENXIO;
		if (!irqchip_kernel(kvm))
			goto get_irqchip_out;
		r = kvm_vm_ioctl_get_irqchip(kvm, chip);
		if (r)
			goto get_irqchip_out;
		r = -EFAULT;
		if (copy_to_user(argp, chip, sizeof(*chip)))
			goto get_irqchip_out;
		r = 0;
	get_irqchip_out:
		kfree(chip);
		break;
	}
	case KVM_SET_IRQCHIP: {
		/* 0: PIC master, 1: PIC slave, 2: IOAPIC */
		struct kvm_irqchip *chip;

		chip = memdup_user(argp, sizeof(*chip));
		if (IS_ERR(chip)) {
			r = PTR_ERR(chip);
			goto out;
		}

		r = -ENXIO;
		if (!irqchip_kernel(kvm))
			goto set_irqchip_out;
		r = kvm_vm_ioctl_set_irqchip(kvm, chip);
	set_irqchip_out:
		kfree(chip);
		break;
	}
	case KVM_GET_PIT: {
		r = -EFAULT;
		if (copy_from_user(&u.ps, argp, sizeof(struct kvm_pit_state)))
			goto out;
		r = -ENXIO;
		if (!kvm->arch.vpit)
			goto out;
		r = kvm_vm_ioctl_get_pit(kvm, &u.ps);
		if (r)
			goto out;
		r = -EFAULT;
		if (copy_to_user(argp, &u.ps, sizeof(struct kvm_pit_state)))
			goto out;
		r = 0;
		break;
	}
	case KVM_SET_PIT: {
		r = -EFAULT;
		if (copy_from_user(&u.ps, argp, sizeof(u.ps)))
			goto out;
		mutex_lock(&kvm->lock);
		r = -ENXIO;
		if (!kvm->arch.vpit)
			goto set_pit_out;
		r = kvm_vm_ioctl_set_pit(kvm, &u.ps);
set_pit_out:
		mutex_unlock(&kvm->lock);
		break;
	}
	case KVM_GET_PIT2: {
		r = -ENXIO;
		if (!kvm->arch.vpit)
			goto out;
		r = kvm_vm_ioctl_get_pit2(kvm, &u.ps2);
		if (r)
			goto out;
		r = -EFAULT;
		if (copy_to_user(argp, &u.ps2, sizeof(u.ps2)))
			goto out;
		r = 0;
		break;
	}
	case KVM_SET_PIT2: {
		r = -EFAULT;
		if (copy_from_user(&u.ps2, argp, sizeof(u.ps2)))
			goto out;
		mutex_lock(&kvm->lock);
		r = -ENXIO;
		if (!kvm->arch.vpit)
			goto set_pit2_out;
		r = kvm_vm_ioctl_set_pit2(kvm, &u.ps2);
set_pit2_out:
		mutex_unlock(&kvm->lock);
		break;
	}
	case KVM_REINJECT_CONTROL: {
		struct kvm_reinject_control control;
		r =  -EFAULT;
		if (copy_from_user(&control, argp, sizeof(control)))
			goto out;
		r = -ENXIO;
		if (!kvm->arch.vpit)
			goto out;
		r = kvm_vm_ioctl_reinject(kvm, &control);
		break;
	}
	case KVM_SET_BOOT_CPU_ID:
		r = 0;
		mutex_lock(&kvm->lock);
		if (kvm->created_vcpus)
			r = -EBUSY;
		else
			kvm->arch.bsp_vcpu_id = arg;
		mutex_unlock(&kvm->lock);
		break;
#ifdef CONFIG_KVM_XEN
	case KVM_XEN_HVM_CONFIG: {
		struct kvm_xen_hvm_config xhc;
		r = -EFAULT;
		if (copy_from_user(&xhc, argp, sizeof(xhc)))
			goto out;
		r = kvm_xen_hvm_config(kvm, &xhc);
		break;
	}
	case KVM_XEN_HVM_GET_ATTR: {
		struct kvm_xen_hvm_attr xha;

		r = -EFAULT;
		if (copy_from_user(&xha, argp, sizeof(xha)))
			goto out;
		r = kvm_xen_hvm_get_attr(kvm, &xha);
		if (!r && copy_to_user(argp, &xha, sizeof(xha)))
			r = -EFAULT;
		break;
	}
	case KVM_XEN_HVM_SET_ATTR: {
		struct kvm_xen_hvm_attr xha;

		r = -EFAULT;
		if (copy_from_user(&xha, argp, sizeof(xha)))
			goto out;
		r = kvm_xen_hvm_set_attr(kvm, &xha);
		break;
	}
#endif
	case KVM_SET_CLOCK: {
		struct kvm_arch *ka = &kvm->arch;
		struct kvm_clock_data user_ns;
		u64 now_ns;

		r = -EFAULT;
		if (copy_from_user(&user_ns, argp, sizeof(user_ns)))
			goto out;

		r = -EINVAL;
		if (user_ns.flags)
			goto out;

		r = 0;
		/*
		 * TODO: userspace has to take care of races with VCPU_RUN, so
		 * kvm_gen_update_masterclock() can be cut down to locked
		 * pvclock_update_vm_gtod_copy().
		 */
		kvm_gen_update_masterclock(kvm);

		/*
		 * This pairs with kvm_guest_time_update(): when masterclock is
		 * in use, we use master_kernel_ns + kvmclock_offset to set
		 * unsigned 'system_time' so if we use get_kvmclock_ns() (which
		 * is slightly ahead) here we risk going negative on unsigned
		 * 'system_time' when 'user_ns.clock' is very small.
		 */
		spin_lock_irq(&ka->pvclock_gtod_sync_lock);
		if (kvm->arch.use_master_clock)
			now_ns = ka->master_kernel_ns;
		else
			now_ns = get_kvmclock_base_ns();
		ka->kvmclock_offset = user_ns.clock - now_ns;
		spin_unlock_irq(&ka->pvclock_gtod_sync_lock);

		kvm_make_all_cpus_request(kvm, KVM_REQ_CLOCK_UPDATE);
		break;
	}
	case KVM_GET_CLOCK: {
		struct kvm_clock_data user_ns;
		u64 now_ns;

		now_ns = get_kvmclock_ns(kvm);
		user_ns.clock = now_ns;
		user_ns.flags = kvm->arch.use_master_clock ? KVM_CLOCK_TSC_STABLE : 0;
		memset(&user_ns.pad, 0, sizeof(user_ns.pad));

		r = -EFAULT;
		if (copy_to_user(argp, &user_ns, sizeof(user_ns)))
			goto out;
		r = 0;
		break;
	}
	case KVM_MEMORY_ENCRYPT_OP: {
		r = -ENOTTY;
		if (kvm_x86_ops.mem_enc_op)
			r = static_call(kvm_x86_mem_enc_op)(kvm, argp);
		break;
	}
	case KVM_MEMORY_ENCRYPT_REG_REGION: {
		struct kvm_enc_region region;

		r = -EFAULT;
		if (copy_from_user(&region, argp, sizeof(region)))
			goto out;

		r = -ENOTTY;
		if (kvm_x86_ops.mem_enc_reg_region)
			r = static_call(kvm_x86_mem_enc_reg_region)(kvm, &region);
		break;
	}
	case KVM_MEMORY_ENCRYPT_UNREG_REGION: {
		struct kvm_enc_region region;

		r = -EFAULT;
		if (copy_from_user(&region, argp, sizeof(region)))
			goto out;

		r = -ENOTTY;
		if (kvm_x86_ops.mem_enc_unreg_region)
			r = static_call(kvm_x86_mem_enc_unreg_region)(kvm, &region);
		break;
	}
	case KVM_HYPERV_EVENTFD: {
		struct kvm_hyperv_eventfd hvevfd;

		r = -EFAULT;
		if (copy_from_user(&hvevfd, argp, sizeof(hvevfd)))
			goto out;
		r = kvm_vm_ioctl_hv_eventfd(kvm, &hvevfd);
		break;
	}
	case KVM_SET_PMU_EVENT_FILTER:
		r = kvm_vm_ioctl_set_pmu_event_filter(kvm, argp);
		break;
	case KVM_X86_SET_MSR_FILTER:
		r = kvm_vm_ioctl_set_msr_filter(kvm, argp);
		break;
	default:
		r = -ENOTTY;
	}
out:
	return r;
}

static void kvm_init_msr_list(void)
{
	struct x86_pmu_capability x86_pmu;
	u32 dummy[2];
	unsigned i;

	BUILD_BUG_ON_MSG(INTEL_PMC_MAX_FIXED != 4,
			 "Please update the fixed PMCs in msrs_to_saved_all[]");

	perf_get_x86_pmu_capability(&x86_pmu);

	num_msrs_to_save = 0;
	num_emulated_msrs = 0;
	num_msr_based_features = 0;

	for (i = 0; i < ARRAY_SIZE(msrs_to_save_all); i++) {
		if (rdmsr_safe(msrs_to_save_all[i], &dummy[0], &dummy[1]) < 0)
			continue;

		/*
		 * Even MSRs that are valid in the host may not be exposed
		 * to the guests in some cases.
		 */
		switch (msrs_to_save_all[i]) {
		case MSR_IA32_BNDCFGS:
			if (!kvm_mpx_supported())
				continue;
			break;
		case MSR_TSC_AUX:
			if (!kvm_cpu_cap_has(X86_FEATURE_RDTSCP))
				continue;
			break;
		case MSR_IA32_UMWAIT_CONTROL:
			if (!kvm_cpu_cap_has(X86_FEATURE_WAITPKG))
				continue;
			break;
		case MSR_IA32_RTIT_CTL:
		case MSR_IA32_RTIT_STATUS:
			if (!kvm_cpu_cap_has(X86_FEATURE_INTEL_PT))
				continue;
			break;
		case MSR_IA32_RTIT_CR3_MATCH:
			if (!kvm_cpu_cap_has(X86_FEATURE_INTEL_PT) ||
			    !intel_pt_validate_hw_cap(PT_CAP_cr3_filtering))
				continue;
			break;
		case MSR_IA32_RTIT_OUTPUT_BASE:
		case MSR_IA32_RTIT_OUTPUT_MASK:
			if (!kvm_cpu_cap_has(X86_FEATURE_INTEL_PT) ||
				(!intel_pt_validate_hw_cap(PT_CAP_topa_output) &&
				 !intel_pt_validate_hw_cap(PT_CAP_single_range_output)))
				continue;
			break;
		case MSR_IA32_RTIT_ADDR0_A ... MSR_IA32_RTIT_ADDR3_B:
			if (!kvm_cpu_cap_has(X86_FEATURE_INTEL_PT) ||
				msrs_to_save_all[i] - MSR_IA32_RTIT_ADDR0_A >=
				intel_pt_validate_hw_cap(PT_CAP_num_address_ranges) * 2)
				continue;
			break;
		case MSR_ARCH_PERFMON_PERFCTR0 ... MSR_ARCH_PERFMON_PERFCTR0 + 17:
			if (msrs_to_save_all[i] - MSR_ARCH_PERFMON_PERFCTR0 >=
			    min(INTEL_PMC_MAX_GENERIC, x86_pmu.num_counters_gp))
				continue;
			break;
		case MSR_ARCH_PERFMON_EVENTSEL0 ... MSR_ARCH_PERFMON_EVENTSEL0 + 17:
			if (msrs_to_save_all[i] - MSR_ARCH_PERFMON_EVENTSEL0 >=
			    min(INTEL_PMC_MAX_GENERIC, x86_pmu.num_counters_gp))
				continue;
			break;
		default:
			break;
		}

		msrs_to_save[num_msrs_to_save++] = msrs_to_save_all[i];
	}

	for (i = 0; i < ARRAY_SIZE(emulated_msrs_all); i++) {
		if (!static_call(kvm_x86_has_emulated_msr)(NULL, emulated_msrs_all[i]))
			continue;

		emulated_msrs[num_emulated_msrs++] = emulated_msrs_all[i];
	}

	for (i = 0; i < ARRAY_SIZE(msr_based_features_all); i++) {
		struct kvm_msr_entry msr;

		msr.index = msr_based_features_all[i];
		if (kvm_get_msr_feature(&msr))
			continue;

		msr_based_features[num_msr_based_features++] = msr_based_features_all[i];
	}
}

static int vcpu_mmio_write(struct kvm_vcpu *vcpu, gpa_t addr, int len,
			   const void *v)
{
	int handled = 0;
	int n;

	do {
		n = min(len, 8);
		if (!(lapic_in_kernel(vcpu) &&
		      !kvm_iodevice_write(vcpu, &vcpu->arch.apic->dev, addr, n, v))
		    && kvm_io_bus_write(vcpu, KVM_MMIO_BUS, addr, n, v))
			break;
		handled += n;
		addr += n;
		len -= n;
		v += n;
	} while (len);

	return handled;
}

static int vcpu_mmio_read(struct kvm_vcpu *vcpu, gpa_t addr, int len, void *v)
{
	int handled = 0;
	int n;

	do {
		n = min(len, 8);
		if (!(lapic_in_kernel(vcpu) &&
		      !kvm_iodevice_read(vcpu, &vcpu->arch.apic->dev,
					 addr, n, v))
		    && kvm_io_bus_read(vcpu, KVM_MMIO_BUS, addr, n, v))
			break;
		trace_kvm_mmio(KVM_TRACE_MMIO_READ, n, addr, v);
		handled += n;
		addr += n;
		len -= n;
		v += n;
	} while (len);

	return handled;
}

static void kvm_set_segment(struct kvm_vcpu *vcpu,
			struct kvm_segment *var, int seg)
{
	static_call(kvm_x86_set_segment)(vcpu, var, seg);
}

void kvm_get_segment(struct kvm_vcpu *vcpu,
		     struct kvm_segment *var, int seg)
{
	static_call(kvm_x86_get_segment)(vcpu, var, seg);
}

gpa_t translate_nested_gpa(struct kvm_vcpu *vcpu, gpa_t gpa, u32 access,
			   struct x86_exception *exception)
{
	gpa_t t_gpa;

	BUG_ON(!mmu_is_nested(vcpu));

	/* NPT walks are always user-walks */
	access |= PFERR_USER_MASK;
	t_gpa  = vcpu->arch.mmu->gva_to_gpa(vcpu, gpa, access, exception);

	return t_gpa;
}

gpa_t kvm_mmu_gva_to_gpa_read(struct kvm_vcpu *vcpu, gva_t gva,
			      struct x86_exception *exception)
{
	u32 access = (static_call(kvm_x86_get_cpl)(vcpu) == 3) ? PFERR_USER_MASK : 0;
	return vcpu->arch.walk_mmu->gva_to_gpa(vcpu, gva, access, exception);
}
EXPORT_SYMBOL_GPL(kvm_mmu_gva_to_gpa_read);

 gpa_t kvm_mmu_gva_to_gpa_fetch(struct kvm_vcpu *vcpu, gva_t gva,
				struct x86_exception *exception)
{
	u32 access = (static_call(kvm_x86_get_cpl)(vcpu) == 3) ? PFERR_USER_MASK : 0;
	access |= PFERR_FETCH_MASK;
	return vcpu->arch.walk_mmu->gva_to_gpa(vcpu, gva, access, exception);
}

gpa_t kvm_mmu_gva_to_gpa_write(struct kvm_vcpu *vcpu, gva_t gva,
			       struct x86_exception *exception)
{
	u32 access = (static_call(kvm_x86_get_cpl)(vcpu) == 3) ? PFERR_USER_MASK : 0;
	access |= PFERR_WRITE_MASK;
	return vcpu->arch.walk_mmu->gva_to_gpa(vcpu, gva, access, exception);
}
EXPORT_SYMBOL_GPL(kvm_mmu_gva_to_gpa_write);

/* uses this to access any guest's mapped memory without checking CPL */
gpa_t kvm_mmu_gva_to_gpa_system(struct kvm_vcpu *vcpu, gva_t gva,
				struct x86_exception *exception)
{
	return vcpu->arch.walk_mmu->gva_to_gpa(vcpu, gva, 0, exception);
}

static int kvm_read_guest_virt_helper(gva_t addr, void *val, unsigned int bytes,
				      struct kvm_vcpu *vcpu, u32 access,
				      struct x86_exception *exception)
{
	void *data = val;
	int r = X86EMUL_CONTINUE;

	while (bytes) {
		gpa_t gpa = vcpu->arch.walk_mmu->gva_to_gpa(vcpu, addr, access,
							    exception);
		unsigned offset = addr & (PAGE_SIZE-1);
		unsigned toread = min(bytes, (unsigned)PAGE_SIZE - offset);
		int ret;

		if (gpa == UNMAPPED_GVA)
			return X86EMUL_PROPAGATE_FAULT;
		ret = kvm_vcpu_read_guest_page(vcpu, gpa >> PAGE_SHIFT, data,
					       offset, toread);
		if (ret < 0) {
			r = X86EMUL_IO_NEEDED;
			goto out;
		}

		bytes -= toread;
		data += toread;
		addr += toread;
	}
out:
	return r;
}

/* used for instruction fetching */
static int kvm_fetch_guest_virt(struct x86_emulate_ctxt *ctxt,
				gva_t addr, void *val, unsigned int bytes,
				struct x86_exception *exception)
{
	struct kvm_vcpu *vcpu = emul_to_vcpu(ctxt);
	u32 access = (static_call(kvm_x86_get_cpl)(vcpu) == 3) ? PFERR_USER_MASK : 0;
	unsigned offset;
	int ret;

	/* Inline kvm_read_guest_virt_helper for speed.  */
	gpa_t gpa = vcpu->arch.walk_mmu->gva_to_gpa(vcpu, addr, access|PFERR_FETCH_MASK,
						    exception);
	if (unlikely(gpa == UNMAPPED_GVA))
		return X86EMUL_PROPAGATE_FAULT;

	offset = addr & (PAGE_SIZE-1);
	if (WARN_ON(offset + bytes > PAGE_SIZE))
		bytes = (unsigned)PAGE_SIZE - offset;
	ret = kvm_vcpu_read_guest_page(vcpu, gpa >> PAGE_SHIFT, val,
				       offset, bytes);
	if (unlikely(ret < 0))
		return X86EMUL_IO_NEEDED;

	return X86EMUL_CONTINUE;
}

int kvm_read_guest_virt(struct kvm_vcpu *vcpu,
			       gva_t addr, void *val, unsigned int bytes,
			       struct x86_exception *exception)
{
	u32 access = (static_call(kvm_x86_get_cpl)(vcpu) == 3) ? PFERR_USER_MASK : 0;

	/*
	 * FIXME: this should call handle_emulation_failure if X86EMUL_IO_NEEDED
	 * is returned, but our callers are not ready for that and they blindly
	 * call kvm_inject_page_fault.  Ensure that they at least do not leak
	 * uninitialized kernel stack memory into cr2 and error code.
	 */
	memset(exception, 0, sizeof(*exception));
	return kvm_read_guest_virt_helper(addr, val, bytes, vcpu, access,
					  exception);
}
EXPORT_SYMBOL_GPL(kvm_read_guest_virt);

static int emulator_read_std(struct x86_emulate_ctxt *ctxt,
			     gva_t addr, void *val, unsigned int bytes,
			     struct x86_exception *exception, bool system)
{
	struct kvm_vcpu *vcpu = emul_to_vcpu(ctxt);
	u32 access = 0;

	if (!system && static_call(kvm_x86_get_cpl)(vcpu) == 3)
		access |= PFERR_USER_MASK;

	return kvm_read_guest_virt_helper(addr, val, bytes, vcpu, access, exception);
}

static int kvm_read_guest_phys_system(struct x86_emulate_ctxt *ctxt,
		unsigned long addr, void *val, unsigned int bytes)
{
	struct kvm_vcpu *vcpu = emul_to_vcpu(ctxt);
	int r = kvm_vcpu_read_guest(vcpu, addr, val, bytes);

	return r < 0 ? X86EMUL_IO_NEEDED : X86EMUL_CONTINUE;
}

static int kvm_write_guest_virt_helper(gva_t addr, void *val, unsigned int bytes,
				      struct kvm_vcpu *vcpu, u32 access,
				      struct x86_exception *exception)
{
	void *data = val;
	int r = X86EMUL_CONTINUE;

	while (bytes) {
		gpa_t gpa =  vcpu->arch.walk_mmu->gva_to_gpa(vcpu, addr,
							     access,
							     exception);
		unsigned offset = addr & (PAGE_SIZE-1);
		unsigned towrite = min(bytes, (unsigned)PAGE_SIZE - offset);
		int ret;

		if (gpa == UNMAPPED_GVA)
			return X86EMUL_PROPAGATE_FAULT;
		ret = kvm_vcpu_write_guest(vcpu, gpa, data, towrite);
		if (ret < 0) {
			r = X86EMUL_IO_NEEDED;
			goto out;
		}

		bytes -= towrite;
		data += towrite;
		addr += towrite;
	}
out:
	return r;
}

static int emulator_write_std(struct x86_emulate_ctxt *ctxt, gva_t addr, void *val,
			      unsigned int bytes, struct x86_exception *exception,
			      bool system)
{
	struct kvm_vcpu *vcpu = emul_to_vcpu(ctxt);
	u32 access = PFERR_WRITE_MASK;

	if (!system && static_call(kvm_x86_get_cpl)(vcpu) == 3)
		access |= PFERR_USER_MASK;

	return kvm_write_guest_virt_helper(addr, val, bytes, vcpu,
					   access, exception);
}

int kvm_write_guest_virt_system(struct kvm_vcpu *vcpu, gva_t addr, void *val,
				unsigned int bytes, struct x86_exception *exception)
{
	/* kvm_write_guest_virt_system can pull in tons of pages. */
	vcpu->arch.l1tf_flush_l1d = true;

	return kvm_write_guest_virt_helper(addr, val, bytes, vcpu,
					   PFERR_WRITE_MASK, exception);
}
EXPORT_SYMBOL_GPL(kvm_write_guest_virt_system);

int handle_ud(struct kvm_vcpu *vcpu)
{
	static const char kvm_emulate_prefix[] = { __KVM_EMULATE_PREFIX };
	int emul_type = EMULTYPE_TRAP_UD;
	char sig[5]; /* ud2; .ascii "kvm" */
	struct x86_exception e;

	if (unlikely(!static_call(kvm_x86_can_emulate_instruction)(vcpu, NULL, 0)))
		return 1;

	if (force_emulation_prefix &&
	    kvm_read_guest_virt(vcpu, kvm_get_linear_rip(vcpu),
				sig, sizeof(sig), &e) == 0 &&
	    memcmp(sig, kvm_emulate_prefix, sizeof(sig)) == 0) {
		kvm_rip_write(vcpu, kvm_rip_read(vcpu) + sizeof(sig));
		emul_type = EMULTYPE_TRAP_UD_FORCED;
	}

	return kvm_emulate_instruction(vcpu, emul_type);
}
EXPORT_SYMBOL_GPL(handle_ud);

static int vcpu_is_mmio_gpa(struct kvm_vcpu *vcpu, unsigned long gva,
			    gpa_t gpa, bool write)
{
	/* For APIC access vmexit */
	if ((gpa & PAGE_MASK) == APIC_DEFAULT_PHYS_BASE)
		return 1;

	if (vcpu_match_mmio_gpa(vcpu, gpa)) {
		trace_vcpu_match_mmio(gva, gpa, write, true);
		return 1;
	}

	return 0;
}

static int vcpu_mmio_gva_to_gpa(struct kvm_vcpu *vcpu, unsigned long gva,
				gpa_t *gpa, struct x86_exception *exception,
				bool write)
{
	u32 access = ((static_call(kvm_x86_get_cpl)(vcpu) == 3) ? PFERR_USER_MASK : 0)
		| (write ? PFERR_WRITE_MASK : 0);

	/*
	 * currently PKRU is only applied to ept enabled guest so
	 * there is no pkey in EPT page table for L1 guest or EPT
	 * shadow page table for L2 guest.
	 */
	if (vcpu_match_mmio_gva(vcpu, gva)
	    && !permission_fault(vcpu, vcpu->arch.walk_mmu,
				 vcpu->arch.mmio_access, 0, access)) {
		*gpa = vcpu->arch.mmio_gfn << PAGE_SHIFT |
					(gva & (PAGE_SIZE - 1));
		trace_vcpu_match_mmio(gva, *gpa, write, false);
		return 1;
	}

	*gpa = vcpu->arch.walk_mmu->gva_to_gpa(vcpu, gva, access, exception);

	if (*gpa == UNMAPPED_GVA)
		return -1;

	return vcpu_is_mmio_gpa(vcpu, gva, *gpa, write);
}

int emulator_write_phys(struct kvm_vcpu *vcpu, gpa_t gpa,
			const void *val, int bytes)
{
	int ret;

	ret = kvm_vcpu_write_guest(vcpu, gpa, val, bytes);
	if (ret < 0)
		return 0;
	kvm_page_track_write(vcpu, gpa, val, bytes);
	return 1;
}

struct read_write_emulator_ops {
	int (*read_write_prepare)(struct kvm_vcpu *vcpu, void *val,
				  int bytes);
	int (*read_write_emulate)(struct kvm_vcpu *vcpu, gpa_t gpa,
				  void *val, int bytes);
	int (*read_write_mmio)(struct kvm_vcpu *vcpu, gpa_t gpa,
			       int bytes, void *val);
	int (*read_write_exit_mmio)(struct kvm_vcpu *vcpu, gpa_t gpa,
				    void *val, int bytes);
	bool write;
};

static int read_prepare(struct kvm_vcpu *vcpu, void *val, int bytes)
{
	if (vcpu->mmio_read_completed) {
		trace_kvm_mmio(KVM_TRACE_MMIO_READ, bytes,
			       vcpu->mmio_fragments[0].gpa, val);
		vcpu->mmio_read_completed = 0;
		return 1;
	}

	return 0;
}

static int read_emulate(struct kvm_vcpu *vcpu, gpa_t gpa,
			void *val, int bytes)
{
	return !kvm_vcpu_read_guest(vcpu, gpa, val, bytes);
}

static int write_emulate(struct kvm_vcpu *vcpu, gpa_t gpa,
			 void *val, int bytes)
{
	return emulator_write_phys(vcpu, gpa, val, bytes);
}

static int write_mmio(struct kvm_vcpu *vcpu, gpa_t gpa, int bytes, void *val)
{
	trace_kvm_mmio(KVM_TRACE_MMIO_WRITE, bytes, gpa, val);
	return vcpu_mmio_write(vcpu, gpa, bytes, val);
}

static int read_exit_mmio(struct kvm_vcpu *vcpu, gpa_t gpa,
			  void *val, int bytes)
{
	trace_kvm_mmio(KVM_TRACE_MMIO_READ_UNSATISFIED, bytes, gpa, NULL);
	return X86EMUL_IO_NEEDED;
}

static int write_exit_mmio(struct kvm_vcpu *vcpu, gpa_t gpa,
			   void *val, int bytes)
{
	struct kvm_mmio_fragment *frag = &vcpu->mmio_fragments[0];

	memcpy(vcpu->run->mmio.data, frag->data, min(8u, frag->len));
	return X86EMUL_CONTINUE;
}

static const struct read_write_emulator_ops read_emultor = {
	.read_write_prepare = read_prepare,
	.read_write_emulate = read_emulate,
	.read_write_mmio = vcpu_mmio_read,
	.read_write_exit_mmio = read_exit_mmio,
};

static const struct read_write_emulator_ops write_emultor = {
	.read_write_emulate = write_emulate,
	.read_write_mmio = write_mmio,
	.read_write_exit_mmio = write_exit_mmio,
	.write = true,
};

static int emulator_read_write_onepage(unsigned long addr, void *val,
				       unsigned int bytes,
				       struct x86_exception *exception,
				       struct kvm_vcpu *vcpu,
				       const struct read_write_emulator_ops *ops)
{
	gpa_t gpa;
	int handled, ret;
	bool write = ops->write;
	struct kvm_mmio_fragment *frag;
	struct x86_emulate_ctxt *ctxt = vcpu->arch.emulate_ctxt;

	/*
	 * If the exit was due to a NPF we may already have a GPA.
	 * If the GPA is present, use it to avoid the GVA to GPA table walk.
	 * Note, this cannot be used on string operations since string
	 * operation using rep will only have the initial GPA from the NPF
	 * occurred.
	 */
	if (ctxt->gpa_available && emulator_can_use_gpa(ctxt) &&
	    (addr & ~PAGE_MASK) == (ctxt->gpa_val & ~PAGE_MASK)) {
		gpa = ctxt->gpa_val;
		ret = vcpu_is_mmio_gpa(vcpu, addr, gpa, write);
	} else {
		ret = vcpu_mmio_gva_to_gpa(vcpu, addr, &gpa, exception, write);
		if (ret < 0)
			return X86EMUL_PROPAGATE_FAULT;
	}

	if (!ret && ops->read_write_emulate(vcpu, gpa, val, bytes))
		return X86EMUL_CONTINUE;

	/*
	 * Is this MMIO handled locally?
	 */
	handled = ops->read_write_mmio(vcpu, gpa, bytes, val);
	if (handled == bytes)
		return X86EMUL_CONTINUE;

	gpa += handled;
	bytes -= handled;
	val += handled;

	WARN_ON(vcpu->mmio_nr_fragments >= KVM_MAX_MMIO_FRAGMENTS);
	frag = &vcpu->mmio_fragments[vcpu->mmio_nr_fragments++];
	frag->gpa = gpa;
	frag->data = val;
	frag->len = bytes;
	return X86EMUL_CONTINUE;
}

static int emulator_read_write(struct x86_emulate_ctxt *ctxt,
			unsigned long addr,
			void *val, unsigned int bytes,
			struct x86_exception *exception,
			const struct read_write_emulator_ops *ops)
{
	struct kvm_vcpu *vcpu = emul_to_vcpu(ctxt);
	gpa_t gpa;
	int rc;

	if (ops->read_write_prepare &&
		  ops->read_write_prepare(vcpu, val, bytes))
		return X86EMUL_CONTINUE;

	vcpu->mmio_nr_fragments = 0;

	/* Crossing a page boundary? */
	if (((addr + bytes - 1) ^ addr) & PAGE_MASK) {
		int now;

		now = -addr & ~PAGE_MASK;
		rc = emulator_read_write_onepage(addr, val, now, exception,
						 vcpu, ops);

		if (rc != X86EMUL_CONTINUE)
			return rc;
		addr += now;
		if (ctxt->mode != X86EMUL_MODE_PROT64)
			addr = (u32)addr;
		val += now;
		bytes -= now;
	}

	rc = emulator_read_write_onepage(addr, val, bytes, exception,
					 vcpu, ops);
	if (rc != X86EMUL_CONTINUE)
		return rc;

	if (!vcpu->mmio_nr_fragments)
		return rc;

	gpa = vcpu->mmio_fragments[0].gpa;

	vcpu->mmio_needed = 1;
	vcpu->mmio_cur_fragment = 0;

	vcpu->run->mmio.len = min(8u, vcpu->mmio_fragments[0].len);
	vcpu->run->mmio.is_write = vcpu->mmio_is_write = ops->write;
	vcpu->run->exit_reason = KVM_EXIT_MMIO;
	vcpu->run->mmio.phys_addr = gpa;

	return ops->read_write_exit_mmio(vcpu, gpa, val, bytes);
}

static int emulator_read_emulated(struct x86_emulate_ctxt *ctxt,
				  unsigned long addr,
				  void *val,
				  unsigned int bytes,
				  struct x86_exception *exception)
{
	return emulator_read_write(ctxt, addr, val, bytes,
				   exception, &read_emultor);
}

static int emulator_write_emulated(struct x86_emulate_ctxt *ctxt,
			    unsigned long addr,
			    const void *val,
			    unsigned int bytes,
			    struct x86_exception *exception)
{
	return emulator_read_write(ctxt, addr, (void *)val, bytes,
				   exception, &write_emultor);
}

#define CMPXCHG_TYPE(t, ptr, old, new) \
	(cmpxchg((t *)(ptr), *(t *)(old), *(t *)(new)) == *(t *)(old))

#ifdef CONFIG_X86_64
#  define CMPXCHG64(ptr, old, new) CMPXCHG_TYPE(u64, ptr, old, new)
#else
#  define CMPXCHG64(ptr, old, new) \
	(cmpxchg64((u64 *)(ptr), *(u64 *)(old), *(u64 *)(new)) == *(u64 *)(old))
#endif

static int emulator_cmpxchg_emulated(struct x86_emulate_ctxt *ctxt,
				     unsigned long addr,
				     const void *old,
				     const void *new,
				     unsigned int bytes,
				     struct x86_exception *exception)
{
	struct kvm_host_map map;
	struct kvm_vcpu *vcpu = emul_to_vcpu(ctxt);
	u64 page_line_mask;
	gpa_t gpa;
	char *kaddr;
	bool exchanged;

	/* guests cmpxchg8b have to be emulated atomically */
	if (bytes > 8 || (bytes & (bytes - 1)))
		goto emul_write;

	gpa = kvm_mmu_gva_to_gpa_write(vcpu, addr, NULL);

	if (gpa == UNMAPPED_GVA ||
	    (gpa & PAGE_MASK) == APIC_DEFAULT_PHYS_BASE)
		goto emul_write;

	/*
	 * Emulate the atomic as a straight write to avoid #AC if SLD is
	 * enabled in the host and the access splits a cache line.
	 */
	if (boot_cpu_has(X86_FEATURE_SPLIT_LOCK_DETECT))
		page_line_mask = ~(cache_line_size() - 1);
	else
		page_line_mask = PAGE_MASK;

	if (((gpa + bytes - 1) & page_line_mask) != (gpa & page_line_mask))
		goto emul_write;

	if (kvm_vcpu_map(vcpu, gpa_to_gfn(gpa), &map))
		goto emul_write;

	kaddr = map.hva + offset_in_page(gpa);

	switch (bytes) {
	case 1:
		exchanged = CMPXCHG_TYPE(u8, kaddr, old, new);
		break;
	case 2:
		exchanged = CMPXCHG_TYPE(u16, kaddr, old, new);
		break;
	case 4:
		exchanged = CMPXCHG_TYPE(u32, kaddr, old, new);
		break;
	case 8:
		exchanged = CMPXCHG64(kaddr, old, new);
		break;
	default:
		BUG();
	}

	kvm_vcpu_unmap(vcpu, &map, true);

	if (!exchanged)
		return X86EMUL_CMPXCHG_FAILED;

	kvm_page_track_write(vcpu, gpa, new, bytes);

	return X86EMUL_CONTINUE;

emul_write:
	printk_once(KERN_WARNING "kvm: emulating exchange as write\n");

	return emulator_write_emulated(ctxt, addr, new, bytes, exception);
}

static int kernel_pio(struct kvm_vcpu *vcpu, void *pd)
{
	int r = 0, i;

	for (i = 0; i < vcpu->arch.pio.count; i++) {
		if (vcpu->arch.pio.in)
			r = kvm_io_bus_read(vcpu, KVM_PIO_BUS, vcpu->arch.pio.port,
					    vcpu->arch.pio.size, pd);
		else
			r = kvm_io_bus_write(vcpu, KVM_PIO_BUS,
					     vcpu->arch.pio.port, vcpu->arch.pio.size,
					     pd);
		if (r)
			break;
		pd += vcpu->arch.pio.size;
	}
	return r;
}

static int emulator_pio_in_out(struct kvm_vcpu *vcpu, int size,
			       unsigned short port, void *val,
			       unsigned int count, bool in)
{
	vcpu->arch.pio.port = port;
	vcpu->arch.pio.in = in;
	vcpu->arch.pio.count  = count;
	vcpu->arch.pio.size = size;

	if (!kernel_pio(vcpu, vcpu->arch.pio_data)) {
		vcpu->arch.pio.count = 0;
		return 1;
	}

	vcpu->run->exit_reason = KVM_EXIT_IO;
	vcpu->run->io.direction = in ? KVM_EXIT_IO_IN : KVM_EXIT_IO_OUT;
	vcpu->run->io.size = size;
	vcpu->run->io.data_offset = KVM_PIO_PAGE_OFFSET * PAGE_SIZE;
	vcpu->run->io.count = count;
	vcpu->run->io.port = port;

	return 0;
}

static int emulator_pio_in(struct kvm_vcpu *vcpu, int size,
			   unsigned short port, void *val, unsigned int count)
{
	int ret;

	if (vcpu->arch.pio.count)
		goto data_avail;

	memset(vcpu->arch.pio_data, 0, size * count);

	ret = emulator_pio_in_out(vcpu, size, port, val, count, true);
	if (ret) {
data_avail:
		memcpy(val, vcpu->arch.pio_data, size * count);
		trace_kvm_pio(KVM_PIO_IN, port, size, count, vcpu->arch.pio_data);
		vcpu->arch.pio.count = 0;
		return 1;
	}

	return 0;
}

static int emulator_pio_in_emulated(struct x86_emulate_ctxt *ctxt,
				    int size, unsigned short port, void *val,
				    unsigned int count)
{
	return emulator_pio_in(emul_to_vcpu(ctxt), size, port, val, count);

}

static int emulator_pio_out(struct kvm_vcpu *vcpu, int size,
			    unsigned short port, const void *val,
			    unsigned int count)
{
	memcpy(vcpu->arch.pio_data, val, size * count);
	trace_kvm_pio(KVM_PIO_OUT, port, size, count, vcpu->arch.pio_data);
	return emulator_pio_in_out(vcpu, size, port, (void *)val, count, false);
}

static int emulator_pio_out_emulated(struct x86_emulate_ctxt *ctxt,
				     int size, unsigned short port,
				     const void *val, unsigned int count)
{
	return emulator_pio_out(emul_to_vcpu(ctxt), size, port, val, count);
}

static unsigned long get_segment_base(struct kvm_vcpu *vcpu, int seg)
{
	return static_call(kvm_x86_get_segment_base)(vcpu, seg);
}

static void emulator_invlpg(struct x86_emulate_ctxt *ctxt, ulong address)
{
	kvm_mmu_invlpg(emul_to_vcpu(ctxt), address);
}

static int kvm_emulate_wbinvd_noskip(struct kvm_vcpu *vcpu)
{
	if (!need_emulate_wbinvd(vcpu))
		return X86EMUL_CONTINUE;

	if (static_call(kvm_x86_has_wbinvd_exit)()) {
		int cpu = get_cpu();

		cpumask_set_cpu(cpu, vcpu->arch.wbinvd_dirty_mask);
		on_each_cpu_mask(vcpu->arch.wbinvd_dirty_mask,
				wbinvd_ipi, NULL, 1);
		put_cpu();
		cpumask_clear(vcpu->arch.wbinvd_dirty_mask);
	} else
		wbinvd();
	return X86EMUL_CONTINUE;
}

int kvm_emulate_wbinvd(struct kvm_vcpu *vcpu)
{
	kvm_emulate_wbinvd_noskip(vcpu);
	return kvm_skip_emulated_instruction(vcpu);
}
EXPORT_SYMBOL_GPL(kvm_emulate_wbinvd);



static void emulator_wbinvd(struct x86_emulate_ctxt *ctxt)
{
	kvm_emulate_wbinvd_noskip(emul_to_vcpu(ctxt));
}

static void emulator_get_dr(struct x86_emulate_ctxt *ctxt, int dr,
			    unsigned long *dest)
{
	kvm_get_dr(emul_to_vcpu(ctxt), dr, dest);
}

static int emulator_set_dr(struct x86_emulate_ctxt *ctxt, int dr,
			   unsigned long value)
{

	return kvm_set_dr(emul_to_vcpu(ctxt), dr, value);
}

static u64 mk_cr_64(u64 curr_cr, u32 new_val)
{
	return (curr_cr & ~((1ULL << 32) - 1)) | new_val;
}

static unsigned long emulator_get_cr(struct x86_emulate_ctxt *ctxt, int cr)
{
	struct kvm_vcpu *vcpu = emul_to_vcpu(ctxt);
	unsigned long value;

	switch (cr) {
	case 0:
		value = kvm_read_cr0(vcpu);
		break;
	case 2:
		value = vcpu->arch.cr2;
		break;
	case 3:
		value = kvm_read_cr3(vcpu);
		break;
	case 4:
		value = kvm_read_cr4(vcpu);
		break;
	case 8:
		value = kvm_get_cr8(vcpu);
		break;
	default:
		kvm_err("%s: unexpected cr %u\n", __func__, cr);
		return 0;
	}

	return value;
}

static int emulator_set_cr(struct x86_emulate_ctxt *ctxt, int cr, ulong val)
{
	struct kvm_vcpu *vcpu = emul_to_vcpu(ctxt);
	int res = 0;

	switch (cr) {
	case 0:
		res = kvm_set_cr0(vcpu, mk_cr_64(kvm_read_cr0(vcpu), val));
		break;
	case 2:
		vcpu->arch.cr2 = val;
		break;
	case 3:
		res = kvm_set_cr3(vcpu, val);
		break;
	case 4:
		res = kvm_set_cr4(vcpu, mk_cr_64(kvm_read_cr4(vcpu), val));
		break;
	case 8:
		res = kvm_set_cr8(vcpu, val);
		break;
	default:
		kvm_err("%s: unexpected cr %u\n", __func__, cr);
		res = -1;
	}

	return res;
}

static int emulator_get_cpl(struct x86_emulate_ctxt *ctxt)
{
	return static_call(kvm_x86_get_cpl)(emul_to_vcpu(ctxt));
}

static void emulator_get_gdt(struct x86_emulate_ctxt *ctxt, struct desc_ptr *dt)
{
	static_call(kvm_x86_get_gdt)(emul_to_vcpu(ctxt), dt);
}

static void emulator_get_idt(struct x86_emulate_ctxt *ctxt, struct desc_ptr *dt)
{
	static_call(kvm_x86_get_idt)(emul_to_vcpu(ctxt), dt);
}

static void emulator_set_gdt(struct x86_emulate_ctxt *ctxt, struct desc_ptr *dt)
{
	static_call(kvm_x86_set_gdt)(emul_to_vcpu(ctxt), dt);
}

static void emulator_set_idt(struct x86_emulate_ctxt *ctxt, struct desc_ptr *dt)
{
	static_call(kvm_x86_set_idt)(emul_to_vcpu(ctxt), dt);
}

static unsigned long emulator_get_cached_segment_base(
	struct x86_emulate_ctxt *ctxt, int seg)
{
	return get_segment_base(emul_to_vcpu(ctxt), seg);
}

static bool emulator_get_segment(struct x86_emulate_ctxt *ctxt, u16 *selector,
				 struct desc_struct *desc, u32 *base3,
				 int seg)
{
	struct kvm_segment var;

	kvm_get_segment(emul_to_vcpu(ctxt), &var, seg);
	*selector = var.selector;

	if (var.unusable) {
		memset(desc, 0, sizeof(*desc));
		if (base3)
			*base3 = 0;
		return false;
	}

	if (var.g)
		var.limit >>= 12;
	set_desc_limit(desc, var.limit);
	set_desc_base(desc, (unsigned long)var.base);
#ifdef CONFIG_X86_64
	if (base3)
		*base3 = var.base >> 32;
#endif
	desc->type = var.type;
	desc->s = var.s;
	desc->dpl = var.dpl;
	desc->p = var.present;
	desc->avl = var.avl;
	desc->l = var.l;
	desc->d = var.db;
	desc->g = var.g;

	return true;
}

static void emulator_set_segment(struct x86_emulate_ctxt *ctxt, u16 selector,
				 struct desc_struct *desc, u32 base3,
				 int seg)
{
	struct kvm_vcpu *vcpu = emul_to_vcpu(ctxt);
	struct kvm_segment var;

	var.selector = selector;
	var.base = get_desc_base(desc);
#ifdef CONFIG_X86_64
	var.base |= ((u64)base3) << 32;
#endif
	var.limit = get_desc_limit(desc);
	if (desc->g)
		var.limit = (var.limit << 12) | 0xfff;
	var.type = desc->type;
	var.dpl = desc->dpl;
	var.db = desc->d;
	var.s = desc->s;
	var.l = desc->l;
	var.g = desc->g;
	var.avl = desc->avl;
	var.present = desc->p;
	var.unusable = !var.present;
	var.padding = 0;

	kvm_set_segment(vcpu, &var, seg);
	return;
}

static int emulator_get_msr(struct x86_emulate_ctxt *ctxt,
			    u32 msr_index, u64 *pdata)
{
	struct kvm_vcpu *vcpu = emul_to_vcpu(ctxt);
	int r;

	r = kvm_get_msr(vcpu, msr_index, pdata);

	if (r && kvm_get_msr_user_space(vcpu, msr_index, r)) {
		/* Bounce to user space */
		return X86EMUL_IO_NEEDED;
	}

	return r;
}

static int emulator_set_msr(struct x86_emulate_ctxt *ctxt,
			    u32 msr_index, u64 data)
{
	struct kvm_vcpu *vcpu = emul_to_vcpu(ctxt);
	int r;

	r = kvm_set_msr(vcpu, msr_index, data);

	if (r && kvm_set_msr_user_space(vcpu, msr_index, data, r)) {
		/* Bounce to user space */
		return X86EMUL_IO_NEEDED;
	}

	return r;
}

static u64 emulator_get_smbase(struct x86_emulate_ctxt *ctxt)
{
	struct kvm_vcpu *vcpu = emul_to_vcpu(ctxt);

	return vcpu->arch.smbase;
}

static void emulator_set_smbase(struct x86_emulate_ctxt *ctxt, u64 smbase)
{
	struct kvm_vcpu *vcpu = emul_to_vcpu(ctxt);

	vcpu->arch.smbase = smbase;
}

static int emulator_check_pmc(struct x86_emulate_ctxt *ctxt,
			      u32 pmc)
{
	return kvm_pmu_is_valid_rdpmc_ecx(emul_to_vcpu(ctxt), pmc);
}

static int emulator_read_pmc(struct x86_emulate_ctxt *ctxt,
			     u32 pmc, u64 *pdata)
{
	return kvm_pmu_rdpmc(emul_to_vcpu(ctxt), pmc, pdata);
}

static void emulator_halt(struct x86_emulate_ctxt *ctxt)
{
	emul_to_vcpu(ctxt)->arch.halt_request = 1;
}

static int emulator_intercept(struct x86_emulate_ctxt *ctxt,
			      struct x86_instruction_info *info,
			      enum x86_intercept_stage stage)
{
	return static_call(kvm_x86_check_intercept)(emul_to_vcpu(ctxt), info, stage,
					    &ctxt->exception);
}

static bool emulator_get_cpuid(struct x86_emulate_ctxt *ctxt,
			      u32 *eax, u32 *ebx, u32 *ecx, u32 *edx,
			      bool exact_only)
{
	return kvm_cpuid(emul_to_vcpu(ctxt), eax, ebx, ecx, edx, exact_only);
}

static bool emulator_guest_has_long_mode(struct x86_emulate_ctxt *ctxt)
{
	return guest_cpuid_has(emul_to_vcpu(ctxt), X86_FEATURE_LM);
}

static bool emulator_guest_has_movbe(struct x86_emulate_ctxt *ctxt)
{
	return guest_cpuid_has(emul_to_vcpu(ctxt), X86_FEATURE_MOVBE);
}

static bool emulator_guest_has_fxsr(struct x86_emulate_ctxt *ctxt)
{
	return guest_cpuid_has(emul_to_vcpu(ctxt), X86_FEATURE_FXSR);
}

static ulong emulator_read_gpr(struct x86_emulate_ctxt *ctxt, unsigned reg)
{
	return kvm_register_read(emul_to_vcpu(ctxt), reg);
}

static void emulator_write_gpr(struct x86_emulate_ctxt *ctxt, unsigned reg, ulong val)
{
	kvm_register_write(emul_to_vcpu(ctxt), reg, val);
}

static void emulator_set_nmi_mask(struct x86_emulate_ctxt *ctxt, bool masked)
{
	static_call(kvm_x86_set_nmi_mask)(emul_to_vcpu(ctxt), masked);
}

static unsigned emulator_get_hflags(struct x86_emulate_ctxt *ctxt)
{
	return emul_to_vcpu(ctxt)->arch.hflags;
}

static void emulator_set_hflags(struct x86_emulate_ctxt *ctxt, unsigned emul_flags)
{
	emul_to_vcpu(ctxt)->arch.hflags = emul_flags;
}

static int emulator_pre_leave_smm(struct x86_emulate_ctxt *ctxt,
				  const char *smstate)
{
	return static_call(kvm_x86_pre_leave_smm)(emul_to_vcpu(ctxt), smstate);
}

static void emulator_post_leave_smm(struct x86_emulate_ctxt *ctxt)
{
	kvm_smm_changed(emul_to_vcpu(ctxt));
}

static int emulator_set_xcr(struct x86_emulate_ctxt *ctxt, u32 index, u64 xcr)
{
	return __kvm_set_xcr(emul_to_vcpu(ctxt), index, xcr);
}

static const struct x86_emulate_ops emulate_ops = {
	.read_gpr            = emulator_read_gpr,
	.write_gpr           = emulator_write_gpr,
	.read_std            = emulator_read_std,
	.write_std           = emulator_write_std,
	.read_phys           = kvm_read_guest_phys_system,
	.fetch               = kvm_fetch_guest_virt,
	.read_emulated       = emulator_read_emulated,
	.write_emulated      = emulator_write_emulated,
	.cmpxchg_emulated    = emulator_cmpxchg_emulated,
	.invlpg              = emulator_invlpg,
	.pio_in_emulated     = emulator_pio_in_emulated,
	.pio_out_emulated    = emulator_pio_out_emulated,
	.get_segment         = emulator_get_segment,
	.set_segment         = emulator_set_segment,
	.get_cached_segment_base = emulator_get_cached_segment_base,
	.get_gdt             = emulator_get_gdt,
	.get_idt	     = emulator_get_idt,
	.set_gdt             = emulator_set_gdt,
	.set_idt	     = emulator_set_idt,
	.get_cr              = emulator_get_cr,
	.set_cr              = emulator_set_cr,
	.cpl                 = emulator_get_cpl,
	.get_dr              = emulator_get_dr,
	.set_dr              = emulator_set_dr,
	.get_smbase          = emulator_get_smbase,
	.set_smbase          = emulator_set_smbase,
	.set_msr             = emulator_set_msr,
	.get_msr             = emulator_get_msr,
	.check_pmc	     = emulator_check_pmc,
	.read_pmc            = emulator_read_pmc,
	.halt                = emulator_halt,
	.wbinvd              = emulator_wbinvd,
	.fix_hypercall       = emulator_fix_hypercall,
	.intercept           = emulator_intercept,
	.get_cpuid           = emulator_get_cpuid,
	.guest_has_long_mode = emulator_guest_has_long_mode,
	.guest_has_movbe     = emulator_guest_has_movbe,
	.guest_has_fxsr      = emulator_guest_has_fxsr,
	.set_nmi_mask        = emulator_set_nmi_mask,
	.get_hflags          = emulator_get_hflags,
	.set_hflags          = emulator_set_hflags,
	.pre_leave_smm       = emulator_pre_leave_smm,
	.post_leave_smm      = emulator_post_leave_smm,
	.set_xcr             = emulator_set_xcr,
};

static void toggle_interruptibility(struct kvm_vcpu *vcpu, u32 mask)
{
	u32 int_shadow = static_call(kvm_x86_get_interrupt_shadow)(vcpu);
	/*
	 * an sti; sti; sequence only disable interrupts for the first
	 * instruction. So, if the last instruction, be it emulated or
	 * not, left the system with the INT_STI flag enabled, it
	 * means that the last instruction is an sti. We should not
	 * leave the flag on in this case. The same goes for mov ss
	 */
	if (int_shadow & mask)
		mask = 0;
	if (unlikely(int_shadow || mask)) {
		static_call(kvm_x86_set_interrupt_shadow)(vcpu, mask);
		if (!mask)
			kvm_make_request(KVM_REQ_EVENT, vcpu);
	}
}

static bool inject_emulated_exception(struct kvm_vcpu *vcpu)
{
	struct x86_emulate_ctxt *ctxt = vcpu->arch.emulate_ctxt;
	if (ctxt->exception.vector == PF_VECTOR)
		return kvm_inject_emulated_page_fault(vcpu, &ctxt->exception);

	if (ctxt->exception.error_code_valid)
		kvm_queue_exception_e(vcpu, ctxt->exception.vector,
				      ctxt->exception.error_code);
	else
		kvm_queue_exception(vcpu, ctxt->exception.vector);
	return false;
}

static struct x86_emulate_ctxt *alloc_emulate_ctxt(struct kvm_vcpu *vcpu)
{
	struct x86_emulate_ctxt *ctxt;

	ctxt = kmem_cache_zalloc(x86_emulator_cache, GFP_KERNEL_ACCOUNT);
	if (!ctxt) {
		pr_err("kvm: failed to allocate vcpu's emulator\n");
		return NULL;
	}

	ctxt->vcpu = vcpu;
	ctxt->ops = &emulate_ops;
	vcpu->arch.emulate_ctxt = ctxt;

	return ctxt;
}

static void init_emulate_ctxt(struct kvm_vcpu *vcpu)
{
	struct x86_emulate_ctxt *ctxt = vcpu->arch.emulate_ctxt;
	int cs_db, cs_l;

	static_call(kvm_x86_get_cs_db_l_bits)(vcpu, &cs_db, &cs_l);

	ctxt->gpa_available = false;
	ctxt->eflags = kvm_get_rflags(vcpu);
	ctxt->tf = (ctxt->eflags & X86_EFLAGS_TF) != 0;

	ctxt->eip = kvm_rip_read(vcpu);
	ctxt->mode = (!is_protmode(vcpu))		? X86EMUL_MODE_REAL :
		     (ctxt->eflags & X86_EFLAGS_VM)	? X86EMUL_MODE_VM86 :
		     (cs_l && is_long_mode(vcpu))	? X86EMUL_MODE_PROT64 :
		     cs_db				? X86EMUL_MODE_PROT32 :
							  X86EMUL_MODE_PROT16;
	BUILD_BUG_ON(HF_GUEST_MASK != X86EMUL_GUEST_MASK);
	BUILD_BUG_ON(HF_SMM_MASK != X86EMUL_SMM_MASK);
	BUILD_BUG_ON(HF_SMM_INSIDE_NMI_MASK != X86EMUL_SMM_INSIDE_NMI_MASK);

	init_decode_cache(ctxt);
	vcpu->arch.emulate_regs_need_sync_from_vcpu = false;
}

void kvm_inject_realmode_interrupt(struct kvm_vcpu *vcpu, int irq, int inc_eip)
{
	struct x86_emulate_ctxt *ctxt = vcpu->arch.emulate_ctxt;
	int ret;

	init_emulate_ctxt(vcpu);

	ctxt->op_bytes = 2;
	ctxt->ad_bytes = 2;
	ctxt->_eip = ctxt->eip + inc_eip;
	ret = emulate_int_real(ctxt, irq);

	if (ret != X86EMUL_CONTINUE) {
		kvm_make_request(KVM_REQ_TRIPLE_FAULT, vcpu);
	} else {
		ctxt->eip = ctxt->_eip;
		kvm_rip_write(vcpu, ctxt->eip);
		kvm_set_rflags(vcpu, ctxt->eflags);
	}
}
EXPORT_SYMBOL_GPL(kvm_inject_realmode_interrupt);

static int handle_emulation_failure(struct kvm_vcpu *vcpu, int emulation_type)
{
	++vcpu->stat.insn_emulation_fail;
	trace_kvm_emulate_insn_failed(vcpu);

	if (emulation_type & EMULTYPE_VMWARE_GP) {
		kvm_queue_exception_e(vcpu, GP_VECTOR, 0);
		return 1;
	}

	if (emulation_type & EMULTYPE_SKIP) {
		vcpu->run->exit_reason = KVM_EXIT_INTERNAL_ERROR;
		vcpu->run->internal.suberror = KVM_INTERNAL_ERROR_EMULATION;
		vcpu->run->internal.ndata = 0;
		return 0;
	}

	kvm_queue_exception(vcpu, UD_VECTOR);

	if (!is_guest_mode(vcpu) && static_call(kvm_x86_get_cpl)(vcpu) == 0) {
		vcpu->run->exit_reason = KVM_EXIT_INTERNAL_ERROR;
		vcpu->run->internal.suberror = KVM_INTERNAL_ERROR_EMULATION;
		vcpu->run->internal.ndata = 0;
		return 0;
	}

	return 1;
}

static bool reexecute_instruction(struct kvm_vcpu *vcpu, gpa_t cr2_or_gpa,
				  bool write_fault_to_shadow_pgtable,
				  int emulation_type)
{
	gpa_t gpa = cr2_or_gpa;
	kvm_pfn_t pfn;

	if (!(emulation_type & EMULTYPE_ALLOW_RETRY_PF))
		return false;

	if (WARN_ON_ONCE(is_guest_mode(vcpu)) ||
	    WARN_ON_ONCE(!(emulation_type & EMULTYPE_PF)))
		return false;

	if (!vcpu->arch.mmu->direct_map) {
		/*
		 * Write permission should be allowed since only
		 * write access need to be emulated.
		 */
		gpa = kvm_mmu_gva_to_gpa_write(vcpu, cr2_or_gpa, NULL);

		/*
		 * If the mapping is invalid in guest, let cpu retry
		 * it to generate fault.
		 */
		if (gpa == UNMAPPED_GVA)
			return true;
	}

	/*
	 * Do not retry the unhandleable instruction if it faults on the
	 * readonly host memory, otherwise it will goto a infinite loop:
	 * retry instruction -> write #PF -> emulation fail -> retry
	 * instruction -> ...
	 */
	pfn = gfn_to_pfn(vcpu->kvm, gpa_to_gfn(gpa));

	/*
	 * If the instruction failed on the error pfn, it can not be fixed,
	 * report the error to userspace.
	 */
	if (is_error_noslot_pfn(pfn))
		return false;

	kvm_release_pfn_clean(pfn);

	/* The instructions are well-emulated on direct mmu. */
	if (vcpu->arch.mmu->direct_map) {
		unsigned int indirect_shadow_pages;

		write_lock(&vcpu->kvm->mmu_lock);
		indirect_shadow_pages = vcpu->kvm->arch.indirect_shadow_pages;
		write_unlock(&vcpu->kvm->mmu_lock);

		if (indirect_shadow_pages)
			kvm_mmu_unprotect_page(vcpu->kvm, gpa_to_gfn(gpa));

		return true;
	}

	/*
	 * if emulation was due to access to shadowed page table
	 * and it failed try to unshadow page and re-enter the
	 * guest to let CPU execute the instruction.
	 */
	kvm_mmu_unprotect_page(vcpu->kvm, gpa_to_gfn(gpa));

	/*
	 * If the access faults on its page table, it can not
	 * be fixed by unprotecting shadow page and it should
	 * be reported to userspace.
	 */
	return !write_fault_to_shadow_pgtable;
}

static bool retry_instruction(struct x86_emulate_ctxt *ctxt,
			      gpa_t cr2_or_gpa,  int emulation_type)
{
	struct kvm_vcpu *vcpu = emul_to_vcpu(ctxt);
	unsigned long last_retry_eip, last_retry_addr, gpa = cr2_or_gpa;

	last_retry_eip = vcpu->arch.last_retry_eip;
	last_retry_addr = vcpu->arch.last_retry_addr;

	/*
	 * If the emulation is caused by #PF and it is non-page_table
	 * writing instruction, it means the VM-EXIT is caused by shadow
	 * page protected, we can zap the shadow page and retry this
	 * instruction directly.
	 *
	 * Note: if the guest uses a non-page-table modifying instruction
	 * on the PDE that points to the instruction, then we will unmap
	 * the instruction and go to an infinite loop. So, we cache the
	 * last retried eip and the last fault address, if we meet the eip
	 * and the address again, we can break out of the potential infinite
	 * loop.
	 */
	vcpu->arch.last_retry_eip = vcpu->arch.last_retry_addr = 0;

	if (!(emulation_type & EMULTYPE_ALLOW_RETRY_PF))
		return false;

	if (WARN_ON_ONCE(is_guest_mode(vcpu)) ||
	    WARN_ON_ONCE(!(emulation_type & EMULTYPE_PF)))
		return false;

	if (x86_page_table_writing_insn(ctxt))
		return false;

	if (ctxt->eip == last_retry_eip && last_retry_addr == cr2_or_gpa)
		return false;

	vcpu->arch.last_retry_eip = ctxt->eip;
	vcpu->arch.last_retry_addr = cr2_or_gpa;

	if (!vcpu->arch.mmu->direct_map)
		gpa = kvm_mmu_gva_to_gpa_write(vcpu, cr2_or_gpa, NULL);

	kvm_mmu_unprotect_page(vcpu->kvm, gpa_to_gfn(gpa));

	return true;
}

static int complete_emulated_mmio(struct kvm_vcpu *vcpu);
static int complete_emulated_pio(struct kvm_vcpu *vcpu);

static void kvm_smm_changed(struct kvm_vcpu *vcpu)
{
	if (!(vcpu->arch.hflags & HF_SMM_MASK)) {
		/* This is a good place to trace that we are exiting SMM.  */
		trace_kvm_enter_smm(vcpu->vcpu_id, vcpu->arch.smbase, false);

		/* Process a latched INIT or SMI, if any.  */
		kvm_make_request(KVM_REQ_EVENT, vcpu);
	}

	kvm_mmu_reset_context(vcpu);
}

static int kvm_vcpu_check_hw_bp(unsigned long addr, u32 type, u32 dr7,
				unsigned long *db)
{
	u32 dr6 = 0;
	int i;
	u32 enable, rwlen;

	enable = dr7;
	rwlen = dr7 >> 16;
	for (i = 0; i < 4; i++, enable >>= 2, rwlen >>= 4)
		if ((enable & 3) && (rwlen & 15) == type && db[i] == addr)
			dr6 |= (1 << i);
	return dr6;
}

static int kvm_vcpu_do_singlestep(struct kvm_vcpu *vcpu)
{
	struct kvm_run *kvm_run = vcpu->run;

	if (vcpu->guest_debug & KVM_GUESTDBG_SINGLESTEP) {
		kvm_run->debug.arch.dr6 = DR6_BS | DR6_ACTIVE_LOW;
		kvm_run->debug.arch.pc = kvm_get_linear_rip(vcpu);
		kvm_run->debug.arch.exception = DB_VECTOR;
		kvm_run->exit_reason = KVM_EXIT_DEBUG;
		return 0;
	}
	kvm_queue_exception_p(vcpu, DB_VECTOR, DR6_BS);
	return 1;
}

int kvm_skip_emulated_instruction(struct kvm_vcpu *vcpu)
{
	unsigned long rflags = static_call(kvm_x86_get_rflags)(vcpu);
	int r;

	r = static_call(kvm_x86_skip_emulated_instruction)(vcpu);
	if (unlikely(!r))
		return 0;

	/*
	 * rflags is the old, "raw" value of the flags.  The new value has
	 * not been saved yet.
	 *
	 * This is correct even for TF set by the guest, because "the
	 * processor will not generate this exception after the instruction
	 * that sets the TF flag".
	 */
	if (unlikely(rflags & X86_EFLAGS_TF))
		r = kvm_vcpu_do_singlestep(vcpu);
	return r;
}
EXPORT_SYMBOL_GPL(kvm_skip_emulated_instruction);

static bool kvm_vcpu_check_breakpoint(struct kvm_vcpu *vcpu, int *r)
{
	if (unlikely(vcpu->guest_debug & KVM_GUESTDBG_USE_HW_BP) &&
	    (vcpu->arch.guest_debug_dr7 & DR7_BP_EN_MASK)) {
		struct kvm_run *kvm_run = vcpu->run;
		unsigned long eip = kvm_get_linear_rip(vcpu);
		u32 dr6 = kvm_vcpu_check_hw_bp(eip, 0,
					   vcpu->arch.guest_debug_dr7,
					   vcpu->arch.eff_db);

		if (dr6 != 0) {
			kvm_run->debug.arch.dr6 = dr6 | DR6_ACTIVE_LOW;
			kvm_run->debug.arch.pc = eip;
			kvm_run->debug.arch.exception = DB_VECTOR;
			kvm_run->exit_reason = KVM_EXIT_DEBUG;
			*r = 0;
			return true;
		}
	}

	if (unlikely(vcpu->arch.dr7 & DR7_BP_EN_MASK) &&
	    !(kvm_get_rflags(vcpu) & X86_EFLAGS_RF)) {
		unsigned long eip = kvm_get_linear_rip(vcpu);
		u32 dr6 = kvm_vcpu_check_hw_bp(eip, 0,
					   vcpu->arch.dr7,
					   vcpu->arch.db);

		if (dr6 != 0) {
			kvm_queue_exception_p(vcpu, DB_VECTOR, dr6);
			*r = 1;
			return true;
		}
	}

	return false;
}

static bool is_vmware_backdoor_opcode(struct x86_emulate_ctxt *ctxt)
{
	switch (ctxt->opcode_len) {
	case 1:
		switch (ctxt->b) {
		case 0xe4:	/* IN */
		case 0xe5:
		case 0xec:
		case 0xed:
		case 0xe6:	/* OUT */
		case 0xe7:
		case 0xee:
		case 0xef:
		case 0x6c:	/* INS */
		case 0x6d:
		case 0x6e:	/* OUTS */
		case 0x6f:
			return true;
		}
		break;
	case 2:
		switch (ctxt->b) {
		case 0x33:	/* RDPMC */
			return true;
		}
		break;
	}

	return false;
}

/*
 * Decode to be emulated instruction. Return EMULATION_OK if success.
 */
int x86_decode_emulated_instruction(struct kvm_vcpu *vcpu, int emulation_type,
				    void *insn, int insn_len)
<<<<<<< HEAD
=======
{
	int r = EMULATION_OK;
	struct x86_emulate_ctxt *ctxt = vcpu->arch.emulate_ctxt;

	init_emulate_ctxt(vcpu);

	/*
	 * We will reenter on the same instruction since we do not set
	 * complete_userspace_io. This does not handle watchpoints yet,
	 * those would be handled in the emulate_ops.
	 */
	if (!(emulation_type & EMULTYPE_SKIP) &&
	    kvm_vcpu_check_breakpoint(vcpu, &r))
		return r;

	ctxt->interruptibility = 0;
	ctxt->have_exception = false;
	ctxt->exception.vector = -1;
	ctxt->perm_ok = false;

	ctxt->ud = emulation_type & EMULTYPE_TRAP_UD;

	r = x86_decode_insn(ctxt, insn, insn_len);

	trace_kvm_emulate_insn_start(vcpu);
	++vcpu->stat.insn_emulation;

	return r;
}
EXPORT_SYMBOL_GPL(x86_decode_emulated_instruction);

int x86_emulate_instruction(struct kvm_vcpu *vcpu, gpa_t cr2_or_gpa,
			    int emulation_type, void *insn, int insn_len)
>>>>>>> 7aef27f0
{
	int r = EMULATION_OK;
	struct x86_emulate_ctxt *ctxt = vcpu->arch.emulate_ctxt;

<<<<<<< HEAD
	init_emulate_ctxt(vcpu);

	/*
	 * We will reenter on the same instruction since we do not set
	 * complete_userspace_io. This does not handle watchpoints yet,
	 * those would be handled in the emulate_ops.
	 */
	if (!(emulation_type & EMULTYPE_SKIP) &&
	    kvm_vcpu_check_breakpoint(vcpu, &r))
		return r;

	ctxt->interruptibility = 0;
	ctxt->have_exception = false;
	ctxt->exception.vector = -1;
	ctxt->perm_ok = false;

	ctxt->ud = emulation_type & EMULTYPE_TRAP_UD;

	r = x86_decode_insn(ctxt, insn, insn_len);

	trace_kvm_emulate_insn_start(vcpu);
	++vcpu->stat.insn_emulation;

	return r;
}
EXPORT_SYMBOL_GPL(x86_decode_emulated_instruction);

int x86_emulate_instruction(struct kvm_vcpu *vcpu, gpa_t cr2_or_gpa,
			    int emulation_type, void *insn, int insn_len)
{
	int r;
	struct x86_emulate_ctxt *ctxt = vcpu->arch.emulate_ctxt;
	bool writeback = true;
	bool write_fault_to_spt;

=======
>>>>>>> 7aef27f0
	if (unlikely(!static_call(kvm_x86_can_emulate_instruction)(vcpu, insn, insn_len)))
		return 1;

	vcpu->arch.l1tf_flush_l1d = true;

	/*
	 * Clear write_fault_to_shadow_pgtable here to ensure it is
	 * never reused.
	 */
	write_fault_to_spt = vcpu->arch.write_fault_to_shadow_pgtable;
	vcpu->arch.write_fault_to_shadow_pgtable = false;

	if (!(emulation_type & EMULTYPE_NO_DECODE)) {
		kvm_clear_exception_queue(vcpu);

		r = x86_decode_emulated_instruction(vcpu, emulation_type,
						    insn, insn_len);
		if (r != EMULATION_OK)  {
			if ((emulation_type & EMULTYPE_TRAP_UD) ||
			    (emulation_type & EMULTYPE_TRAP_UD_FORCED)) {
				kvm_queue_exception(vcpu, UD_VECTOR);
				return 1;
			}
			if (reexecute_instruction(vcpu, cr2_or_gpa,
						  write_fault_to_spt,
						  emulation_type))
				return 1;
			if (ctxt->have_exception) {
				/*
				 * #UD should result in just EMULATION_FAILED, and trap-like
				 * exception should not be encountered during decode.
				 */
				WARN_ON_ONCE(ctxt->exception.vector == UD_VECTOR ||
					     exception_type(ctxt->exception.vector) == EXCPT_TRAP);
				inject_emulated_exception(vcpu);
				return 1;
			}
			return handle_emulation_failure(vcpu, emulation_type);
		}
	}

	if ((emulation_type & EMULTYPE_VMWARE_GP) &&
	    !is_vmware_backdoor_opcode(ctxt)) {
		kvm_queue_exception_e(vcpu, GP_VECTOR, 0);
		return 1;
	}

	/*
	 * Note, EMULTYPE_SKIP is intended for use *only* by vendor callbacks
	 * for kvm_skip_emulated_instruction().  The caller is responsible for
	 * updating interruptibility state and injecting single-step #DBs.
	 */
	if (emulation_type & EMULTYPE_SKIP) {
		kvm_rip_write(vcpu, ctxt->_eip);
		if (ctxt->eflags & X86_EFLAGS_RF)
			kvm_set_rflags(vcpu, ctxt->eflags & ~X86_EFLAGS_RF);
		return 1;
	}

	if (retry_instruction(ctxt, cr2_or_gpa, emulation_type))
		return 1;

	/* this is needed for vmware backdoor interface to work since it
	   changes registers values  during IO operation */
	if (vcpu->arch.emulate_regs_need_sync_from_vcpu) {
		vcpu->arch.emulate_regs_need_sync_from_vcpu = false;
		emulator_invalidate_register_cache(ctxt);
	}

restart:
	if (emulation_type & EMULTYPE_PF) {
		/* Save the faulting GPA (cr2) in the address field */
		ctxt->exception.address = cr2_or_gpa;

		/* With shadow page tables, cr2 contains a GVA or nGPA. */
		if (vcpu->arch.mmu->direct_map) {
			ctxt->gpa_available = true;
			ctxt->gpa_val = cr2_or_gpa;
		}
	} else {
		/* Sanitize the address out of an abundance of paranoia. */
		ctxt->exception.address = 0;
	}

	r = x86_emulate_insn(ctxt);

	if (r == EMULATION_INTERCEPTED)
		return 1;

	if (r == EMULATION_FAILED) {
		if (reexecute_instruction(vcpu, cr2_or_gpa, write_fault_to_spt,
					emulation_type))
			return 1;

		return handle_emulation_failure(vcpu, emulation_type);
	}

	if (ctxt->have_exception) {
		r = 1;
		if (inject_emulated_exception(vcpu))
			return r;
	} else if (vcpu->arch.pio.count) {
		if (!vcpu->arch.pio.in) {
			/* FIXME: return into emulator if single-stepping.  */
			vcpu->arch.pio.count = 0;
		} else {
			writeback = false;
			vcpu->arch.complete_userspace_io = complete_emulated_pio;
		}
		r = 0;
	} else if (vcpu->mmio_needed) {
		++vcpu->stat.mmio_exits;

		if (!vcpu->mmio_is_write)
			writeback = false;
		r = 0;
		vcpu->arch.complete_userspace_io = complete_emulated_mmio;
	} else if (r == EMULATION_RESTART)
		goto restart;
	else
		r = 1;

	if (writeback) {
		unsigned long rflags = static_call(kvm_x86_get_rflags)(vcpu);
		toggle_interruptibility(vcpu, ctxt->interruptibility);
		vcpu->arch.emulate_regs_need_sync_to_vcpu = false;
		if (!ctxt->have_exception ||
		    exception_type(ctxt->exception.vector) == EXCPT_TRAP) {
			kvm_rip_write(vcpu, ctxt->eip);
			if (r && (ctxt->tf || (vcpu->guest_debug & KVM_GUESTDBG_SINGLESTEP)))
				r = kvm_vcpu_do_singlestep(vcpu);
			if (kvm_x86_ops.update_emulated_instruction)
				static_call(kvm_x86_update_emulated_instruction)(vcpu);
			__kvm_set_rflags(vcpu, ctxt->eflags);
		}

		/*
		 * For STI, interrupts are shadowed; so KVM_REQ_EVENT will
		 * do nothing, and it will be requested again as soon as
		 * the shadow expires.  But we still need to check here,
		 * because POPF has no interrupt shadow.
		 */
		if (unlikely((ctxt->eflags & ~rflags) & X86_EFLAGS_IF))
			kvm_make_request(KVM_REQ_EVENT, vcpu);
	} else
		vcpu->arch.emulate_regs_need_sync_to_vcpu = true;

	return r;
}

int kvm_emulate_instruction(struct kvm_vcpu *vcpu, int emulation_type)
{
	return x86_emulate_instruction(vcpu, 0, emulation_type, NULL, 0);
}
EXPORT_SYMBOL_GPL(kvm_emulate_instruction);

int kvm_emulate_instruction_from_buffer(struct kvm_vcpu *vcpu,
					void *insn, int insn_len)
{
	return x86_emulate_instruction(vcpu, 0, 0, insn, insn_len);
}
EXPORT_SYMBOL_GPL(kvm_emulate_instruction_from_buffer);

static int complete_fast_pio_out_port_0x7e(struct kvm_vcpu *vcpu)
{
	vcpu->arch.pio.count = 0;
	return 1;
}

static int complete_fast_pio_out(struct kvm_vcpu *vcpu)
{
	vcpu->arch.pio.count = 0;

	if (unlikely(!kvm_is_linear_rip(vcpu, vcpu->arch.pio.linear_rip)))
		return 1;

	return kvm_skip_emulated_instruction(vcpu);
}

static int kvm_fast_pio_out(struct kvm_vcpu *vcpu, int size,
			    unsigned short port)
{
	unsigned long val = kvm_rax_read(vcpu);
	int ret = emulator_pio_out(vcpu, size, port, &val, 1);

	if (ret)
		return ret;

	/*
	 * Workaround userspace that relies on old KVM behavior of %rip being
	 * incremented prior to exiting to userspace to handle "OUT 0x7e".
	 */
	if (port == 0x7e &&
	    kvm_check_has_quirk(vcpu->kvm, KVM_X86_QUIRK_OUT_7E_INC_RIP)) {
		vcpu->arch.complete_userspace_io =
			complete_fast_pio_out_port_0x7e;
		kvm_skip_emulated_instruction(vcpu);
	} else {
		vcpu->arch.pio.linear_rip = kvm_get_linear_rip(vcpu);
		vcpu->arch.complete_userspace_io = complete_fast_pio_out;
	}
	return 0;
}

static int complete_fast_pio_in(struct kvm_vcpu *vcpu)
{
	unsigned long val;

	/* We should only ever be called with arch.pio.count equal to 1 */
	BUG_ON(vcpu->arch.pio.count != 1);

	if (unlikely(!kvm_is_linear_rip(vcpu, vcpu->arch.pio.linear_rip))) {
		vcpu->arch.pio.count = 0;
		return 1;
	}

	/* For size less than 4 we merge, else we zero extend */
	val = (vcpu->arch.pio.size < 4) ? kvm_rax_read(vcpu) : 0;

	/*
	 * Since vcpu->arch.pio.count == 1 let emulator_pio_in perform
	 * the copy and tracing
	 */
	emulator_pio_in(vcpu, vcpu->arch.pio.size, vcpu->arch.pio.port, &val, 1);
	kvm_rax_write(vcpu, val);

	return kvm_skip_emulated_instruction(vcpu);
}

static int kvm_fast_pio_in(struct kvm_vcpu *vcpu, int size,
			   unsigned short port)
{
	unsigned long val;
	int ret;

	/* For size less than 4 we merge, else we zero extend */
	val = (size < 4) ? kvm_rax_read(vcpu) : 0;

	ret = emulator_pio_in(vcpu, size, port, &val, 1);
	if (ret) {
		kvm_rax_write(vcpu, val);
		return ret;
	}

	vcpu->arch.pio.linear_rip = kvm_get_linear_rip(vcpu);
	vcpu->arch.complete_userspace_io = complete_fast_pio_in;

	return 0;
}

int kvm_fast_pio(struct kvm_vcpu *vcpu, int size, unsigned short port, int in)
{
	int ret;

	if (in)
		ret = kvm_fast_pio_in(vcpu, size, port);
	else
		ret = kvm_fast_pio_out(vcpu, size, port);
	return ret && kvm_skip_emulated_instruction(vcpu);
}
EXPORT_SYMBOL_GPL(kvm_fast_pio);

static int kvmclock_cpu_down_prep(unsigned int cpu)
{
	__this_cpu_write(cpu_tsc_khz, 0);
	return 0;
}

static void tsc_khz_changed(void *data)
{
	struct cpufreq_freqs *freq = data;
	unsigned long khz = 0;

	if (data)
		khz = freq->new;
	else if (!boot_cpu_has(X86_FEATURE_CONSTANT_TSC))
		khz = cpufreq_quick_get(raw_smp_processor_id());
	if (!khz)
		khz = tsc_khz;
	__this_cpu_write(cpu_tsc_khz, khz);
}

#ifdef CONFIG_X86_64
static void kvm_hyperv_tsc_notifier(void)
{
	struct kvm *kvm;
	struct kvm_vcpu *vcpu;
	int cpu;
	unsigned long flags;

	mutex_lock(&kvm_lock);
	list_for_each_entry(kvm, &vm_list, vm_list)
		kvm_make_mclock_inprogress_request(kvm);

	hyperv_stop_tsc_emulation();

	/* TSC frequency always matches when on Hyper-V */
	for_each_present_cpu(cpu)
		per_cpu(cpu_tsc_khz, cpu) = tsc_khz;
	kvm_max_guest_tsc_khz = tsc_khz;

	list_for_each_entry(kvm, &vm_list, vm_list) {
		struct kvm_arch *ka = &kvm->arch;

		spin_lock_irqsave(&ka->pvclock_gtod_sync_lock, flags);
		pvclock_update_vm_gtod_copy(kvm);
		spin_unlock_irqrestore(&ka->pvclock_gtod_sync_lock, flags);

		kvm_for_each_vcpu(cpu, vcpu, kvm)
			kvm_make_request(KVM_REQ_CLOCK_UPDATE, vcpu);

		kvm_for_each_vcpu(cpu, vcpu, kvm)
			kvm_clear_request(KVM_REQ_MCLOCK_INPROGRESS, vcpu);
	}
	mutex_unlock(&kvm_lock);
}
#endif

static void __kvmclock_cpufreq_notifier(struct cpufreq_freqs *freq, int cpu)
{
	struct kvm *kvm;
	struct kvm_vcpu *vcpu;
	int i, send_ipi = 0;

	/*
	 * We allow guests to temporarily run on slowing clocks,
	 * provided we notify them after, or to run on accelerating
	 * clocks, provided we notify them before.  Thus time never
	 * goes backwards.
	 *
	 * However, we have a problem.  We can't atomically update
	 * the frequency of a given CPU from this function; it is
	 * merely a notifier, which can be called from any CPU.
	 * Changing the TSC frequency at arbitrary points in time
	 * requires a recomputation of local variables related to
	 * the TSC for each VCPU.  We must flag these local variables
	 * to be updated and be sure the update takes place with the
	 * new frequency before any guests proceed.
	 *
	 * Unfortunately, the combination of hotplug CPU and frequency
	 * change creates an intractable locking scenario; the order
	 * of when these callouts happen is undefined with respect to
	 * CPU hotplug, and they can race with each other.  As such,
	 * merely setting per_cpu(cpu_tsc_khz) = X during a hotadd is
	 * undefined; you can actually have a CPU frequency change take
	 * place in between the computation of X and the setting of the
	 * variable.  To protect against this problem, all updates of
	 * the per_cpu tsc_khz variable are done in an interrupt
	 * protected IPI, and all callers wishing to update the value
	 * must wait for a synchronous IPI to complete (which is trivial
	 * if the caller is on the CPU already).  This establishes the
	 * necessary total order on variable updates.
	 *
	 * Note that because a guest time update may take place
	 * anytime after the setting of the VCPU's request bit, the
	 * correct TSC value must be set before the request.  However,
	 * to ensure the update actually makes it to any guest which
	 * starts running in hardware virtualization between the set
	 * and the acquisition of the spinlock, we must also ping the
	 * CPU after setting the request bit.
	 *
	 */

	smp_call_function_single(cpu, tsc_khz_changed, freq, 1);

	mutex_lock(&kvm_lock);
	list_for_each_entry(kvm, &vm_list, vm_list) {
		kvm_for_each_vcpu(i, vcpu, kvm) {
			if (vcpu->cpu != cpu)
				continue;
			kvm_make_request(KVM_REQ_CLOCK_UPDATE, vcpu);
			if (vcpu->cpu != raw_smp_processor_id())
				send_ipi = 1;
		}
	}
	mutex_unlock(&kvm_lock);

	if (freq->old < freq->new && send_ipi) {
		/*
		 * We upscale the frequency.  Must make the guest
		 * doesn't see old kvmclock values while running with
		 * the new frequency, otherwise we risk the guest sees
		 * time go backwards.
		 *
		 * In case we update the frequency for another cpu
		 * (which might be in guest context) send an interrupt
		 * to kick the cpu out of guest context.  Next time
		 * guest context is entered kvmclock will be updated,
		 * so the guest will not see stale values.
		 */
		smp_call_function_single(cpu, tsc_khz_changed, freq, 1);
	}
}

static int kvmclock_cpufreq_notifier(struct notifier_block *nb, unsigned long val,
				     void *data)
{
	struct cpufreq_freqs *freq = data;
	int cpu;

	if (val == CPUFREQ_PRECHANGE && freq->old > freq->new)
		return 0;
	if (val == CPUFREQ_POSTCHANGE && freq->old < freq->new)
		return 0;

	for_each_cpu(cpu, freq->policy->cpus)
		__kvmclock_cpufreq_notifier(freq, cpu);

	return 0;
}

static struct notifier_block kvmclock_cpufreq_notifier_block = {
	.notifier_call  = kvmclock_cpufreq_notifier
};

static int kvmclock_cpu_online(unsigned int cpu)
{
	tsc_khz_changed(NULL);
	return 0;
}

static void kvm_timer_init(void)
{
	max_tsc_khz = tsc_khz;

	if (!boot_cpu_has(X86_FEATURE_CONSTANT_TSC)) {
#ifdef CONFIG_CPU_FREQ
		struct cpufreq_policy *policy;
		int cpu;

		cpu = get_cpu();
		policy = cpufreq_cpu_get(cpu);
		if (policy) {
			if (policy->cpuinfo.max_freq)
				max_tsc_khz = policy->cpuinfo.max_freq;
			cpufreq_cpu_put(policy);
		}
		put_cpu();
#endif
		cpufreq_register_notifier(&kvmclock_cpufreq_notifier_block,
					  CPUFREQ_TRANSITION_NOTIFIER);
	}

	cpuhp_setup_state(CPUHP_AP_X86_KVM_CLK_ONLINE, "x86/kvm/clk:online",
			  kvmclock_cpu_online, kvmclock_cpu_down_prep);
}

DEFINE_PER_CPU(struct kvm_vcpu *, current_vcpu);
EXPORT_PER_CPU_SYMBOL_GPL(current_vcpu);

int kvm_is_in_guest(void)
{
	return __this_cpu_read(current_vcpu) != NULL;
}

static int kvm_is_user_mode(void)
{
	int user_mode = 3;

	if (__this_cpu_read(current_vcpu))
		user_mode = static_call(kvm_x86_get_cpl)(__this_cpu_read(current_vcpu));

	return user_mode != 0;
}

static unsigned long kvm_get_guest_ip(void)
{
	unsigned long ip = 0;

	if (__this_cpu_read(current_vcpu))
		ip = kvm_rip_read(__this_cpu_read(current_vcpu));

	return ip;
}

static void kvm_handle_intel_pt_intr(void)
{
	struct kvm_vcpu *vcpu = __this_cpu_read(current_vcpu);

	kvm_make_request(KVM_REQ_PMI, vcpu);
	__set_bit(MSR_CORE_PERF_GLOBAL_OVF_CTRL_TRACE_TOPA_PMI_BIT,
			(unsigned long *)&vcpu->arch.pmu.global_status);
}

static struct perf_guest_info_callbacks kvm_guest_cbs = {
	.is_in_guest		= kvm_is_in_guest,
	.is_user_mode		= kvm_is_user_mode,
	.get_guest_ip		= kvm_get_guest_ip,
	.handle_intel_pt_intr	= kvm_handle_intel_pt_intr,
};

#ifdef CONFIG_X86_64
static void pvclock_gtod_update_fn(struct work_struct *work)
{
	struct kvm *kvm;

	struct kvm_vcpu *vcpu;
	int i;

	mutex_lock(&kvm_lock);
	list_for_each_entry(kvm, &vm_list, vm_list)
		kvm_for_each_vcpu(i, vcpu, kvm)
			kvm_make_request(KVM_REQ_MASTERCLOCK_UPDATE, vcpu);
	atomic_set(&kvm_guest_has_master_clock, 0);
	mutex_unlock(&kvm_lock);
}

static DECLARE_WORK(pvclock_gtod_work, pvclock_gtod_update_fn);

/*
 * Notification about pvclock gtod data update.
 */
static int pvclock_gtod_notify(struct notifier_block *nb, unsigned long unused,
			       void *priv)
{
	struct pvclock_gtod_data *gtod = &pvclock_gtod_data;
	struct timekeeper *tk = priv;

	update_pvclock_gtod(tk);

	/* disable master clock if host does not trust, or does not
	 * use, TSC based clocksource.
	 */
	if (!gtod_is_based_on_tsc(gtod->clock.vclock_mode) &&
	    atomic_read(&kvm_guest_has_master_clock) != 0)
		queue_work(system_long_wq, &pvclock_gtod_work);

	return 0;
}

static struct notifier_block pvclock_gtod_notifier = {
	.notifier_call = pvclock_gtod_notify,
};
#endif

int kvm_arch_init(void *opaque)
{
	struct kvm_x86_init_ops *ops = opaque;
	int r;

	if (kvm_x86_ops.hardware_enable) {
		printk(KERN_ERR "kvm: already loaded the other module\n");
		r = -EEXIST;
		goto out;
	}

	if (!ops->cpu_has_kvm_support()) {
		pr_err_ratelimited("kvm: no hardware support\n");
		r = -EOPNOTSUPP;
		goto out;
	}
	if (ops->disabled_by_bios()) {
		pr_err_ratelimited("kvm: disabled by bios\n");
		r = -EOPNOTSUPP;
		goto out;
	}

	/*
	 * KVM explicitly assumes that the guest has an FPU and
	 * FXSAVE/FXRSTOR. For example, the KVM_GET_FPU explicitly casts the
	 * vCPU's FPU state as a fxregs_state struct.
	 */
	if (!boot_cpu_has(X86_FEATURE_FPU) || !boot_cpu_has(X86_FEATURE_FXSR)) {
		printk(KERN_ERR "kvm: inadequate fpu\n");
		r = -EOPNOTSUPP;
		goto out;
	}

	r = -ENOMEM;
	x86_fpu_cache = kmem_cache_create("x86_fpu", sizeof(struct fpu),
					  __alignof__(struct fpu), SLAB_ACCOUNT,
					  NULL);
	if (!x86_fpu_cache) {
		printk(KERN_ERR "kvm: failed to allocate cache for x86 fpu\n");
		goto out;
	}

	x86_emulator_cache = kvm_alloc_emulator_cache();
	if (!x86_emulator_cache) {
		pr_err("kvm: failed to allocate cache for x86 emulator\n");
		goto out_free_x86_fpu_cache;
	}

	user_return_msrs = alloc_percpu(struct kvm_user_return_msrs);
	if (!user_return_msrs) {
		printk(KERN_ERR "kvm: failed to allocate percpu kvm_user_return_msrs\n");
		goto out_free_x86_emulator_cache;
	}

	r = kvm_mmu_module_init();
	if (r)
		goto out_free_percpu;

	kvm_timer_init();

	perf_register_guest_info_callbacks(&kvm_guest_cbs);

	if (boot_cpu_has(X86_FEATURE_XSAVE)) {
		host_xcr0 = xgetbv(XCR_XFEATURE_ENABLED_MASK);
		supported_xcr0 = host_xcr0 & KVM_SUPPORTED_XCR0;
	}

	if (pi_inject_timer == -1)
		pi_inject_timer = housekeeping_enabled(HK_FLAG_TIMER);
#ifdef CONFIG_X86_64
	pvclock_gtod_register_notifier(&pvclock_gtod_notifier);

	if (hypervisor_is_type(X86_HYPER_MS_HYPERV))
		set_hv_tscchange_cb(kvm_hyperv_tsc_notifier);
#endif

	return 0;

out_free_percpu:
	free_percpu(user_return_msrs);
out_free_x86_emulator_cache:
	kmem_cache_destroy(x86_emulator_cache);
out_free_x86_fpu_cache:
	kmem_cache_destroy(x86_fpu_cache);
out:
	return r;
}

void kvm_arch_exit(void)
{
#ifdef CONFIG_X86_64
	if (hypervisor_is_type(X86_HYPER_MS_HYPERV))
		clear_hv_tscchange_cb();
#endif
	kvm_lapic_exit();
	perf_unregister_guest_info_callbacks(&kvm_guest_cbs);

	if (!boot_cpu_has(X86_FEATURE_CONSTANT_TSC))
		cpufreq_unregister_notifier(&kvmclock_cpufreq_notifier_block,
					    CPUFREQ_TRANSITION_NOTIFIER);
	cpuhp_remove_state_nocalls(CPUHP_AP_X86_KVM_CLK_ONLINE);
#ifdef CONFIG_X86_64
	pvclock_gtod_unregister_notifier(&pvclock_gtod_notifier);
#endif
	kvm_x86_ops.hardware_enable = NULL;
	kvm_mmu_module_exit();
	free_percpu(user_return_msrs);
	kmem_cache_destroy(x86_fpu_cache);
#ifdef CONFIG_KVM_XEN
	static_key_deferred_flush(&kvm_xen_enabled);
	WARN_ON(static_branch_unlikely(&kvm_xen_enabled.key));
#endif
}

static int __kvm_vcpu_halt(struct kvm_vcpu *vcpu, int state, int reason)
{
	++vcpu->stat.halt_exits;
	if (lapic_in_kernel(vcpu)) {
		vcpu->arch.mp_state = state;
		return 1;
	} else {
		vcpu->run->exit_reason = reason;
		return 0;
	}
}

int kvm_vcpu_halt(struct kvm_vcpu *vcpu)
{
	return __kvm_vcpu_halt(vcpu, KVM_MP_STATE_HALTED, KVM_EXIT_HLT);
}
EXPORT_SYMBOL_GPL(kvm_vcpu_halt);

int kvm_emulate_halt(struct kvm_vcpu *vcpu)
{
	int ret = kvm_skip_emulated_instruction(vcpu);
	/*
	 * TODO: we might be squashing a GUESTDBG_SINGLESTEP-triggered
	 * KVM_EXIT_DEBUG here.
	 */
	return kvm_vcpu_halt(vcpu) && ret;
}
EXPORT_SYMBOL_GPL(kvm_emulate_halt);

int kvm_emulate_ap_reset_hold(struct kvm_vcpu *vcpu)
{
	int ret = kvm_skip_emulated_instruction(vcpu);

	return __kvm_vcpu_halt(vcpu, KVM_MP_STATE_AP_RESET_HOLD, KVM_EXIT_AP_RESET_HOLD) && ret;
}
EXPORT_SYMBOL_GPL(kvm_emulate_ap_reset_hold);

#ifdef CONFIG_X86_64
static int kvm_pv_clock_pairing(struct kvm_vcpu *vcpu, gpa_t paddr,
			        unsigned long clock_type)
{
	struct kvm_clock_pairing clock_pairing;
	struct timespec64 ts;
	u64 cycle;
	int ret;

	if (clock_type != KVM_CLOCK_PAIRING_WALLCLOCK)
		return -KVM_EOPNOTSUPP;

	if (!kvm_get_walltime_and_clockread(&ts, &cycle))
		return -KVM_EOPNOTSUPP;

	clock_pairing.sec = ts.tv_sec;
	clock_pairing.nsec = ts.tv_nsec;
	clock_pairing.tsc = kvm_read_l1_tsc(vcpu, cycle);
	clock_pairing.flags = 0;
	memset(&clock_pairing.pad, 0, sizeof(clock_pairing.pad));

	ret = 0;
	if (kvm_write_guest(vcpu->kvm, paddr, &clock_pairing,
			    sizeof(struct kvm_clock_pairing)))
		ret = -KVM_EFAULT;

	return ret;
}
#endif

/*
 * kvm_pv_kick_cpu_op:  Kick a vcpu.
 *
 * @apicid - apicid of vcpu to be kicked.
 */
static void kvm_pv_kick_cpu_op(struct kvm *kvm, unsigned long flags, int apicid)
{
	struct kvm_lapic_irq lapic_irq;

	lapic_irq.shorthand = APIC_DEST_NOSHORT;
	lapic_irq.dest_mode = APIC_DEST_PHYSICAL;
	lapic_irq.level = 0;
	lapic_irq.dest_id = apicid;
	lapic_irq.msi_redir_hint = false;

	lapic_irq.delivery_mode = APIC_DM_REMRD;
	kvm_irq_delivery_to_apic(kvm, NULL, &lapic_irq, NULL);
}

bool kvm_apicv_activated(struct kvm *kvm)
{
	return (READ_ONCE(kvm->arch.apicv_inhibit_reasons) == 0);
}
EXPORT_SYMBOL_GPL(kvm_apicv_activated);

void kvm_apicv_init(struct kvm *kvm, bool enable)
{
	if (enable)
		clear_bit(APICV_INHIBIT_REASON_DISABLE,
			  &kvm->arch.apicv_inhibit_reasons);
	else
		set_bit(APICV_INHIBIT_REASON_DISABLE,
			&kvm->arch.apicv_inhibit_reasons);
}
EXPORT_SYMBOL_GPL(kvm_apicv_init);

static void kvm_sched_yield(struct kvm_vcpu *vcpu, unsigned long dest_id)
{
	struct kvm_vcpu *target = NULL;
	struct kvm_apic_map *map;

	vcpu->stat.directed_yield_attempted++;

	rcu_read_lock();
	map = rcu_dereference(vcpu->kvm->arch.apic_map);

	if (likely(map) && dest_id <= map->max_apic_id && map->phys_map[dest_id])
		target = map->phys_map[dest_id]->vcpu;

	rcu_read_unlock();

	if (!target || !READ_ONCE(target->ready))
		goto no_yield;

	/* Ignore requests to yield to self */
	if (vcpu == target)
		goto no_yield;

	if (kvm_vcpu_yield_to(target) <= 0)
		goto no_yield;

	vcpu->stat.directed_yield_successful++;

no_yield:
	return;
}

int kvm_emulate_hypercall(struct kvm_vcpu *vcpu)
{
	unsigned long nr, a0, a1, a2, a3, ret;
	int op_64_bit;

	if (kvm_xen_hypercall_enabled(vcpu->kvm))
		return kvm_xen_hypercall(vcpu);

	if (kvm_hv_hypercall_enabled(vcpu))
		return kvm_hv_hypercall(vcpu);

	nr = kvm_rax_read(vcpu);
	a0 = kvm_rbx_read(vcpu);
	a1 = kvm_rcx_read(vcpu);
	a2 = kvm_rdx_read(vcpu);
	a3 = kvm_rsi_read(vcpu);

	trace_kvm_hypercall(nr, a0, a1, a2, a3);

	op_64_bit = is_64_bit_mode(vcpu);
	if (!op_64_bit) {
		nr &= 0xFFFFFFFF;
		a0 &= 0xFFFFFFFF;
		a1 &= 0xFFFFFFFF;
		a2 &= 0xFFFFFFFF;
		a3 &= 0xFFFFFFFF;
	}

	if (static_call(kvm_x86_get_cpl)(vcpu) != 0) {
		ret = -KVM_EPERM;
		goto out;
	}

	ret = -KVM_ENOSYS;

	switch (nr) {
	case KVM_HC_VAPIC_POLL_IRQ:
		ret = 0;
		break;
	case KVM_HC_KICK_CPU:
		if (!guest_pv_has(vcpu, KVM_FEATURE_PV_UNHALT))
			break;

		kvm_pv_kick_cpu_op(vcpu->kvm, a0, a1);
		kvm_sched_yield(vcpu, a1);
		ret = 0;
		break;
#ifdef CONFIG_X86_64
	case KVM_HC_CLOCK_PAIRING:
		ret = kvm_pv_clock_pairing(vcpu, a0, a1);
		break;
#endif
	case KVM_HC_SEND_IPI:
		if (!guest_pv_has(vcpu, KVM_FEATURE_PV_SEND_IPI))
			break;

		ret = kvm_pv_send_ipi(vcpu->kvm, a0, a1, a2, a3, op_64_bit);
		break;
	case KVM_HC_SCHED_YIELD:
		if (!guest_pv_has(vcpu, KVM_FEATURE_PV_SCHED_YIELD))
			break;

		kvm_sched_yield(vcpu, a0);
		ret = 0;
		break;
	default:
		ret = -KVM_ENOSYS;
		break;
	}
out:
	if (!op_64_bit)
		ret = (u32)ret;
	kvm_rax_write(vcpu, ret);

	++vcpu->stat.hypercalls;
	return kvm_skip_emulated_instruction(vcpu);
}
EXPORT_SYMBOL_GPL(kvm_emulate_hypercall);

static int emulator_fix_hypercall(struct x86_emulate_ctxt *ctxt)
{
	struct kvm_vcpu *vcpu = emul_to_vcpu(ctxt);
	char instruction[3];
	unsigned long rip = kvm_rip_read(vcpu);

	static_call(kvm_x86_patch_hypercall)(vcpu, instruction);

	return emulator_write_emulated(ctxt, rip, instruction, 3,
		&ctxt->exception);
}

static int dm_request_for_irq_injection(struct kvm_vcpu *vcpu)
{
	return vcpu->run->request_interrupt_window &&
		likely(!pic_in_kernel(vcpu->kvm));
}

static void post_kvm_run_save(struct kvm_vcpu *vcpu)
{
	struct kvm_run *kvm_run = vcpu->run;

	/*
	 * if_flag is obsolete and useless, so do not bother
	 * setting it for SEV-ES guests.  Userspace can just
	 * use kvm_run->ready_for_interrupt_injection.
	 */
	kvm_run->if_flag = !vcpu->arch.guest_state_protected
		&& (kvm_get_rflags(vcpu) & X86_EFLAGS_IF) != 0;

	kvm_run->cr8 = kvm_get_cr8(vcpu);
	kvm_run->apic_base = kvm_get_apic_base(vcpu);
	kvm_run->ready_for_interrupt_injection =
		pic_in_kernel(vcpu->kvm) ||
		kvm_vcpu_ready_for_interrupt_injection(vcpu);

	if (is_smm(vcpu))
		kvm_run->flags |= KVM_RUN_X86_SMM;
}

static void update_cr8_intercept(struct kvm_vcpu *vcpu)
{
	int max_irr, tpr;

	if (!kvm_x86_ops.update_cr8_intercept)
		return;

	if (!lapic_in_kernel(vcpu))
		return;

	if (vcpu->arch.apicv_active)
		return;

	if (!vcpu->arch.apic->vapic_addr)
		max_irr = kvm_lapic_find_highest_irr(vcpu);
	else
		max_irr = -1;

	if (max_irr != -1)
		max_irr >>= 4;

	tpr = kvm_lapic_get_cr8(vcpu);

	static_call(kvm_x86_update_cr8_intercept)(vcpu, tpr, max_irr);
<<<<<<< HEAD
}


int kvm_check_nested_events(struct kvm_vcpu *vcpu)
{
	if (WARN_ON_ONCE(!is_guest_mode(vcpu)))
		return -EIO;

	if (kvm_check_request(KVM_REQ_TRIPLE_FAULT, vcpu)) {
		kvm_x86_ops.nested_ops->triple_fault(vcpu);
		return 1;
	}

	return kvm_x86_ops.nested_ops->check_events(vcpu);
}

static void kvm_inject_exception(struct kvm_vcpu *vcpu)
{
	if (vcpu->arch.exception.error_code && !is_protmode(vcpu))
		vcpu->arch.exception.error_code = false;
	static_call(kvm_x86_queue_exception)(vcpu);
=======
>>>>>>> 7aef27f0
}

static void inject_pending_event(struct kvm_vcpu *vcpu, bool *req_immediate_exit)
{
	int r;
	bool can_inject = true;

	/* try to reinject previous events if any */

	if (vcpu->arch.exception.injected) {
<<<<<<< HEAD
		kvm_inject_exception(vcpu);
=======
		static_call(kvm_x86_queue_exception)(vcpu);
>>>>>>> 7aef27f0
		can_inject = false;
	}
	/*
	 * Do not inject an NMI or interrupt if there is a pending
	 * exception.  Exceptions and interrupts are recognized at
	 * instruction boundaries, i.e. the start of an instruction.
	 * Trap-like exceptions, e.g. #DB, have higher priority than
	 * NMIs and interrupts, i.e. traps are recognized before an
	 * NMI/interrupt that's pending on the same instruction.
	 * Fault-like exceptions, e.g. #GP and #PF, are the lowest
	 * priority, but are only generated (pended) during instruction
	 * execution, i.e. a pending fault-like exception means the
	 * fault occurred on the *previous* instruction and must be
	 * serviced prior to recognizing any new events in order to
	 * fully complete the previous instruction.
	 */
	else if (!vcpu->arch.exception.pending) {
		if (vcpu->arch.nmi_injected) {
			static_call(kvm_x86_set_nmi)(vcpu);
			can_inject = false;
		} else if (vcpu->arch.interrupt.injected) {
			static_call(kvm_x86_set_irq)(vcpu);
			can_inject = false;
		}
	}

	WARN_ON_ONCE(vcpu->arch.exception.injected &&
		     vcpu->arch.exception.pending);

	/*
	 * Call check_nested_events() even if we reinjected a previous event
	 * in order for caller to determine if it should require immediate-exit
	 * from L2 to L1 due to pending L1 events which require exit
	 * from L2 to L1.
	 */
	if (is_guest_mode(vcpu)) {
		r = kvm_check_nested_events(vcpu);
		if (r < 0)
			goto busy;
	}

	/* try to inject new event if pending */
	if (vcpu->arch.exception.pending) {
		trace_kvm_inj_exception(vcpu->arch.exception.nr,
					vcpu->arch.exception.has_error_code,
					vcpu->arch.exception.error_code);

		vcpu->arch.exception.pending = false;
		vcpu->arch.exception.injected = true;

		if (exception_type(vcpu->arch.exception.nr) == EXCPT_FAULT)
			__kvm_set_rflags(vcpu, kvm_get_rflags(vcpu) |
					     X86_EFLAGS_RF);

		if (vcpu->arch.exception.nr == DB_VECTOR) {
			kvm_deliver_exception_payload(vcpu);
			if (vcpu->arch.dr7 & DR7_GD) {
				vcpu->arch.dr7 &= ~DR7_GD;
				kvm_update_dr7(vcpu);
			}
		}

<<<<<<< HEAD
		kvm_inject_exception(vcpu);
=======
		static_call(kvm_x86_queue_exception)(vcpu);
>>>>>>> 7aef27f0
		can_inject = false;
	}

	/*
	 * Finally, inject interrupt events.  If an event cannot be injected
	 * due to architectural conditions (e.g. IF=0) a window-open exit
	 * will re-request KVM_REQ_EVENT.  Sometimes however an event is pending
	 * and can architecturally be injected, but we cannot do it right now:
	 * an interrupt could have arrived just now and we have to inject it
	 * as a vmexit, or there could already an event in the queue, which is
	 * indicated by can_inject.  In that case we request an immediate exit
	 * in order to make progress and get back here for another iteration.
	 * The kvm_x86_ops hooks communicate this by returning -EBUSY.
	 */
	if (vcpu->arch.smi_pending) {
		r = can_inject ? static_call(kvm_x86_smi_allowed)(vcpu, true) : -EBUSY;
		if (r < 0)
			goto busy;
		if (r) {
			vcpu->arch.smi_pending = false;
			++vcpu->arch.smi_count;
			enter_smm(vcpu);
			can_inject = false;
		} else
			static_call(kvm_x86_enable_smi_window)(vcpu);
	}

	if (vcpu->arch.nmi_pending) {
		r = can_inject ? static_call(kvm_x86_nmi_allowed)(vcpu, true) : -EBUSY;
		if (r < 0)
			goto busy;
		if (r) {
			--vcpu->arch.nmi_pending;
			vcpu->arch.nmi_injected = true;
			static_call(kvm_x86_set_nmi)(vcpu);
			can_inject = false;
			WARN_ON(static_call(kvm_x86_nmi_allowed)(vcpu, true) < 0);
		}
		if (vcpu->arch.nmi_pending)
			static_call(kvm_x86_enable_nmi_window)(vcpu);
	}

	if (kvm_cpu_has_injectable_intr(vcpu)) {
		r = can_inject ? static_call(kvm_x86_interrupt_allowed)(vcpu, true) : -EBUSY;
		if (r < 0)
			goto busy;
		if (r) {
			kvm_queue_interrupt(vcpu, kvm_cpu_get_interrupt(vcpu), false);
			static_call(kvm_x86_set_irq)(vcpu);
			WARN_ON(static_call(kvm_x86_interrupt_allowed)(vcpu, true) < 0);
		}
		if (kvm_cpu_has_injectable_intr(vcpu))
			static_call(kvm_x86_enable_irq_window)(vcpu);
	}

	if (is_guest_mode(vcpu) &&
	    kvm_x86_ops.nested_ops->hv_timer_pending &&
	    kvm_x86_ops.nested_ops->hv_timer_pending(vcpu))
		*req_immediate_exit = true;

	WARN_ON(vcpu->arch.exception.pending);
	return;

busy:
	*req_immediate_exit = true;
	return;
}

static void process_nmi(struct kvm_vcpu *vcpu)
{
	unsigned limit = 2;

	/*
	 * x86 is limited to one NMI running, and one NMI pending after it.
	 * If an NMI is already in progress, limit further NMIs to just one.
	 * Otherwise, allow two (and we'll inject the first one immediately).
	 */
	if (static_call(kvm_x86_get_nmi_mask)(vcpu) || vcpu->arch.nmi_injected)
		limit = 1;

	vcpu->arch.nmi_pending += atomic_xchg(&vcpu->arch.nmi_queued, 0);
	vcpu->arch.nmi_pending = min(vcpu->arch.nmi_pending, limit);
	kvm_make_request(KVM_REQ_EVENT, vcpu);
}

static u32 enter_smm_get_segment_flags(struct kvm_segment *seg)
{
	u32 flags = 0;
	flags |= seg->g       << 23;
	flags |= seg->db      << 22;
	flags |= seg->l       << 21;
	flags |= seg->avl     << 20;
	flags |= seg->present << 15;
	flags |= seg->dpl     << 13;
	flags |= seg->s       << 12;
	flags |= seg->type    << 8;
	return flags;
}

static void enter_smm_save_seg_32(struct kvm_vcpu *vcpu, char *buf, int n)
{
	struct kvm_segment seg;
	int offset;

	kvm_get_segment(vcpu, &seg, n);
	put_smstate(u32, buf, 0x7fa8 + n * 4, seg.selector);

	if (n < 3)
		offset = 0x7f84 + n * 12;
	else
		offset = 0x7f2c + (n - 3) * 12;

	put_smstate(u32, buf, offset + 8, seg.base);
	put_smstate(u32, buf, offset + 4, seg.limit);
	put_smstate(u32, buf, offset, enter_smm_get_segment_flags(&seg));
}

#ifdef CONFIG_X86_64
static void enter_smm_save_seg_64(struct kvm_vcpu *vcpu, char *buf, int n)
{
	struct kvm_segment seg;
	int offset;
	u16 flags;

	kvm_get_segment(vcpu, &seg, n);
	offset = 0x7e00 + n * 16;

	flags = enter_smm_get_segment_flags(&seg) >> 8;
	put_smstate(u16, buf, offset, seg.selector);
	put_smstate(u16, buf, offset + 2, flags);
	put_smstate(u32, buf, offset + 4, seg.limit);
	put_smstate(u64, buf, offset + 8, seg.base);
}
#endif

static void enter_smm_save_state_32(struct kvm_vcpu *vcpu, char *buf)
{
	struct desc_ptr dt;
	struct kvm_segment seg;
	unsigned long val;
	int i;

	put_smstate(u32, buf, 0x7ffc, kvm_read_cr0(vcpu));
	put_smstate(u32, buf, 0x7ff8, kvm_read_cr3(vcpu));
	put_smstate(u32, buf, 0x7ff4, kvm_get_rflags(vcpu));
	put_smstate(u32, buf, 0x7ff0, kvm_rip_read(vcpu));

	for (i = 0; i < 8; i++)
		put_smstate(u32, buf, 0x7fd0 + i * 4, kvm_register_read(vcpu, i));

	kvm_get_dr(vcpu, 6, &val);
	put_smstate(u32, buf, 0x7fcc, (u32)val);
	kvm_get_dr(vcpu, 7, &val);
	put_smstate(u32, buf, 0x7fc8, (u32)val);

	kvm_get_segment(vcpu, &seg, VCPU_SREG_TR);
	put_smstate(u32, buf, 0x7fc4, seg.selector);
	put_smstate(u32, buf, 0x7f64, seg.base);
	put_smstate(u32, buf, 0x7f60, seg.limit);
	put_smstate(u32, buf, 0x7f5c, enter_smm_get_segment_flags(&seg));

	kvm_get_segment(vcpu, &seg, VCPU_SREG_LDTR);
	put_smstate(u32, buf, 0x7fc0, seg.selector);
	put_smstate(u32, buf, 0x7f80, seg.base);
	put_smstate(u32, buf, 0x7f7c, seg.limit);
	put_smstate(u32, buf, 0x7f78, enter_smm_get_segment_flags(&seg));

	static_call(kvm_x86_get_gdt)(vcpu, &dt);
	put_smstate(u32, buf, 0x7f74, dt.address);
	put_smstate(u32, buf, 0x7f70, dt.size);

	static_call(kvm_x86_get_idt)(vcpu, &dt);
	put_smstate(u32, buf, 0x7f58, dt.address);
	put_smstate(u32, buf, 0x7f54, dt.size);

	for (i = 0; i < 6; i++)
		enter_smm_save_seg_32(vcpu, buf, i);

	put_smstate(u32, buf, 0x7f14, kvm_read_cr4(vcpu));

	/* revision id */
	put_smstate(u32, buf, 0x7efc, 0x00020000);
	put_smstate(u32, buf, 0x7ef8, vcpu->arch.smbase);
}

#ifdef CONFIG_X86_64
static void enter_smm_save_state_64(struct kvm_vcpu *vcpu, char *buf)
{
	struct desc_ptr dt;
	struct kvm_segment seg;
	unsigned long val;
	int i;

	for (i = 0; i < 16; i++)
		put_smstate(u64, buf, 0x7ff8 - i * 8, kvm_register_read(vcpu, i));

	put_smstate(u64, buf, 0x7f78, kvm_rip_read(vcpu));
	put_smstate(u32, buf, 0x7f70, kvm_get_rflags(vcpu));

	kvm_get_dr(vcpu, 6, &val);
	put_smstate(u64, buf, 0x7f68, val);
	kvm_get_dr(vcpu, 7, &val);
	put_smstate(u64, buf, 0x7f60, val);

	put_smstate(u64, buf, 0x7f58, kvm_read_cr0(vcpu));
	put_smstate(u64, buf, 0x7f50, kvm_read_cr3(vcpu));
	put_smstate(u64, buf, 0x7f48, kvm_read_cr4(vcpu));

	put_smstate(u32, buf, 0x7f00, vcpu->arch.smbase);

	/* revision id */
	put_smstate(u32, buf, 0x7efc, 0x00020064);

	put_smstate(u64, buf, 0x7ed0, vcpu->arch.efer);

	kvm_get_segment(vcpu, &seg, VCPU_SREG_TR);
	put_smstate(u16, buf, 0x7e90, seg.selector);
	put_smstate(u16, buf, 0x7e92, enter_smm_get_segment_flags(&seg) >> 8);
	put_smstate(u32, buf, 0x7e94, seg.limit);
	put_smstate(u64, buf, 0x7e98, seg.base);

	static_call(kvm_x86_get_idt)(vcpu, &dt);
	put_smstate(u32, buf, 0x7e84, dt.size);
	put_smstate(u64, buf, 0x7e88, dt.address);

	kvm_get_segment(vcpu, &seg, VCPU_SREG_LDTR);
	put_smstate(u16, buf, 0x7e70, seg.selector);
	put_smstate(u16, buf, 0x7e72, enter_smm_get_segment_flags(&seg) >> 8);
	put_smstate(u32, buf, 0x7e74, seg.limit);
	put_smstate(u64, buf, 0x7e78, seg.base);

	static_call(kvm_x86_get_gdt)(vcpu, &dt);
	put_smstate(u32, buf, 0x7e64, dt.size);
	put_smstate(u64, buf, 0x7e68, dt.address);

	for (i = 0; i < 6; i++)
		enter_smm_save_seg_64(vcpu, buf, i);
}
#endif

static void enter_smm(struct kvm_vcpu *vcpu)
{
	struct kvm_segment cs, ds;
	struct desc_ptr dt;
	char buf[512];
	u32 cr0;

	trace_kvm_enter_smm(vcpu->vcpu_id, vcpu->arch.smbase, true);
	memset(buf, 0, 512);
#ifdef CONFIG_X86_64
	if (guest_cpuid_has(vcpu, X86_FEATURE_LM))
		enter_smm_save_state_64(vcpu, buf);
	else
#endif
		enter_smm_save_state_32(vcpu, buf);

	/*
	 * Give pre_enter_smm() a chance to make ISA-specific changes to the
	 * vCPU state (e.g. leave guest mode) after we've saved the state into
	 * the SMM state-save area.
	 */
	static_call(kvm_x86_pre_enter_smm)(vcpu, buf);

	vcpu->arch.hflags |= HF_SMM_MASK;
	kvm_vcpu_write_guest(vcpu, vcpu->arch.smbase + 0xfe00, buf, sizeof(buf));

	if (static_call(kvm_x86_get_nmi_mask)(vcpu))
		vcpu->arch.hflags |= HF_SMM_INSIDE_NMI_MASK;
	else
		static_call(kvm_x86_set_nmi_mask)(vcpu, true);

	kvm_set_rflags(vcpu, X86_EFLAGS_FIXED);
	kvm_rip_write(vcpu, 0x8000);

	cr0 = vcpu->arch.cr0 & ~(X86_CR0_PE | X86_CR0_EM | X86_CR0_TS | X86_CR0_PG);
	static_call(kvm_x86_set_cr0)(vcpu, cr0);
	vcpu->arch.cr0 = cr0;

	static_call(kvm_x86_set_cr4)(vcpu, 0);

	/* Undocumented: IDT limit is set to zero on entry to SMM.  */
	dt.address = dt.size = 0;
	static_call(kvm_x86_set_idt)(vcpu, &dt);

	kvm_set_dr(vcpu, 7, DR7_FIXED_1);

	cs.selector = (vcpu->arch.smbase >> 4) & 0xffff;
	cs.base = vcpu->arch.smbase;

	ds.selector = 0;
	ds.base = 0;

	cs.limit    = ds.limit = 0xffffffff;
	cs.type     = ds.type = 0x3;
	cs.dpl      = ds.dpl = 0;
	cs.db       = ds.db = 0;
	cs.s        = ds.s = 1;
	cs.l        = ds.l = 0;
	cs.g        = ds.g = 1;
	cs.avl      = ds.avl = 0;
	cs.present  = ds.present = 1;
	cs.unusable = ds.unusable = 0;
	cs.padding  = ds.padding = 0;

	kvm_set_segment(vcpu, &cs, VCPU_SREG_CS);
	kvm_set_segment(vcpu, &ds, VCPU_SREG_DS);
	kvm_set_segment(vcpu, &ds, VCPU_SREG_ES);
	kvm_set_segment(vcpu, &ds, VCPU_SREG_FS);
	kvm_set_segment(vcpu, &ds, VCPU_SREG_GS);
	kvm_set_segment(vcpu, &ds, VCPU_SREG_SS);

#ifdef CONFIG_X86_64
	if (guest_cpuid_has(vcpu, X86_FEATURE_LM))
		static_call(kvm_x86_set_efer)(vcpu, 0);
#endif

	kvm_update_cpuid_runtime(vcpu);
	kvm_mmu_reset_context(vcpu);
}

static void process_smi(struct kvm_vcpu *vcpu)
{
	vcpu->arch.smi_pending = true;
	kvm_make_request(KVM_REQ_EVENT, vcpu);
}

void kvm_make_scan_ioapic_request_mask(struct kvm *kvm,
				       unsigned long *vcpu_bitmap)
{
	cpumask_var_t cpus;

	zalloc_cpumask_var(&cpus, GFP_ATOMIC);

	kvm_make_vcpus_request_mask(kvm, KVM_REQ_SCAN_IOAPIC,
				    NULL, vcpu_bitmap, cpus);

	free_cpumask_var(cpus);
}

void kvm_make_scan_ioapic_request(struct kvm *kvm)
{
	kvm_make_all_cpus_request(kvm, KVM_REQ_SCAN_IOAPIC);
}

void kvm_vcpu_update_apicv(struct kvm_vcpu *vcpu)
{
	if (!lapic_in_kernel(vcpu))
		return;

	vcpu->arch.apicv_active = kvm_apicv_activated(vcpu->kvm);
	kvm_apic_update_apicv(vcpu);
	static_call(kvm_x86_refresh_apicv_exec_ctrl)(vcpu);
}
EXPORT_SYMBOL_GPL(kvm_vcpu_update_apicv);

/*
 * NOTE: Do not hold any lock prior to calling this.
 *
 * In particular, kvm_request_apicv_update() expects kvm->srcu not to be
 * locked, because it calls __x86_set_memory_region() which does
 * synchronize_srcu(&kvm->srcu).
 */
void kvm_request_apicv_update(struct kvm *kvm, bool activate, ulong bit)
{
	struct kvm_vcpu *except;
	unsigned long old, new, expected;

	if (!kvm_x86_ops.check_apicv_inhibit_reasons ||
	    !static_call(kvm_x86_check_apicv_inhibit_reasons)(bit))
		return;

	old = READ_ONCE(kvm->arch.apicv_inhibit_reasons);
	do {
		expected = new = old;
		if (activate)
			__clear_bit(bit, &new);
		else
			__set_bit(bit, &new);
		if (new == old)
			break;
		old = cmpxchg(&kvm->arch.apicv_inhibit_reasons, expected, new);
	} while (old != expected);

	if (!!old == !!new)
		return;

	trace_kvm_apicv_update_request(activate, bit);
	if (kvm_x86_ops.pre_update_apicv_exec_ctrl)
		static_call(kvm_x86_pre_update_apicv_exec_ctrl)(kvm, activate);

	/*
	 * Sending request to update APICV for all other vcpus,
	 * while update the calling vcpu immediately instead of
	 * waiting for another #VMEXIT to handle the request.
	 */
	except = kvm_get_running_vcpu();
	kvm_make_all_cpus_request_except(kvm, KVM_REQ_APICV_UPDATE,
					 except);
	if (except)
		kvm_vcpu_update_apicv(except);
}
EXPORT_SYMBOL_GPL(kvm_request_apicv_update);

static void vcpu_scan_ioapic(struct kvm_vcpu *vcpu)
{
	if (!kvm_apic_present(vcpu))
		return;

	bitmap_zero(vcpu->arch.ioapic_handled_vectors, 256);

	if (irqchip_split(vcpu->kvm))
		kvm_scan_ioapic_routes(vcpu, vcpu->arch.ioapic_handled_vectors);
	else {
		if (vcpu->arch.apicv_active)
			static_call(kvm_x86_sync_pir_to_irr)(vcpu);
		if (ioapic_in_kernel(vcpu->kvm))
			kvm_ioapic_scan_entry(vcpu, vcpu->arch.ioapic_handled_vectors);
	}

	if (is_guest_mode(vcpu))
		vcpu->arch.load_eoi_exitmap_pending = true;
	else
		kvm_make_request(KVM_REQ_LOAD_EOI_EXITMAP, vcpu);
}

static void vcpu_load_eoi_exitmap(struct kvm_vcpu *vcpu)
{
	u64 eoi_exit_bitmap[4];

	if (!kvm_apic_hw_enabled(vcpu->arch.apic))
		return;

	if (to_hv_vcpu(vcpu))
		bitmap_or((ulong *)eoi_exit_bitmap,
			  vcpu->arch.ioapic_handled_vectors,
			  to_hv_synic(vcpu)->vec_bitmap, 256);

	static_call(kvm_x86_load_eoi_exitmap)(vcpu, eoi_exit_bitmap);
}

void kvm_arch_mmu_notifier_invalidate_range(struct kvm *kvm,
					    unsigned long start, unsigned long end)
{
	unsigned long apic_address;

	/*
	 * The physical address of apic access page is stored in the VMCS.
	 * Update it when it becomes invalid.
	 */
	apic_address = gfn_to_hva(kvm, APIC_DEFAULT_PHYS_BASE >> PAGE_SHIFT);
	if (start <= apic_address && apic_address < end)
		kvm_make_all_cpus_request(kvm, KVM_REQ_APIC_PAGE_RELOAD);
}

void kvm_vcpu_reload_apic_access_page(struct kvm_vcpu *vcpu)
{
	if (!lapic_in_kernel(vcpu))
		return;

	if (!kvm_x86_ops.set_apic_access_page_addr)
		return;

	static_call(kvm_x86_set_apic_access_page_addr)(vcpu);
}

void __kvm_request_immediate_exit(struct kvm_vcpu *vcpu)
{
	smp_send_reschedule(vcpu->cpu);
}
EXPORT_SYMBOL_GPL(__kvm_request_immediate_exit);

/*
 * Returns 1 to let vcpu_run() continue the guest execution loop without
 * exiting to the userspace.  Otherwise, the value will be returned to the
 * userspace.
 */
static int vcpu_enter_guest(struct kvm_vcpu *vcpu)
{
	int r;
	bool req_int_win =
		dm_request_for_irq_injection(vcpu) &&
		kvm_cpu_accept_dm_intr(vcpu);
	fastpath_t exit_fastpath;

	bool req_immediate_exit = false;

	/* Forbid vmenter if vcpu dirty ring is soft-full */
	if (unlikely(vcpu->kvm->dirty_ring_size &&
		     kvm_dirty_ring_soft_full(&vcpu->dirty_ring))) {
		vcpu->run->exit_reason = KVM_EXIT_DIRTY_RING_FULL;
		trace_kvm_dirty_ring_exit(vcpu);
		r = 0;
		goto out;
	}

	if (kvm_request_pending(vcpu)) {
		if (kvm_check_request(KVM_REQ_GET_NESTED_STATE_PAGES, vcpu)) {
			if (unlikely(!kvm_x86_ops.nested_ops->get_nested_state_pages(vcpu))) {
				r = 0;
				goto out;
			}
		}
		if (kvm_check_request(KVM_REQ_MMU_RELOAD, vcpu))
			kvm_mmu_unload(vcpu);
		if (kvm_check_request(KVM_REQ_MIGRATE_TIMER, vcpu))
			__kvm_migrate_timers(vcpu);
		if (kvm_check_request(KVM_REQ_MASTERCLOCK_UPDATE, vcpu))
			kvm_gen_update_masterclock(vcpu->kvm);
		if (kvm_check_request(KVM_REQ_GLOBAL_CLOCK_UPDATE, vcpu))
			kvm_gen_kvmclock_update(vcpu);
		if (kvm_check_request(KVM_REQ_CLOCK_UPDATE, vcpu)) {
			r = kvm_guest_time_update(vcpu);
			if (unlikely(r))
				goto out;
		}
		if (kvm_check_request(KVM_REQ_MMU_SYNC, vcpu))
			kvm_mmu_sync_roots(vcpu);
		if (kvm_check_request(KVM_REQ_LOAD_MMU_PGD, vcpu))
			kvm_mmu_load_pgd(vcpu);
		if (kvm_check_request(KVM_REQ_TLB_FLUSH, vcpu)) {
			kvm_vcpu_flush_tlb_all(vcpu);

			/* Flushing all ASIDs flushes the current ASID... */
			kvm_clear_request(KVM_REQ_TLB_FLUSH_CURRENT, vcpu);
		}
		if (kvm_check_request(KVM_REQ_TLB_FLUSH_CURRENT, vcpu))
			kvm_vcpu_flush_tlb_current(vcpu);
		if (kvm_check_request(KVM_REQ_HV_TLB_FLUSH, vcpu))
			kvm_vcpu_flush_tlb_guest(vcpu);

		if (kvm_check_request(KVM_REQ_REPORT_TPR_ACCESS, vcpu)) {
			vcpu->run->exit_reason = KVM_EXIT_TPR_ACCESS;
			r = 0;
			goto out;
		}
		if (kvm_check_request(KVM_REQ_TRIPLE_FAULT, vcpu)) {
			if (is_guest_mode(vcpu)) {
				kvm_x86_ops.nested_ops->triple_fault(vcpu);
			} else {
				vcpu->run->exit_reason = KVM_EXIT_SHUTDOWN;
				vcpu->mmio_needed = 0;
				r = 0;
				goto out;
			}
		}
		if (kvm_check_request(KVM_REQ_APF_HALT, vcpu)) {
			/* Page is swapped out. Do synthetic halt */
			vcpu->arch.apf.halted = true;
			r = 1;
			goto out;
		}
		if (kvm_check_request(KVM_REQ_STEAL_UPDATE, vcpu))
			record_steal_time(vcpu);
		if (kvm_check_request(KVM_REQ_SMI, vcpu))
			process_smi(vcpu);
		if (kvm_check_request(KVM_REQ_NMI, vcpu))
			process_nmi(vcpu);
		if (kvm_check_request(KVM_REQ_PMU, vcpu))
			kvm_pmu_handle_event(vcpu);
		if (kvm_check_request(KVM_REQ_PMI, vcpu))
			kvm_pmu_deliver_pmi(vcpu);
		if (kvm_check_request(KVM_REQ_IOAPIC_EOI_EXIT, vcpu)) {
			BUG_ON(vcpu->arch.pending_ioapic_eoi > 255);
			if (test_bit(vcpu->arch.pending_ioapic_eoi,
				     vcpu->arch.ioapic_handled_vectors)) {
				vcpu->run->exit_reason = KVM_EXIT_IOAPIC_EOI;
				vcpu->run->eoi.vector =
						vcpu->arch.pending_ioapic_eoi;
				r = 0;
				goto out;
			}
		}
		if (kvm_check_request(KVM_REQ_SCAN_IOAPIC, vcpu))
			vcpu_scan_ioapic(vcpu);
		if (kvm_check_request(KVM_REQ_LOAD_EOI_EXITMAP, vcpu))
			vcpu_load_eoi_exitmap(vcpu);
		if (kvm_check_request(KVM_REQ_APIC_PAGE_RELOAD, vcpu))
			kvm_vcpu_reload_apic_access_page(vcpu);
		if (kvm_check_request(KVM_REQ_HV_CRASH, vcpu)) {
			vcpu->run->exit_reason = KVM_EXIT_SYSTEM_EVENT;
			vcpu->run->system_event.type = KVM_SYSTEM_EVENT_CRASH;
			r = 0;
			goto out;
		}
		if (kvm_check_request(KVM_REQ_HV_RESET, vcpu)) {
			vcpu->run->exit_reason = KVM_EXIT_SYSTEM_EVENT;
			vcpu->run->system_event.type = KVM_SYSTEM_EVENT_RESET;
			r = 0;
			goto out;
		}
		if (kvm_check_request(KVM_REQ_HV_EXIT, vcpu)) {
			struct kvm_vcpu_hv *hv_vcpu = to_hv_vcpu(vcpu);

			vcpu->run->exit_reason = KVM_EXIT_HYPERV;
			vcpu->run->hyperv = hv_vcpu->exit;
			r = 0;
			goto out;
		}

		/*
		 * KVM_REQ_HV_STIMER has to be processed after
		 * KVM_REQ_CLOCK_UPDATE, because Hyper-V SynIC timers
		 * depend on the guest clock being up-to-date
		 */
		if (kvm_check_request(KVM_REQ_HV_STIMER, vcpu))
			kvm_hv_process_stimers(vcpu);
		if (kvm_check_request(KVM_REQ_APICV_UPDATE, vcpu))
			kvm_vcpu_update_apicv(vcpu);
		if (kvm_check_request(KVM_REQ_APF_READY, vcpu))
			kvm_check_async_pf_completion(vcpu);
		if (kvm_check_request(KVM_REQ_MSR_FILTER_CHANGED, vcpu))
			static_call(kvm_x86_msr_filter_changed)(vcpu);

		if (kvm_check_request(KVM_REQ_UPDATE_CPU_DIRTY_LOGGING, vcpu))
			static_call(kvm_x86_update_cpu_dirty_logging)(vcpu);
	}

	if (kvm_check_request(KVM_REQ_EVENT, vcpu) || req_int_win ||
	    kvm_xen_has_interrupt(vcpu)) {
		++vcpu->stat.req_event;
		kvm_apic_accept_events(vcpu);
		if (vcpu->arch.mp_state == KVM_MP_STATE_INIT_RECEIVED) {
			r = 1;
			goto out;
		}

		inject_pending_event(vcpu, &req_immediate_exit);
		if (req_int_win)
			static_call(kvm_x86_enable_irq_window)(vcpu);

		if (kvm_lapic_enabled(vcpu)) {
			update_cr8_intercept(vcpu);
			kvm_lapic_sync_to_vapic(vcpu);
		}
	}

	r = kvm_mmu_reload(vcpu);
	if (unlikely(r)) {
		goto cancel_injection;
	}

	preempt_disable();

	static_call(kvm_x86_prepare_guest_switch)(vcpu);

	/*
	 * Disable IRQs before setting IN_GUEST_MODE.  Posted interrupt
	 * IPI are then delayed after guest entry, which ensures that they
	 * result in virtual interrupt delivery.
	 */
	local_irq_disable();
	vcpu->mode = IN_GUEST_MODE;

	srcu_read_unlock(&vcpu->kvm->srcu, vcpu->srcu_idx);

	/*
	 * 1) We should set ->mode before checking ->requests.  Please see
	 * the comment in kvm_vcpu_exiting_guest_mode().
	 *
	 * 2) For APICv, we should set ->mode before checking PID.ON. This
	 * pairs with the memory barrier implicit in pi_test_and_set_on
	 * (see vmx_deliver_posted_interrupt).
	 *
	 * 3) This also orders the write to mode from any reads to the page
	 * tables done while the VCPU is running.  Please see the comment
	 * in kvm_flush_remote_tlbs.
	 */
	smp_mb__after_srcu_read_unlock();

	/*
	 * This handles the case where a posted interrupt was
	 * notified with kvm_vcpu_kick.
	 */
	if (kvm_lapic_enabled(vcpu) && vcpu->arch.apicv_active)
		static_call(kvm_x86_sync_pir_to_irr)(vcpu);

	if (kvm_vcpu_exit_request(vcpu)) {
		vcpu->mode = OUTSIDE_GUEST_MODE;
		smp_wmb();
		local_irq_enable();
		preempt_enable();
		vcpu->srcu_idx = srcu_read_lock(&vcpu->kvm->srcu);
		r = 1;
		goto cancel_injection;
	}

	if (req_immediate_exit) {
		kvm_make_request(KVM_REQ_EVENT, vcpu);
		static_call(kvm_x86_request_immediate_exit)(vcpu);
	}

	fpregs_assert_state_consistent();
	if (test_thread_flag(TIF_NEED_FPU_LOAD))
		switch_fpu_return();

	if (unlikely(vcpu->arch.switch_db_regs)) {
		set_debugreg(0, 7);
		set_debugreg(vcpu->arch.eff_db[0], 0);
		set_debugreg(vcpu->arch.eff_db[1], 1);
		set_debugreg(vcpu->arch.eff_db[2], 2);
		set_debugreg(vcpu->arch.eff_db[3], 3);
		set_debugreg(vcpu->arch.dr6, 6);
		vcpu->arch.switch_db_regs &= ~KVM_DEBUGREG_RELOAD;
	}

	for (;;) {
		exit_fastpath = static_call(kvm_x86_run)(vcpu);
		if (likely(exit_fastpath != EXIT_FASTPATH_REENTER_GUEST))
			break;

                if (unlikely(kvm_vcpu_exit_request(vcpu))) {
			exit_fastpath = EXIT_FASTPATH_EXIT_HANDLED;
			break;
		}

		if (vcpu->arch.apicv_active)
			static_call(kvm_x86_sync_pir_to_irr)(vcpu);
        }

	/*
	 * Do this here before restoring debug registers on the host.  And
	 * since we do this before handling the vmexit, a DR access vmexit
	 * can (a) read the correct value of the debug registers, (b) set
	 * KVM_DEBUGREG_WONT_EXIT again.
	 */
	if (unlikely(vcpu->arch.switch_db_regs & KVM_DEBUGREG_WONT_EXIT)) {
		WARN_ON(vcpu->guest_debug & KVM_GUESTDBG_USE_HW_BP);
		static_call(kvm_x86_sync_dirty_debug_regs)(vcpu);
		kvm_update_dr0123(vcpu);
		kvm_update_dr7(vcpu);
		vcpu->arch.switch_db_regs &= ~KVM_DEBUGREG_RELOAD;
	}

	/*
	 * If the guest has used debug registers, at least dr7
	 * will be disabled while returning to the host.
	 * If we don't have active breakpoints in the host, we don't
	 * care about the messed up debug address registers. But if
	 * we have some of them active, restore the old state.
	 */
	if (hw_breakpoint_active())
		hw_breakpoint_restore();

	vcpu->arch.last_vmentry_cpu = vcpu->cpu;
	vcpu->arch.last_guest_tsc = kvm_read_l1_tsc(vcpu, rdtsc());

	vcpu->mode = OUTSIDE_GUEST_MODE;
	smp_wmb();

	static_call(kvm_x86_handle_exit_irqoff)(vcpu);

	/*
	 * Consume any pending interrupts, including the possible source of
	 * VM-Exit on SVM and any ticks that occur between VM-Exit and now.
	 * An instruction is required after local_irq_enable() to fully unblock
	 * interrupts on processors that implement an interrupt shadow, the
	 * stat.exits increment will do nicely.
	 */
	kvm_before_interrupt(vcpu);
	local_irq_enable();
	++vcpu->stat.exits;
	local_irq_disable();
	kvm_after_interrupt(vcpu);

	if (lapic_in_kernel(vcpu)) {
		s64 delta = vcpu->arch.apic->lapic_timer.advance_expire_delta;
		if (delta != S64_MIN) {
			trace_kvm_wait_lapic_expire(vcpu->vcpu_id, delta);
			vcpu->arch.apic->lapic_timer.advance_expire_delta = S64_MIN;
		}
	}

	local_irq_enable();
	preempt_enable();

	vcpu->srcu_idx = srcu_read_lock(&vcpu->kvm->srcu);

	/*
	 * Profile KVM exit RIPs:
	 */
	if (unlikely(prof_on == KVM_PROFILING)) {
		unsigned long rip = kvm_rip_read(vcpu);
		profile_hit(KVM_PROFILING, (void *)rip);
	}

	if (unlikely(vcpu->arch.tsc_always_catchup))
		kvm_make_request(KVM_REQ_CLOCK_UPDATE, vcpu);

	if (vcpu->arch.apic_attention)
		kvm_lapic_sync_from_vapic(vcpu);

	r = static_call(kvm_x86_handle_exit)(vcpu, exit_fastpath);
	return r;

cancel_injection:
	if (req_immediate_exit)
		kvm_make_request(KVM_REQ_EVENT, vcpu);
	static_call(kvm_x86_cancel_injection)(vcpu);
	if (unlikely(vcpu->arch.apic_attention))
		kvm_lapic_sync_from_vapic(vcpu);
out:
	return r;
}

static inline int vcpu_block(struct kvm *kvm, struct kvm_vcpu *vcpu)
{
	if (!kvm_arch_vcpu_runnable(vcpu) &&
	    (!kvm_x86_ops.pre_block || static_call(kvm_x86_pre_block)(vcpu) == 0)) {
		srcu_read_unlock(&kvm->srcu, vcpu->srcu_idx);
		kvm_vcpu_block(vcpu);
		vcpu->srcu_idx = srcu_read_lock(&kvm->srcu);

		if (kvm_x86_ops.post_block)
			static_call(kvm_x86_post_block)(vcpu);

		if (!kvm_check_request(KVM_REQ_UNHALT, vcpu))
			return 1;
	}

	kvm_apic_accept_events(vcpu);
	switch(vcpu->arch.mp_state) {
	case KVM_MP_STATE_HALTED:
	case KVM_MP_STATE_AP_RESET_HOLD:
		vcpu->arch.pv.pv_unhalted = false;
		vcpu->arch.mp_state =
			KVM_MP_STATE_RUNNABLE;
		fallthrough;
	case KVM_MP_STATE_RUNNABLE:
		vcpu->arch.apf.halted = false;
		break;
	case KVM_MP_STATE_INIT_RECEIVED:
		break;
	default:
		return -EINTR;
	}
	return 1;
}

static inline bool kvm_vcpu_running(struct kvm_vcpu *vcpu)
{
	if (is_guest_mode(vcpu))
		kvm_check_nested_events(vcpu);

	return (vcpu->arch.mp_state == KVM_MP_STATE_RUNNABLE &&
		!vcpu->arch.apf.halted);
}

static int vcpu_run(struct kvm_vcpu *vcpu)
{
	int r;
	struct kvm *kvm = vcpu->kvm;

	vcpu->srcu_idx = srcu_read_lock(&kvm->srcu);
	vcpu->arch.l1tf_flush_l1d = true;

	for (;;) {
		if (kvm_vcpu_running(vcpu)) {
			r = vcpu_enter_guest(vcpu);
		} else {
			r = vcpu_block(kvm, vcpu);
		}

		if (r <= 0)
			break;

		kvm_clear_request(KVM_REQ_PENDING_TIMER, vcpu);
		if (kvm_cpu_has_pending_timer(vcpu))
			kvm_inject_pending_timer_irqs(vcpu);

		if (dm_request_for_irq_injection(vcpu) &&
			kvm_vcpu_ready_for_interrupt_injection(vcpu)) {
			r = 0;
			vcpu->run->exit_reason = KVM_EXIT_IRQ_WINDOW_OPEN;
			++vcpu->stat.request_irq_exits;
			break;
		}

		if (__xfer_to_guest_mode_work_pending()) {
			srcu_read_unlock(&kvm->srcu, vcpu->srcu_idx);
			r = xfer_to_guest_mode_handle_work(vcpu);
			if (r)
				return r;
			vcpu->srcu_idx = srcu_read_lock(&kvm->srcu);
		}
	}

	srcu_read_unlock(&kvm->srcu, vcpu->srcu_idx);

	return r;
}

static inline int complete_emulated_io(struct kvm_vcpu *vcpu)
{
	int r;

	vcpu->srcu_idx = srcu_read_lock(&vcpu->kvm->srcu);
	r = kvm_emulate_instruction(vcpu, EMULTYPE_NO_DECODE);
	srcu_read_unlock(&vcpu->kvm->srcu, vcpu->srcu_idx);
	return r;
}

static int complete_emulated_pio(struct kvm_vcpu *vcpu)
{
	BUG_ON(!vcpu->arch.pio.count);

	return complete_emulated_io(vcpu);
}

/*
 * Implements the following, as a state machine:
 *
 * read:
 *   for each fragment
 *     for each mmio piece in the fragment
 *       write gpa, len
 *       exit
 *       copy data
 *   execute insn
 *
 * write:
 *   for each fragment
 *     for each mmio piece in the fragment
 *       write gpa, len
 *       copy data
 *       exit
 */
static int complete_emulated_mmio(struct kvm_vcpu *vcpu)
{
	struct kvm_run *run = vcpu->run;
	struct kvm_mmio_fragment *frag;
	unsigned len;

	BUG_ON(!vcpu->mmio_needed);

	/* Complete previous fragment */
	frag = &vcpu->mmio_fragments[vcpu->mmio_cur_fragment];
	len = min(8u, frag->len);
	if (!vcpu->mmio_is_write)
		memcpy(frag->data, run->mmio.data, len);

	if (frag->len <= 8) {
		/* Switch to the next fragment. */
		frag++;
		vcpu->mmio_cur_fragment++;
	} else {
		/* Go forward to the next mmio piece. */
		frag->data += len;
		frag->gpa += len;
		frag->len -= len;
	}

	if (vcpu->mmio_cur_fragment >= vcpu->mmio_nr_fragments) {
		vcpu->mmio_needed = 0;

		/* FIXME: return into emulator if single-stepping.  */
		if (vcpu->mmio_is_write)
			return 1;
		vcpu->mmio_read_completed = 1;
		return complete_emulated_io(vcpu);
	}

	run->exit_reason = KVM_EXIT_MMIO;
	run->mmio.phys_addr = frag->gpa;
	if (vcpu->mmio_is_write)
		memcpy(run->mmio.data, frag->data, min(8u, frag->len));
	run->mmio.len = min(8u, frag->len);
	run->mmio.is_write = vcpu->mmio_is_write;
	vcpu->arch.complete_userspace_io = complete_emulated_mmio;
	return 0;
}

static void kvm_save_current_fpu(struct fpu *fpu)
{
	/*
	 * If the target FPU state is not resident in the CPU registers, just
	 * memcpy() from current, else save CPU state directly to the target.
	 */
	if (test_thread_flag(TIF_NEED_FPU_LOAD))
		memcpy(&fpu->state, &current->thread.fpu.state,
		       fpu_kernel_xstate_size);
	else
		copy_fpregs_to_fpstate(fpu);
}

/* Swap (qemu) user FPU context for the guest FPU context. */
static void kvm_load_guest_fpu(struct kvm_vcpu *vcpu)
{
	fpregs_lock();

	kvm_save_current_fpu(vcpu->arch.user_fpu);

	/*
	 * Guests with protected state can't have it set by the hypervisor,
	 * so skip trying to set it.
	 */
	if (vcpu->arch.guest_fpu)
		/* PKRU is separately restored in kvm_x86_ops.run. */
		__copy_kernel_to_fpregs(&vcpu->arch.guest_fpu->state,
					~XFEATURE_MASK_PKRU);

	fpregs_mark_activate();
	fpregs_unlock();

	trace_kvm_fpu(1);
}

/* When vcpu_run ends, restore user space FPU context. */
static void kvm_put_guest_fpu(struct kvm_vcpu *vcpu)
{
	fpregs_lock();

	/*
	 * Guests with protected state can't have it read by the hypervisor,
	 * so skip trying to save it.
	 */
	if (vcpu->arch.guest_fpu)
		kvm_save_current_fpu(vcpu->arch.guest_fpu);

	copy_kernel_to_fpregs(&vcpu->arch.user_fpu->state);

	fpregs_mark_activate();
	fpregs_unlock();

	++vcpu->stat.fpu_reload;
	trace_kvm_fpu(0);
}

int kvm_arch_vcpu_ioctl_run(struct kvm_vcpu *vcpu)
{
	struct kvm_run *kvm_run = vcpu->run;
	int r;

	vcpu_load(vcpu);
	kvm_sigset_activate(vcpu);
	kvm_run->flags = 0;
	kvm_load_guest_fpu(vcpu);

	if (unlikely(vcpu->arch.mp_state == KVM_MP_STATE_UNINITIALIZED)) {
		if (kvm_run->immediate_exit) {
			r = -EINTR;
			goto out;
		}
		kvm_vcpu_block(vcpu);
		kvm_apic_accept_events(vcpu);
		kvm_clear_request(KVM_REQ_UNHALT, vcpu);
		r = -EAGAIN;
		if (signal_pending(current)) {
			r = -EINTR;
			kvm_run->exit_reason = KVM_EXIT_INTR;
			++vcpu->stat.signal_exits;
		}
		goto out;
	}

	if (kvm_run->kvm_valid_regs & ~KVM_SYNC_X86_VALID_FIELDS) {
		r = -EINVAL;
		goto out;
	}

	if (kvm_run->kvm_dirty_regs) {
		r = sync_regs(vcpu);
		if (r != 0)
			goto out;
	}

	/* re-sync apic's tpr */
	if (!lapic_in_kernel(vcpu)) {
		if (kvm_set_cr8(vcpu, kvm_run->cr8) != 0) {
			r = -EINVAL;
			goto out;
		}
	}

	if (unlikely(vcpu->arch.complete_userspace_io)) {
		int (*cui)(struct kvm_vcpu *) = vcpu->arch.complete_userspace_io;
		vcpu->arch.complete_userspace_io = NULL;
		r = cui(vcpu);
		if (r <= 0)
			goto out;
	} else
		WARN_ON(vcpu->arch.pio.count || vcpu->mmio_needed);

	if (kvm_run->immediate_exit)
		r = -EINTR;
	else
		r = vcpu_run(vcpu);

out:
	kvm_put_guest_fpu(vcpu);
	if (kvm_run->kvm_valid_regs)
		store_regs(vcpu);
	post_kvm_run_save(vcpu);
	kvm_sigset_deactivate(vcpu);

	vcpu_put(vcpu);
	return r;
}

static void __get_regs(struct kvm_vcpu *vcpu, struct kvm_regs *regs)
{
	if (vcpu->arch.emulate_regs_need_sync_to_vcpu) {
		/*
		 * We are here if userspace calls get_regs() in the middle of
		 * instruction emulation. Registers state needs to be copied
		 * back from emulation context to vcpu. Userspace shouldn't do
		 * that usually, but some bad designed PV devices (vmware
		 * backdoor interface) need this to work
		 */
		emulator_writeback_register_cache(vcpu->arch.emulate_ctxt);
		vcpu->arch.emulate_regs_need_sync_to_vcpu = false;
	}
	regs->rax = kvm_rax_read(vcpu);
	regs->rbx = kvm_rbx_read(vcpu);
	regs->rcx = kvm_rcx_read(vcpu);
	regs->rdx = kvm_rdx_read(vcpu);
	regs->rsi = kvm_rsi_read(vcpu);
	regs->rdi = kvm_rdi_read(vcpu);
	regs->rsp = kvm_rsp_read(vcpu);
	regs->rbp = kvm_rbp_read(vcpu);
#ifdef CONFIG_X86_64
	regs->r8 = kvm_r8_read(vcpu);
	regs->r9 = kvm_r9_read(vcpu);
	regs->r10 = kvm_r10_read(vcpu);
	regs->r11 = kvm_r11_read(vcpu);
	regs->r12 = kvm_r12_read(vcpu);
	regs->r13 = kvm_r13_read(vcpu);
	regs->r14 = kvm_r14_read(vcpu);
	regs->r15 = kvm_r15_read(vcpu);
#endif

	regs->rip = kvm_rip_read(vcpu);
	regs->rflags = kvm_get_rflags(vcpu);
}

int kvm_arch_vcpu_ioctl_get_regs(struct kvm_vcpu *vcpu, struct kvm_regs *regs)
{
	vcpu_load(vcpu);
	__get_regs(vcpu, regs);
	vcpu_put(vcpu);
	return 0;
}

static void __set_regs(struct kvm_vcpu *vcpu, struct kvm_regs *regs)
{
	vcpu->arch.emulate_regs_need_sync_from_vcpu = true;
	vcpu->arch.emulate_regs_need_sync_to_vcpu = false;

	kvm_rax_write(vcpu, regs->rax);
	kvm_rbx_write(vcpu, regs->rbx);
	kvm_rcx_write(vcpu, regs->rcx);
	kvm_rdx_write(vcpu, regs->rdx);
	kvm_rsi_write(vcpu, regs->rsi);
	kvm_rdi_write(vcpu, regs->rdi);
	kvm_rsp_write(vcpu, regs->rsp);
	kvm_rbp_write(vcpu, regs->rbp);
#ifdef CONFIG_X86_64
	kvm_r8_write(vcpu, regs->r8);
	kvm_r9_write(vcpu, regs->r9);
	kvm_r10_write(vcpu, regs->r10);
	kvm_r11_write(vcpu, regs->r11);
	kvm_r12_write(vcpu, regs->r12);
	kvm_r13_write(vcpu, regs->r13);
	kvm_r14_write(vcpu, regs->r14);
	kvm_r15_write(vcpu, regs->r15);
#endif

	kvm_rip_write(vcpu, regs->rip);
	kvm_set_rflags(vcpu, regs->rflags | X86_EFLAGS_FIXED);

	vcpu->arch.exception.pending = false;

	kvm_make_request(KVM_REQ_EVENT, vcpu);
}

int kvm_arch_vcpu_ioctl_set_regs(struct kvm_vcpu *vcpu, struct kvm_regs *regs)
{
	vcpu_load(vcpu);
	__set_regs(vcpu, regs);
	vcpu_put(vcpu);
	return 0;
}

void kvm_get_cs_db_l_bits(struct kvm_vcpu *vcpu, int *db, int *l)
{
	struct kvm_segment cs;

	kvm_get_segment(vcpu, &cs, VCPU_SREG_CS);
	*db = cs.db;
	*l = cs.l;
}
EXPORT_SYMBOL_GPL(kvm_get_cs_db_l_bits);

static void __get_sregs(struct kvm_vcpu *vcpu, struct kvm_sregs *sregs)
{
	struct desc_ptr dt;

	if (vcpu->arch.guest_state_protected)
		goto skip_protected_regs;

	kvm_get_segment(vcpu, &sregs->cs, VCPU_SREG_CS);
	kvm_get_segment(vcpu, &sregs->ds, VCPU_SREG_DS);
	kvm_get_segment(vcpu, &sregs->es, VCPU_SREG_ES);
	kvm_get_segment(vcpu, &sregs->fs, VCPU_SREG_FS);
	kvm_get_segment(vcpu, &sregs->gs, VCPU_SREG_GS);
	kvm_get_segment(vcpu, &sregs->ss, VCPU_SREG_SS);

	kvm_get_segment(vcpu, &sregs->tr, VCPU_SREG_TR);
	kvm_get_segment(vcpu, &sregs->ldt, VCPU_SREG_LDTR);

	static_call(kvm_x86_get_idt)(vcpu, &dt);
	sregs->idt.limit = dt.size;
	sregs->idt.base = dt.address;
	static_call(kvm_x86_get_gdt)(vcpu, &dt);
	sregs->gdt.limit = dt.size;
	sregs->gdt.base = dt.address;

	sregs->cr2 = vcpu->arch.cr2;
	sregs->cr3 = kvm_read_cr3(vcpu);

skip_protected_regs:
	sregs->cr0 = kvm_read_cr0(vcpu);
	sregs->cr4 = kvm_read_cr4(vcpu);
	sregs->cr8 = kvm_get_cr8(vcpu);
	sregs->efer = vcpu->arch.efer;
	sregs->apic_base = kvm_get_apic_base(vcpu);

	memset(sregs->interrupt_bitmap, 0, sizeof(sregs->interrupt_bitmap));

	if (vcpu->arch.interrupt.injected && !vcpu->arch.interrupt.soft)
		set_bit(vcpu->arch.interrupt.nr,
			(unsigned long *)sregs->interrupt_bitmap);
}

int kvm_arch_vcpu_ioctl_get_sregs(struct kvm_vcpu *vcpu,
				  struct kvm_sregs *sregs)
{
	vcpu_load(vcpu);
	__get_sregs(vcpu, sregs);
	vcpu_put(vcpu);
	return 0;
}

int kvm_arch_vcpu_ioctl_get_mpstate(struct kvm_vcpu *vcpu,
				    struct kvm_mp_state *mp_state)
{
	vcpu_load(vcpu);
	if (kvm_mpx_supported())
		kvm_load_guest_fpu(vcpu);

	kvm_apic_accept_events(vcpu);
	if ((vcpu->arch.mp_state == KVM_MP_STATE_HALTED ||
	     vcpu->arch.mp_state == KVM_MP_STATE_AP_RESET_HOLD) &&
	    vcpu->arch.pv.pv_unhalted)
		mp_state->mp_state = KVM_MP_STATE_RUNNABLE;
	else
		mp_state->mp_state = vcpu->arch.mp_state;

	if (kvm_mpx_supported())
		kvm_put_guest_fpu(vcpu);
	vcpu_put(vcpu);
	return 0;
}

int kvm_arch_vcpu_ioctl_set_mpstate(struct kvm_vcpu *vcpu,
				    struct kvm_mp_state *mp_state)
{
	int ret = -EINVAL;

	vcpu_load(vcpu);

	if (!lapic_in_kernel(vcpu) &&
	    mp_state->mp_state != KVM_MP_STATE_RUNNABLE)
		goto out;

	/*
	 * KVM_MP_STATE_INIT_RECEIVED means the processor is in
	 * INIT state; latched init should be reported using
	 * KVM_SET_VCPU_EVENTS, so reject it here.
	 */
	if ((kvm_vcpu_latch_init(vcpu) || vcpu->arch.smi_pending) &&
	    (mp_state->mp_state == KVM_MP_STATE_SIPI_RECEIVED ||
	     mp_state->mp_state == KVM_MP_STATE_INIT_RECEIVED))
		goto out;

	if (mp_state->mp_state == KVM_MP_STATE_SIPI_RECEIVED) {
		vcpu->arch.mp_state = KVM_MP_STATE_INIT_RECEIVED;
		set_bit(KVM_APIC_SIPI, &vcpu->arch.apic->pending_events);
	} else
		vcpu->arch.mp_state = mp_state->mp_state;
	kvm_make_request(KVM_REQ_EVENT, vcpu);

	ret = 0;
out:
	vcpu_put(vcpu);
	return ret;
}

int kvm_task_switch(struct kvm_vcpu *vcpu, u16 tss_selector, int idt_index,
		    int reason, bool has_error_code, u32 error_code)
{
	struct x86_emulate_ctxt *ctxt = vcpu->arch.emulate_ctxt;
	int ret;

	init_emulate_ctxt(vcpu);

	ret = emulator_task_switch(ctxt, tss_selector, idt_index, reason,
				   has_error_code, error_code);
	if (ret) {
		vcpu->run->exit_reason = KVM_EXIT_INTERNAL_ERROR;
		vcpu->run->internal.suberror = KVM_INTERNAL_ERROR_EMULATION;
		vcpu->run->internal.ndata = 0;
		return 0;
	}

	kvm_rip_write(vcpu, ctxt->eip);
	kvm_set_rflags(vcpu, ctxt->eflags);
	return 1;
}
EXPORT_SYMBOL_GPL(kvm_task_switch);

static bool kvm_is_valid_sregs(struct kvm_vcpu *vcpu, struct kvm_sregs *sregs)
{
	if ((sregs->efer & EFER_LME) && (sregs->cr0 & X86_CR0_PG)) {
		/*
		 * When EFER.LME and CR0.PG are set, the processor is in
		 * 64-bit mode (though maybe in a 32-bit code segment).
		 * CR4.PAE and EFER.LMA must be set.
		 */
		if (!(sregs->cr4 & X86_CR4_PAE) || !(sregs->efer & EFER_LMA))
			return false;
		if (kvm_vcpu_is_illegal_gpa(vcpu, sregs->cr3))
			return false;
	} else {
		/*
		 * Not in 64-bit mode: EFER.LMA is clear and the code
		 * segment cannot be 64-bit.
		 */
		if (sregs->efer & EFER_LMA || sregs->cs.l)
			return false;
	}

	return kvm_is_valid_cr4(vcpu, sregs->cr4);
}

static int __set_sregs(struct kvm_vcpu *vcpu, struct kvm_sregs *sregs)
{
	struct msr_data apic_base_msr;
	int mmu_reset_needed = 0;
	int pending_vec, max_bits, idx;
	struct desc_ptr dt;
	int ret = -EINVAL;

	if (!kvm_is_valid_sregs(vcpu, sregs))
		goto out;

	apic_base_msr.data = sregs->apic_base;
	apic_base_msr.host_initiated = true;
	if (kvm_set_apic_base(vcpu, &apic_base_msr))
		goto out;

	if (vcpu->arch.guest_state_protected)
		goto skip_protected_regs;

	dt.size = sregs->idt.limit;
	dt.address = sregs->idt.base;
	static_call(kvm_x86_set_idt)(vcpu, &dt);
	dt.size = sregs->gdt.limit;
	dt.address = sregs->gdt.base;
	static_call(kvm_x86_set_gdt)(vcpu, &dt);

	vcpu->arch.cr2 = sregs->cr2;
	mmu_reset_needed |= kvm_read_cr3(vcpu) != sregs->cr3;
	vcpu->arch.cr3 = sregs->cr3;
	kvm_register_mark_available(vcpu, VCPU_EXREG_CR3);

	kvm_set_cr8(vcpu, sregs->cr8);

	mmu_reset_needed |= vcpu->arch.efer != sregs->efer;
	static_call(kvm_x86_set_efer)(vcpu, sregs->efer);

	mmu_reset_needed |= kvm_read_cr0(vcpu) != sregs->cr0;
	static_call(kvm_x86_set_cr0)(vcpu, sregs->cr0);
	vcpu->arch.cr0 = sregs->cr0;

	mmu_reset_needed |= kvm_read_cr4(vcpu) != sregs->cr4;
	static_call(kvm_x86_set_cr4)(vcpu, sregs->cr4);

	idx = srcu_read_lock(&vcpu->kvm->srcu);
	if (is_pae_paging(vcpu)) {
		load_pdptrs(vcpu, vcpu->arch.walk_mmu, kvm_read_cr3(vcpu));
		mmu_reset_needed = 1;
	}
	srcu_read_unlock(&vcpu->kvm->srcu, idx);

	if (mmu_reset_needed)
		kvm_mmu_reset_context(vcpu);

	kvm_set_segment(vcpu, &sregs->cs, VCPU_SREG_CS);
	kvm_set_segment(vcpu, &sregs->ds, VCPU_SREG_DS);
	kvm_set_segment(vcpu, &sregs->es, VCPU_SREG_ES);
	kvm_set_segment(vcpu, &sregs->fs, VCPU_SREG_FS);
	kvm_set_segment(vcpu, &sregs->gs, VCPU_SREG_GS);
	kvm_set_segment(vcpu, &sregs->ss, VCPU_SREG_SS);

	kvm_set_segment(vcpu, &sregs->tr, VCPU_SREG_TR);
	kvm_set_segment(vcpu, &sregs->ldt, VCPU_SREG_LDTR);

	update_cr8_intercept(vcpu);

	/* Older userspace won't unhalt the vcpu on reset. */
	if (kvm_vcpu_is_bsp(vcpu) && kvm_rip_read(vcpu) == 0xfff0 &&
	    sregs->cs.selector == 0xf000 && sregs->cs.base == 0xffff0000 &&
	    !is_protmode(vcpu))
		vcpu->arch.mp_state = KVM_MP_STATE_RUNNABLE;

skip_protected_regs:
	max_bits = KVM_NR_INTERRUPTS;
	pending_vec = find_first_bit(
		(const unsigned long *)sregs->interrupt_bitmap, max_bits);
	if (pending_vec < max_bits) {
		kvm_queue_interrupt(vcpu, pending_vec, false);
		pr_debug("Set back pending irq %d\n", pending_vec);
	}

	kvm_make_request(KVM_REQ_EVENT, vcpu);

	ret = 0;
out:
	return ret;
}

int kvm_arch_vcpu_ioctl_set_sregs(struct kvm_vcpu *vcpu,
				  struct kvm_sregs *sregs)
{
	int ret;

	vcpu_load(vcpu);
	ret = __set_sregs(vcpu, sregs);
	vcpu_put(vcpu);
	return ret;
}

int kvm_arch_vcpu_ioctl_set_guest_debug(struct kvm_vcpu *vcpu,
					struct kvm_guest_debug *dbg)
{
	unsigned long rflags;
	int i, r;

	if (vcpu->arch.guest_state_protected)
		return -EINVAL;

	vcpu_load(vcpu);

	if (dbg->control & (KVM_GUESTDBG_INJECT_DB | KVM_GUESTDBG_INJECT_BP)) {
		r = -EBUSY;
		if (vcpu->arch.exception.pending)
			goto out;
		if (dbg->control & KVM_GUESTDBG_INJECT_DB)
			kvm_queue_exception(vcpu, DB_VECTOR);
		else
			kvm_queue_exception(vcpu, BP_VECTOR);
	}

	/*
	 * Read rflags as long as potentially injected trace flags are still
	 * filtered out.
	 */
	rflags = kvm_get_rflags(vcpu);

	vcpu->guest_debug = dbg->control;
	if (!(vcpu->guest_debug & KVM_GUESTDBG_ENABLE))
		vcpu->guest_debug = 0;

	if (vcpu->guest_debug & KVM_GUESTDBG_USE_HW_BP) {
		for (i = 0; i < KVM_NR_DB_REGS; ++i)
			vcpu->arch.eff_db[i] = dbg->arch.debugreg[i];
		vcpu->arch.guest_debug_dr7 = dbg->arch.debugreg[7];
	} else {
		for (i = 0; i < KVM_NR_DB_REGS; i++)
			vcpu->arch.eff_db[i] = vcpu->arch.db[i];
	}
	kvm_update_dr7(vcpu);

	if (vcpu->guest_debug & KVM_GUESTDBG_SINGLESTEP)
		vcpu->arch.singlestep_rip = kvm_rip_read(vcpu) +
			get_segment_base(vcpu, VCPU_SREG_CS);

	/*
	 * Trigger an rflags update that will inject or remove the trace
	 * flags.
	 */
	kvm_set_rflags(vcpu, rflags);

	static_call(kvm_x86_update_exception_bitmap)(vcpu);

	r = 0;

out:
	vcpu_put(vcpu);
	return r;
}

/*
 * Translate a guest virtual address to a guest physical address.
 */
int kvm_arch_vcpu_ioctl_translate(struct kvm_vcpu *vcpu,
				    struct kvm_translation *tr)
{
	unsigned long vaddr = tr->linear_address;
	gpa_t gpa;
	int idx;

	vcpu_load(vcpu);

	idx = srcu_read_lock(&vcpu->kvm->srcu);
	gpa = kvm_mmu_gva_to_gpa_system(vcpu, vaddr, NULL);
	srcu_read_unlock(&vcpu->kvm->srcu, idx);
	tr->physical_address = gpa;
	tr->valid = gpa != UNMAPPED_GVA;
	tr->writeable = 1;
	tr->usermode = 0;

	vcpu_put(vcpu);
	return 0;
}

int kvm_arch_vcpu_ioctl_get_fpu(struct kvm_vcpu *vcpu, struct kvm_fpu *fpu)
{
	struct fxregs_state *fxsave;

	if (!vcpu->arch.guest_fpu)
		return 0;

	vcpu_load(vcpu);

	fxsave = &vcpu->arch.guest_fpu->state.fxsave;
	memcpy(fpu->fpr, fxsave->st_space, 128);
	fpu->fcw = fxsave->cwd;
	fpu->fsw = fxsave->swd;
	fpu->ftwx = fxsave->twd;
	fpu->last_opcode = fxsave->fop;
	fpu->last_ip = fxsave->rip;
	fpu->last_dp = fxsave->rdp;
	memcpy(fpu->xmm, fxsave->xmm_space, sizeof(fxsave->xmm_space));

	vcpu_put(vcpu);
	return 0;
}

int kvm_arch_vcpu_ioctl_set_fpu(struct kvm_vcpu *vcpu, struct kvm_fpu *fpu)
{
	struct fxregs_state *fxsave;

	if (!vcpu->arch.guest_fpu)
		return 0;

	vcpu_load(vcpu);

	fxsave = &vcpu->arch.guest_fpu->state.fxsave;

	memcpy(fxsave->st_space, fpu->fpr, 128);
	fxsave->cwd = fpu->fcw;
	fxsave->swd = fpu->fsw;
	fxsave->twd = fpu->ftwx;
	fxsave->fop = fpu->last_opcode;
	fxsave->rip = fpu->last_ip;
	fxsave->rdp = fpu->last_dp;
	memcpy(fxsave->xmm_space, fpu->xmm, sizeof(fxsave->xmm_space));

	vcpu_put(vcpu);
	return 0;
}

static void store_regs(struct kvm_vcpu *vcpu)
{
	BUILD_BUG_ON(sizeof(struct kvm_sync_regs) > SYNC_REGS_SIZE_BYTES);

	if (vcpu->run->kvm_valid_regs & KVM_SYNC_X86_REGS)
		__get_regs(vcpu, &vcpu->run->s.regs.regs);

	if (vcpu->run->kvm_valid_regs & KVM_SYNC_X86_SREGS)
		__get_sregs(vcpu, &vcpu->run->s.regs.sregs);

	if (vcpu->run->kvm_valid_regs & KVM_SYNC_X86_EVENTS)
		kvm_vcpu_ioctl_x86_get_vcpu_events(
				vcpu, &vcpu->run->s.regs.events);
}

static int sync_regs(struct kvm_vcpu *vcpu)
{
	if (vcpu->run->kvm_dirty_regs & ~KVM_SYNC_X86_VALID_FIELDS)
		return -EINVAL;

	if (vcpu->run->kvm_dirty_regs & KVM_SYNC_X86_REGS) {
		__set_regs(vcpu, &vcpu->run->s.regs.regs);
		vcpu->run->kvm_dirty_regs &= ~KVM_SYNC_X86_REGS;
	}
	if (vcpu->run->kvm_dirty_regs & KVM_SYNC_X86_SREGS) {
		if (__set_sregs(vcpu, &vcpu->run->s.regs.sregs))
			return -EINVAL;
		vcpu->run->kvm_dirty_regs &= ~KVM_SYNC_X86_SREGS;
	}
	if (vcpu->run->kvm_dirty_regs & KVM_SYNC_X86_EVENTS) {
		if (kvm_vcpu_ioctl_x86_set_vcpu_events(
				vcpu, &vcpu->run->s.regs.events))
			return -EINVAL;
		vcpu->run->kvm_dirty_regs &= ~KVM_SYNC_X86_EVENTS;
	}

	return 0;
}

static void fx_init(struct kvm_vcpu *vcpu)
{
	if (!vcpu->arch.guest_fpu)
		return;

	fpstate_init(&vcpu->arch.guest_fpu->state);
	if (boot_cpu_has(X86_FEATURE_XSAVES))
		vcpu->arch.guest_fpu->state.xsave.header.xcomp_bv =
			host_xcr0 | XSTATE_COMPACTION_ENABLED;

	/*
	 * Ensure guest xcr0 is valid for loading
	 */
	vcpu->arch.xcr0 = XFEATURE_MASK_FP;

	vcpu->arch.cr0 |= X86_CR0_ET;
}

void kvm_free_guest_fpu(struct kvm_vcpu *vcpu)
{
	if (vcpu->arch.guest_fpu) {
		kmem_cache_free(x86_fpu_cache, vcpu->arch.guest_fpu);
		vcpu->arch.guest_fpu = NULL;
	}
}
EXPORT_SYMBOL_GPL(kvm_free_guest_fpu);

int kvm_arch_vcpu_precreate(struct kvm *kvm, unsigned int id)
{
	if (kvm_check_tsc_unstable() && atomic_read(&kvm->online_vcpus) != 0)
		pr_warn_once("kvm: SMP vm created on host with unstable TSC; "
			     "guest TSC will not be reliable\n");

	return 0;
}

int kvm_arch_vcpu_create(struct kvm_vcpu *vcpu)
{
	struct page *page;
	int r;

	if (!irqchip_in_kernel(vcpu->kvm) || kvm_vcpu_is_reset_bsp(vcpu))
		vcpu->arch.mp_state = KVM_MP_STATE_RUNNABLE;
	else
		vcpu->arch.mp_state = KVM_MP_STATE_UNINITIALIZED;

	kvm_set_tsc_khz(vcpu, max_tsc_khz);

	r = kvm_mmu_create(vcpu);
	if (r < 0)
		return r;

	if (irqchip_in_kernel(vcpu->kvm)) {
		r = kvm_create_lapic(vcpu, lapic_timer_advance_ns);
		if (r < 0)
			goto fail_mmu_destroy;
		if (kvm_apicv_activated(vcpu->kvm))
			vcpu->arch.apicv_active = true;
	} else
		static_branch_inc(&kvm_has_noapic_vcpu);

	r = -ENOMEM;

	page = alloc_page(GFP_KERNEL_ACCOUNT | __GFP_ZERO);
	if (!page)
		goto fail_free_lapic;
	vcpu->arch.pio_data = page_address(page);

	vcpu->arch.mce_banks = kzalloc(KVM_MAX_MCE_BANKS * sizeof(u64) * 4,
				       GFP_KERNEL_ACCOUNT);
	if (!vcpu->arch.mce_banks)
		goto fail_free_pio_data;
	vcpu->arch.mcg_cap = KVM_MAX_MCE_BANKS;

	if (!zalloc_cpumask_var(&vcpu->arch.wbinvd_dirty_mask,
				GFP_KERNEL_ACCOUNT))
		goto fail_free_mce_banks;

	if (!alloc_emulate_ctxt(vcpu))
		goto free_wbinvd_dirty_mask;

	vcpu->arch.user_fpu = kmem_cache_zalloc(x86_fpu_cache,
						GFP_KERNEL_ACCOUNT);
	if (!vcpu->arch.user_fpu) {
		pr_err("kvm: failed to allocate userspace's fpu\n");
		goto free_emulate_ctxt;
	}

	vcpu->arch.guest_fpu = kmem_cache_zalloc(x86_fpu_cache,
						 GFP_KERNEL_ACCOUNT);
	if (!vcpu->arch.guest_fpu) {
		pr_err("kvm: failed to allocate vcpu's fpu\n");
		goto free_user_fpu;
	}
	fx_init(vcpu);

	vcpu->arch.maxphyaddr = cpuid_query_maxphyaddr(vcpu);
	vcpu->arch.reserved_gpa_bits = kvm_vcpu_reserved_gpa_bits_raw(vcpu);

	vcpu->arch.pat = MSR_IA32_CR_PAT_DEFAULT;

	kvm_async_pf_hash_reset(vcpu);
	kvm_pmu_init(vcpu);

	vcpu->arch.pending_external_vector = -1;
	vcpu->arch.preempted_in_kernel = false;

	r = static_call(kvm_x86_vcpu_create)(vcpu);
	if (r)
		goto free_guest_fpu;

	vcpu->arch.arch_capabilities = kvm_get_arch_capabilities();
	vcpu->arch.msr_platform_info = MSR_PLATFORM_INFO_CPUID_FAULT;
	kvm_vcpu_mtrr_init(vcpu);
	vcpu_load(vcpu);
	kvm_vcpu_reset(vcpu, false);
	kvm_init_mmu(vcpu, false);
	vcpu_put(vcpu);
	return 0;

free_guest_fpu:
	kvm_free_guest_fpu(vcpu);
free_user_fpu:
	kmem_cache_free(x86_fpu_cache, vcpu->arch.user_fpu);
free_emulate_ctxt:
	kmem_cache_free(x86_emulator_cache, vcpu->arch.emulate_ctxt);
free_wbinvd_dirty_mask:
	free_cpumask_var(vcpu->arch.wbinvd_dirty_mask);
fail_free_mce_banks:
	kfree(vcpu->arch.mce_banks);
fail_free_pio_data:
	free_page((unsigned long)vcpu->arch.pio_data);
fail_free_lapic:
	kvm_free_lapic(vcpu);
fail_mmu_destroy:
	kvm_mmu_destroy(vcpu);
	return r;
}

void kvm_arch_vcpu_postcreate(struct kvm_vcpu *vcpu)
{
	struct kvm *kvm = vcpu->kvm;

	if (mutex_lock_killable(&vcpu->mutex))
		return;
	vcpu_load(vcpu);
	kvm_synchronize_tsc(vcpu, 0);
	vcpu_put(vcpu);

	/* poll control enabled by default */
	vcpu->arch.msr_kvm_poll_control = 1;

	mutex_unlock(&vcpu->mutex);

	if (kvmclock_periodic_sync && vcpu->vcpu_idx == 0)
		schedule_delayed_work(&kvm->arch.kvmclock_sync_work,
						KVMCLOCK_SYNC_PERIOD);
}

void kvm_arch_vcpu_destroy(struct kvm_vcpu *vcpu)
{
	struct gfn_to_pfn_cache *cache = &vcpu->arch.st.cache;
	int idx;

	kvm_release_pfn(cache->pfn, cache->dirty, cache);

	kvmclock_reset(vcpu);

	static_call(kvm_x86_vcpu_free)(vcpu);

	kmem_cache_free(x86_emulator_cache, vcpu->arch.emulate_ctxt);
	free_cpumask_var(vcpu->arch.wbinvd_dirty_mask);
	kmem_cache_free(x86_fpu_cache, vcpu->arch.user_fpu);
	kvm_free_guest_fpu(vcpu);

	kvm_hv_vcpu_uninit(vcpu);
	kvm_pmu_destroy(vcpu);
	kfree(vcpu->arch.mce_banks);
	kvm_free_lapic(vcpu);
	idx = srcu_read_lock(&vcpu->kvm->srcu);
	kvm_mmu_destroy(vcpu);
	srcu_read_unlock(&vcpu->kvm->srcu, idx);
	free_page((unsigned long)vcpu->arch.pio_data);
	kvfree(vcpu->arch.cpuid_entries);
	if (!lapic_in_kernel(vcpu))
		static_branch_dec(&kvm_has_noapic_vcpu);
}

void kvm_vcpu_reset(struct kvm_vcpu *vcpu, bool init_event)
{
	kvm_lapic_reset(vcpu, init_event);

	vcpu->arch.hflags = 0;

	vcpu->arch.smi_pending = 0;
	vcpu->arch.smi_count = 0;
	atomic_set(&vcpu->arch.nmi_queued, 0);
	vcpu->arch.nmi_pending = 0;
	vcpu->arch.nmi_injected = false;
	kvm_clear_interrupt_queue(vcpu);
	kvm_clear_exception_queue(vcpu);

	memset(vcpu->arch.db, 0, sizeof(vcpu->arch.db));
	kvm_update_dr0123(vcpu);
	vcpu->arch.dr6 = DR6_ACTIVE_LOW;
	vcpu->arch.dr7 = DR7_FIXED_1;
	kvm_update_dr7(vcpu);

	vcpu->arch.cr2 = 0;

	kvm_make_request(KVM_REQ_EVENT, vcpu);
	vcpu->arch.apf.msr_en_val = 0;
	vcpu->arch.apf.msr_int_val = 0;
	vcpu->arch.st.msr_val = 0;

	kvmclock_reset(vcpu);

	kvm_clear_async_pf_completion_queue(vcpu);
	kvm_async_pf_hash_reset(vcpu);
	vcpu->arch.apf.halted = false;

	if (vcpu->arch.guest_fpu && kvm_mpx_supported()) {
		void *mpx_state_buffer;

		/*
		 * To avoid have the INIT path from kvm_apic_has_events() that be
		 * called with loaded FPU and does not let userspace fix the state.
		 */
		if (init_event)
			kvm_put_guest_fpu(vcpu);
		mpx_state_buffer = get_xsave_addr(&vcpu->arch.guest_fpu->state.xsave,
					XFEATURE_BNDREGS);
		if (mpx_state_buffer)
			memset(mpx_state_buffer, 0, sizeof(struct mpx_bndreg_state));
		mpx_state_buffer = get_xsave_addr(&vcpu->arch.guest_fpu->state.xsave,
					XFEATURE_BNDCSR);
		if (mpx_state_buffer)
			memset(mpx_state_buffer, 0, sizeof(struct mpx_bndcsr));
		if (init_event)
			kvm_load_guest_fpu(vcpu);
	}

	if (!init_event) {
		kvm_pmu_reset(vcpu);
		vcpu->arch.smbase = 0x30000;

		vcpu->arch.msr_misc_features_enables = 0;

		vcpu->arch.xcr0 = XFEATURE_MASK_FP;
	}

	memset(vcpu->arch.regs, 0, sizeof(vcpu->arch.regs));
	vcpu->arch.regs_avail = ~0;
	vcpu->arch.regs_dirty = ~0;

	vcpu->arch.ia32_xss = 0;

	static_call(kvm_x86_vcpu_reset)(vcpu, init_event);
}

void kvm_vcpu_deliver_sipi_vector(struct kvm_vcpu *vcpu, u8 vector)
{
	struct kvm_segment cs;

	kvm_get_segment(vcpu, &cs, VCPU_SREG_CS);
	cs.selector = vector << 8;
	cs.base = vector << 12;
	kvm_set_segment(vcpu, &cs, VCPU_SREG_CS);
	kvm_rip_write(vcpu, 0);
}
EXPORT_SYMBOL_GPL(kvm_vcpu_deliver_sipi_vector);

int kvm_arch_hardware_enable(void)
{
	struct kvm *kvm;
	struct kvm_vcpu *vcpu;
	int i;
	int ret;
	u64 local_tsc;
	u64 max_tsc = 0;
	bool stable, backwards_tsc = false;

	kvm_user_return_msr_cpu_online();
	ret = static_call(kvm_x86_hardware_enable)();
	if (ret != 0)
		return ret;

	local_tsc = rdtsc();
	stable = !kvm_check_tsc_unstable();
	list_for_each_entry(kvm, &vm_list, vm_list) {
		kvm_for_each_vcpu(i, vcpu, kvm) {
			if (!stable && vcpu->cpu == smp_processor_id())
				kvm_make_request(KVM_REQ_CLOCK_UPDATE, vcpu);
			if (stable && vcpu->arch.last_host_tsc > local_tsc) {
				backwards_tsc = true;
				if (vcpu->arch.last_host_tsc > max_tsc)
					max_tsc = vcpu->arch.last_host_tsc;
			}
		}
	}

	/*
	 * Sometimes, even reliable TSCs go backwards.  This happens on
	 * platforms that reset TSC during suspend or hibernate actions, but
	 * maintain synchronization.  We must compensate.  Fortunately, we can
	 * detect that condition here, which happens early in CPU bringup,
	 * before any KVM threads can be running.  Unfortunately, we can't
	 * bring the TSCs fully up to date with real time, as we aren't yet far
	 * enough into CPU bringup that we know how much real time has actually
	 * elapsed; our helper function, ktime_get_boottime_ns() will be using boot
	 * variables that haven't been updated yet.
	 *
	 * So we simply find the maximum observed TSC above, then record the
	 * adjustment to TSC in each VCPU.  When the VCPU later gets loaded,
	 * the adjustment will be applied.  Note that we accumulate
	 * adjustments, in case multiple suspend cycles happen before some VCPU
	 * gets a chance to run again.  In the event that no KVM threads get a
	 * chance to run, we will miss the entire elapsed period, as we'll have
	 * reset last_host_tsc, so VCPUs will not have the TSC adjusted and may
	 * loose cycle time.  This isn't too big a deal, since the loss will be
	 * uniform across all VCPUs (not to mention the scenario is extremely
	 * unlikely). It is possible that a second hibernate recovery happens
	 * much faster than a first, causing the observed TSC here to be
	 * smaller; this would require additional padding adjustment, which is
	 * why we set last_host_tsc to the local tsc observed here.
	 *
	 * N.B. - this code below runs only on platforms with reliable TSC,
	 * as that is the only way backwards_tsc is set above.  Also note
	 * that this runs for ALL vcpus, which is not a bug; all VCPUs should
	 * have the same delta_cyc adjustment applied if backwards_tsc
	 * is detected.  Note further, this adjustment is only done once,
	 * as we reset last_host_tsc on all VCPUs to stop this from being
	 * called multiple times (one for each physical CPU bringup).
	 *
	 * Platforms with unreliable TSCs don't have to deal with this, they
	 * will be compensated by the logic in vcpu_load, which sets the TSC to
	 * catchup mode.  This will catchup all VCPUs to real time, but cannot
	 * guarantee that they stay in perfect synchronization.
	 */
	if (backwards_tsc) {
		u64 delta_cyc = max_tsc - local_tsc;
		list_for_each_entry(kvm, &vm_list, vm_list) {
			kvm->arch.backwards_tsc_observed = true;
			kvm_for_each_vcpu(i, vcpu, kvm) {
				vcpu->arch.tsc_offset_adjustment += delta_cyc;
				vcpu->arch.last_host_tsc = local_tsc;
				kvm_make_request(KVM_REQ_MASTERCLOCK_UPDATE, vcpu);
			}

			/*
			 * We have to disable TSC offset matching.. if you were
			 * booting a VM while issuing an S4 host suspend....
			 * you may have some problem.  Solving this issue is
			 * left as an exercise to the reader.
			 */
			kvm->arch.last_tsc_nsec = 0;
			kvm->arch.last_tsc_write = 0;
		}

	}
	return 0;
}

void kvm_arch_hardware_disable(void)
{
	static_call(kvm_x86_hardware_disable)();
	drop_user_return_notifiers();
}

int kvm_arch_hardware_setup(void *opaque)
{
	struct kvm_x86_init_ops *ops = opaque;
	int r;

	rdmsrl_safe(MSR_EFER, &host_efer);

	if (boot_cpu_has(X86_FEATURE_XSAVES))
		rdmsrl(MSR_IA32_XSS, host_xss);

	r = ops->hardware_setup();
	if (r != 0)
		return r;

	memcpy(&kvm_x86_ops, ops->runtime_ops, sizeof(kvm_x86_ops));
	kvm_ops_static_call_update();

	if (!kvm_cpu_cap_has(X86_FEATURE_XSAVES))
		supported_xss = 0;

#define __kvm_cpu_cap_has(UNUSED_, f) kvm_cpu_cap_has(f)
	cr4_reserved_bits = __cr4_reserved_bits(__kvm_cpu_cap_has, UNUSED_);
#undef __kvm_cpu_cap_has

	if (kvm_has_tsc_control) {
		/*
		 * Make sure the user can only configure tsc_khz values that
		 * fit into a signed integer.
		 * A min value is not calculated because it will always
		 * be 1 on all machines.
		 */
		u64 max = min(0x7fffffffULL,
			      __scale_tsc(kvm_max_tsc_scaling_ratio, tsc_khz));
		kvm_max_guest_tsc_khz = max;

		kvm_default_tsc_scaling_ratio = 1ULL << kvm_tsc_scaling_ratio_frac_bits;
	}

	kvm_init_msr_list();
	return 0;
}

void kvm_arch_hardware_unsetup(void)
{
	static_call(kvm_x86_hardware_unsetup)();
}

int kvm_arch_check_processor_compat(void *opaque)
{
	struct cpuinfo_x86 *c = &cpu_data(smp_processor_id());
	struct kvm_x86_init_ops *ops = opaque;

	WARN_ON(!irqs_disabled());

	if (__cr4_reserved_bits(cpu_has, c) !=
	    __cr4_reserved_bits(cpu_has, &boot_cpu_data))
		return -EIO;

	return ops->check_processor_compatibility();
}

bool kvm_vcpu_is_reset_bsp(struct kvm_vcpu *vcpu)
{
	return vcpu->kvm->arch.bsp_vcpu_id == vcpu->vcpu_id;
}
EXPORT_SYMBOL_GPL(kvm_vcpu_is_reset_bsp);

bool kvm_vcpu_is_bsp(struct kvm_vcpu *vcpu)
{
	return (vcpu->arch.apic_base & MSR_IA32_APICBASE_BSP) != 0;
}

__read_mostly DEFINE_STATIC_KEY_FALSE(kvm_has_noapic_vcpu);
EXPORT_SYMBOL_GPL(kvm_has_noapic_vcpu);

void kvm_arch_sched_in(struct kvm_vcpu *vcpu, int cpu)
{
	struct kvm_pmu *pmu = vcpu_to_pmu(vcpu);

	vcpu->arch.l1tf_flush_l1d = true;
	if (pmu->version && unlikely(pmu->event_count)) {
		pmu->need_cleanup = true;
		kvm_make_request(KVM_REQ_PMU, vcpu);
	}
	static_call(kvm_x86_sched_in)(vcpu, cpu);
}

void kvm_arch_free_vm(struct kvm *kvm)
{
	kfree(to_kvm_hv(kvm)->hv_pa_pg);
	vfree(kvm);
}


int kvm_arch_init_vm(struct kvm *kvm, unsigned long type)
{
	if (type)
		return -EINVAL;

	INIT_HLIST_HEAD(&kvm->arch.mask_notifier_list);
	INIT_LIST_HEAD(&kvm->arch.active_mmu_pages);
	INIT_LIST_HEAD(&kvm->arch.zapped_obsolete_pages);
	INIT_LIST_HEAD(&kvm->arch.lpage_disallowed_mmu_pages);
	INIT_LIST_HEAD(&kvm->arch.assigned_dev_head);
	atomic_set(&kvm->arch.noncoherent_dma_count, 0);

	/* Reserve bit 0 of irq_sources_bitmap for userspace irq source */
	set_bit(KVM_USERSPACE_IRQ_SOURCE_ID, &kvm->arch.irq_sources_bitmap);
	/* Reserve bit 1 of irq_sources_bitmap for irqfd-resampler */
	set_bit(KVM_IRQFD_RESAMPLE_IRQ_SOURCE_ID,
		&kvm->arch.irq_sources_bitmap);

	raw_spin_lock_init(&kvm->arch.tsc_write_lock);
	mutex_init(&kvm->arch.apic_map_lock);
	spin_lock_init(&kvm->arch.pvclock_gtod_sync_lock);

	kvm->arch.kvmclock_offset = -get_kvmclock_base_ns();
	pvclock_update_vm_gtod_copy(kvm);

	kvm->arch.guest_can_read_msr_platform_info = true;

	INIT_DELAYED_WORK(&kvm->arch.kvmclock_update_work, kvmclock_update_fn);
	INIT_DELAYED_WORK(&kvm->arch.kvmclock_sync_work, kvmclock_sync_fn);

	kvm_hv_init_vm(kvm);
	kvm_page_track_init(kvm);
	kvm_mmu_init_vm(kvm);

	return static_call(kvm_x86_vm_init)(kvm);
}

int kvm_arch_post_init_vm(struct kvm *kvm)
{
	return kvm_mmu_post_init_vm(kvm);
}

static void kvm_unload_vcpu_mmu(struct kvm_vcpu *vcpu)
{
	vcpu_load(vcpu);
	kvm_mmu_unload(vcpu);
	vcpu_put(vcpu);
}

static void kvm_free_vcpus(struct kvm *kvm)
{
	unsigned int i;
	struct kvm_vcpu *vcpu;

	/*
	 * Unpin any mmu pages first.
	 */
	kvm_for_each_vcpu(i, vcpu, kvm) {
		kvm_clear_async_pf_completion_queue(vcpu);
		kvm_unload_vcpu_mmu(vcpu);
	}
	kvm_for_each_vcpu(i, vcpu, kvm)
		kvm_vcpu_destroy(vcpu);

	mutex_lock(&kvm->lock);
	for (i = 0; i < atomic_read(&kvm->online_vcpus); i++)
		kvm->vcpus[i] = NULL;

	atomic_set(&kvm->online_vcpus, 0);
	mutex_unlock(&kvm->lock);
}

void kvm_arch_sync_events(struct kvm *kvm)
{
	cancel_delayed_work_sync(&kvm->arch.kvmclock_sync_work);
	cancel_delayed_work_sync(&kvm->arch.kvmclock_update_work);
	kvm_free_pit(kvm);
}

#define  ERR_PTR_USR(e)  ((void __user *)ERR_PTR(e))

/**
 * __x86_set_memory_region: Setup KVM internal memory slot
 *
 * @kvm: the kvm pointer to the VM.
 * @id: the slot ID to setup.
 * @gpa: the GPA to install the slot (unused when @size == 0).
 * @size: the size of the slot. Set to zero to uninstall a slot.
 *
 * This function helps to setup a KVM internal memory slot.  Specify
 * @size > 0 to install a new slot, while @size == 0 to uninstall a
 * slot.  The return code can be one of the following:
 *
 *   HVA:           on success (uninstall will return a bogus HVA)
 *   -errno:        on error
 *
 * The caller should always use IS_ERR() to check the return value
 * before use.  Note, the KVM internal memory slots are guaranteed to
 * remain valid and unchanged until the VM is destroyed, i.e., the
 * GPA->HVA translation will not change.  However, the HVA is a user
 * address, i.e. its accessibility is not guaranteed, and must be
 * accessed via __copy_{to,from}_user().
 */
void __user * __x86_set_memory_region(struct kvm *kvm, int id, gpa_t gpa,
				      u32 size)
{
	int i, r;
	unsigned long hva, old_npages;
	struct kvm_memslots *slots = kvm_memslots(kvm);
	struct kvm_memory_slot *slot;

	/* Called with kvm->slots_lock held.  */
	if (WARN_ON(id >= KVM_MEM_SLOTS_NUM))
		return ERR_PTR_USR(-EINVAL);

	slot = id_to_memslot(slots, id);
	if (size) {
		if (slot && slot->npages)
			return ERR_PTR_USR(-EEXIST);

		/*
		 * MAP_SHARED to prevent internal slot pages from being moved
		 * by fork()/COW.
		 */
		hva = vm_mmap(NULL, 0, size, PROT_READ | PROT_WRITE,
			      MAP_SHARED | MAP_ANONYMOUS, 0);
		if (IS_ERR((void *)hva))
			return (void __user *)hva;
	} else {
		if (!slot || !slot->npages)
			return NULL;

		old_npages = slot->npages;
		hva = slot->userspace_addr;
	}

	for (i = 0; i < KVM_ADDRESS_SPACE_NUM; i++) {
		struct kvm_userspace_memory_region m;

		m.slot = id | (i << 16);
		m.flags = 0;
		m.guest_phys_addr = gpa;
		m.userspace_addr = hva;
		m.memory_size = size;
		r = __kvm_set_memory_region(kvm, &m);
		if (r < 0)
			return ERR_PTR_USR(r);
	}

	if (!size)
		vm_munmap(hva, old_npages * PAGE_SIZE);

	return (void __user *)hva;
}
EXPORT_SYMBOL_GPL(__x86_set_memory_region);

void kvm_arch_pre_destroy_vm(struct kvm *kvm)
{
	kvm_mmu_pre_destroy_vm(kvm);
}

void kvm_arch_destroy_vm(struct kvm *kvm)
{
	if (current->mm == kvm->mm) {
		/*
		 * Free memory regions allocated on behalf of userspace,
		 * unless the the memory map has changed due to process exit
		 * or fd copying.
		 */
		mutex_lock(&kvm->slots_lock);
		__x86_set_memory_region(kvm, APIC_ACCESS_PAGE_PRIVATE_MEMSLOT,
					0, 0);
		__x86_set_memory_region(kvm, IDENTITY_PAGETABLE_PRIVATE_MEMSLOT,
					0, 0);
		__x86_set_memory_region(kvm, TSS_PRIVATE_MEMSLOT, 0, 0);
		mutex_unlock(&kvm->slots_lock);
	}
	static_call_cond(kvm_x86_vm_destroy)(kvm);
<<<<<<< HEAD
	for (i = 0; i < kvm->arch.msr_filter.count; i++)
		kfree(kvm->arch.msr_filter.ranges[i].bitmap);
=======
	kvm_free_msr_filter(srcu_dereference_check(kvm->arch.msr_filter, &kvm->srcu, 1));
>>>>>>> 7aef27f0
	kvm_pic_destroy(kvm);
	kvm_ioapic_destroy(kvm);
	kvm_free_vcpus(kvm);
	kvfree(rcu_dereference_check(kvm->arch.apic_map, 1));
	kfree(srcu_dereference_check(kvm->arch.pmu_event_filter, &kvm->srcu, 1));
	kvm_mmu_uninit_vm(kvm);
	kvm_page_track_cleanup(kvm);
	kvm_xen_destroy_vm(kvm);
	kvm_hv_destroy_vm(kvm);
}

void kvm_arch_free_memslot(struct kvm *kvm, struct kvm_memory_slot *slot)
{
	int i;

	for (i = 0; i < KVM_NR_PAGE_SIZES; ++i) {
		kvfree(slot->arch.rmap[i]);
		slot->arch.rmap[i] = NULL;

		if (i == 0)
			continue;

		kvfree(slot->arch.lpage_info[i - 1]);
		slot->arch.lpage_info[i - 1] = NULL;
	}

	kvm_page_track_free_memslot(slot);
}

static int kvm_alloc_memslot_metadata(struct kvm_memory_slot *slot,
				      unsigned long npages)
{
	int i;

	/*
	 * Clear out the previous array pointers for the KVM_MR_MOVE case.  The
	 * old arrays will be freed by __kvm_set_memory_region() if installing
	 * the new memslot is successful.
	 */
	memset(&slot->arch, 0, sizeof(slot->arch));

	for (i = 0; i < KVM_NR_PAGE_SIZES; ++i) {
		struct kvm_lpage_info *linfo;
		unsigned long ugfn;
		int lpages;
		int level = i + 1;

		lpages = gfn_to_index(slot->base_gfn + npages - 1,
				      slot->base_gfn, level) + 1;

		slot->arch.rmap[i] =
			kvcalloc(lpages, sizeof(*slot->arch.rmap[i]),
				 GFP_KERNEL_ACCOUNT);
		if (!slot->arch.rmap[i])
			goto out_free;
		if (i == 0)
			continue;

		linfo = kvcalloc(lpages, sizeof(*linfo), GFP_KERNEL_ACCOUNT);
		if (!linfo)
			goto out_free;

		slot->arch.lpage_info[i - 1] = linfo;

		if (slot->base_gfn & (KVM_PAGES_PER_HPAGE(level) - 1))
			linfo[0].disallow_lpage = 1;
		if ((slot->base_gfn + npages) & (KVM_PAGES_PER_HPAGE(level) - 1))
			linfo[lpages - 1].disallow_lpage = 1;
		ugfn = slot->userspace_addr >> PAGE_SHIFT;
		/*
		 * If the gfn and userspace address are not aligned wrt each
		 * other, disable large page support for this slot.
		 */
		if ((slot->base_gfn ^ ugfn) & (KVM_PAGES_PER_HPAGE(level) - 1)) {
			unsigned long j;

			for (j = 0; j < lpages; ++j)
				linfo[j].disallow_lpage = 1;
		}
	}

	if (kvm_page_track_create_memslot(slot, npages))
		goto out_free;

	return 0;

out_free:
	for (i = 0; i < KVM_NR_PAGE_SIZES; ++i) {
		kvfree(slot->arch.rmap[i]);
		slot->arch.rmap[i] = NULL;
		if (i == 0)
			continue;

		kvfree(slot->arch.lpage_info[i - 1]);
		slot->arch.lpage_info[i - 1] = NULL;
	}
	return -ENOMEM;
}

void kvm_arch_memslots_updated(struct kvm *kvm, u64 gen)
{
	struct kvm_vcpu *vcpu;
	int i;

	/*
	 * memslots->generation has been incremented.
	 * mmio generation may have reached its maximum value.
	 */
	kvm_mmu_invalidate_mmio_sptes(kvm, gen);

	/* Force re-initialization of steal_time cache */
	kvm_for_each_vcpu(i, vcpu, kvm)
		kvm_vcpu_kick(vcpu);
}

int kvm_arch_prepare_memory_region(struct kvm *kvm,
				struct kvm_memory_slot *memslot,
				const struct kvm_userspace_memory_region *mem,
				enum kvm_mr_change change)
{
	if (change == KVM_MR_CREATE || change == KVM_MR_MOVE)
		return kvm_alloc_memslot_metadata(memslot,
						  mem->memory_size >> PAGE_SHIFT);
	return 0;
}


static void kvm_mmu_update_cpu_dirty_logging(struct kvm *kvm, bool enable)
{
	struct kvm_arch *ka = &kvm->arch;

	if (!kvm_x86_ops.cpu_dirty_log_size)
		return;

	if ((enable && ++ka->cpu_dirty_logging_count == 1) ||
	    (!enable && --ka->cpu_dirty_logging_count == 0))
		kvm_make_all_cpus_request(kvm, KVM_REQ_UPDATE_CPU_DIRTY_LOGGING);

	WARN_ON_ONCE(ka->cpu_dirty_logging_count < 0);
}

static void kvm_mmu_slot_apply_flags(struct kvm *kvm,
				     struct kvm_memory_slot *old,
				     struct kvm_memory_slot *new,
				     enum kvm_mr_change change)
{
	bool log_dirty_pages = new->flags & KVM_MEM_LOG_DIRTY_PAGES;

	/*
	 * Update CPU dirty logging if dirty logging is being toggled.  This
	 * applies to all operations.
	 */
	if ((old->flags ^ new->flags) & KVM_MEM_LOG_DIRTY_PAGES)
		kvm_mmu_update_cpu_dirty_logging(kvm, log_dirty_pages);

	/*
	 * Nothing more to do for RO slots (which can't be dirtied and can't be
	 * made writable) or CREATE/MOVE/DELETE of a slot.
	 *
	 * For a memslot with dirty logging disabled:
	 * CREATE:      No dirty mappings will already exist.
	 * MOVE/DELETE: The old mappings will already have been cleaned up by
	 *		kvm_arch_flush_shadow_memslot()
	 *
	 * For a memslot with dirty logging enabled:
	 * CREATE:      No shadow pages exist, thus nothing to write-protect
	 *		and no dirty bits to clear.
	 * MOVE/DELETE: The old mappings will already have been cleaned up by
	 *		kvm_arch_flush_shadow_memslot().
	 */
	if ((change != KVM_MR_FLAGS_ONLY) || (new->flags & KVM_MEM_READONLY))
		return;

	/*
	 * READONLY and non-flags changes were filtered out above, and the only
	 * other flag is LOG_DIRTY_PAGES, i.e. something is wrong if dirty
	 * logging isn't being toggled on or off.
	 */
	if (WARN_ON_ONCE(!((old->flags ^ new->flags) & KVM_MEM_LOG_DIRTY_PAGES)))
		return;

	if (!log_dirty_pages) {
		/*
		 * Dirty logging tracks sptes in 4k granularity, meaning that
		 * large sptes have to be split.  If live migration succeeds,
		 * the guest in the source machine will be destroyed and large
		 * sptes will be created in the destination.  However, if the
		 * guest continues to run in the source machine (for example if
		 * live migration fails), small sptes will remain around and
		 * cause bad performance.
		 *
		 * Scan sptes if dirty logging has been stopped, dropping those
		 * which can be collapsed into a single large-page spte.  Later
		 * page faults will create the large-page sptes.
		 */
		kvm_mmu_zap_collapsible_sptes(kvm, new);
	} else {
		/* By default, write-protect everything to log writes. */
		int level = PG_LEVEL_4K;
<<<<<<< HEAD

		if (kvm_x86_ops.cpu_dirty_log_size) {
			/*
			 * Clear all dirty bits, unless pages are treated as
			 * dirty from the get-go.
			 */
			if (!kvm_dirty_log_manual_protect_and_init_set(kvm))
				kvm_mmu_slot_leaf_clear_dirty(kvm, new);
=======
>>>>>>> 7aef27f0

		if (kvm_x86_ops.cpu_dirty_log_size) {
			/*
			 * Clear all dirty bits, unless pages are treated as
			 * dirty from the get-go.
			 */
			if (!kvm_dirty_log_manual_protect_and_init_set(kvm))
				kvm_mmu_slot_leaf_clear_dirty(kvm, new);

			/*
			 * Write-protect large pages on write so that dirty
			 * logging happens at 4k granularity.  No need to
			 * write-protect small SPTEs since write accesses are
			 * logged by the CPU via dirty bits.
			 */
			level = PG_LEVEL_2M;
		} else if (kvm_dirty_log_manual_protect_and_init_set(kvm)) {
			/*
			 * Write-protect large pages on write so that dirty
			 * logging happens at 4k granularity.  No need to
			 * write-protect small SPTEs since write accesses are
			 * logged by the CPU via dirty bits.
			 */
			level = PG_LEVEL_2M;
		} else if (kvm_dirty_log_manual_protect_and_init_set(kvm)) {
			/*
			 * If we're with initial-all-set, we don't need
			 * to write protect any small page because
			 * they're reported as dirty already.  However
			 * we still need to write-protect huge pages
			 * so that the page split can happen lazily on
			 * the first write to the huge page.
			 */
			level = PG_LEVEL_2M;
		}
		kvm_mmu_slot_remove_write_access(kvm, new, level);
	}
}

void kvm_arch_commit_memory_region(struct kvm *kvm,
				const struct kvm_userspace_memory_region *mem,
				struct kvm_memory_slot *old,
				const struct kvm_memory_slot *new,
				enum kvm_mr_change change)
{
	if (!kvm->arch.n_requested_mmu_pages)
		kvm_mmu_change_mmu_pages(kvm,
				kvm_mmu_calculate_default_mmu_pages(kvm));

	/*
	 * FIXME: const-ify all uses of struct kvm_memory_slot.
	 */
	kvm_mmu_slot_apply_flags(kvm, old, (struct kvm_memory_slot *) new, change);

	/* Free the arrays associated with the old memslot. */
	if (change == KVM_MR_MOVE)
		kvm_arch_free_memslot(kvm, old);
}

void kvm_arch_flush_shadow_all(struct kvm *kvm)
{
	kvm_mmu_zap_all(kvm);
}

void kvm_arch_flush_shadow_memslot(struct kvm *kvm,
				   struct kvm_memory_slot *slot)
{
	kvm_page_track_flush_slot(kvm, slot);
}

static inline bool kvm_guest_apic_has_interrupt(struct kvm_vcpu *vcpu)
{
	return (is_guest_mode(vcpu) &&
			kvm_x86_ops.guest_apic_has_interrupt &&
			static_call(kvm_x86_guest_apic_has_interrupt)(vcpu));
}

static inline bool kvm_vcpu_has_events(struct kvm_vcpu *vcpu)
{
	if (!list_empty_careful(&vcpu->async_pf.done))
		return true;

	if (kvm_apic_has_events(vcpu))
		return true;

	if (vcpu->arch.pv.pv_unhalted)
		return true;

	if (vcpu->arch.exception.pending)
		return true;

	if (kvm_test_request(KVM_REQ_NMI, vcpu) ||
	    (vcpu->arch.nmi_pending &&
	     static_call(kvm_x86_nmi_allowed)(vcpu, false)))
		return true;

	if (kvm_test_request(KVM_REQ_SMI, vcpu) ||
	    (vcpu->arch.smi_pending &&
	     static_call(kvm_x86_smi_allowed)(vcpu, false)))
		return true;

	if (kvm_arch_interrupt_allowed(vcpu) &&
	    (kvm_cpu_has_interrupt(vcpu) ||
	    kvm_guest_apic_has_interrupt(vcpu)))
		return true;

	if (kvm_hv_has_stimer_pending(vcpu))
		return true;

	if (is_guest_mode(vcpu) &&
	    kvm_x86_ops.nested_ops->hv_timer_pending &&
	    kvm_x86_ops.nested_ops->hv_timer_pending(vcpu))
		return true;

	return false;
}

int kvm_arch_vcpu_runnable(struct kvm_vcpu *vcpu)
{
	return kvm_vcpu_running(vcpu) || kvm_vcpu_has_events(vcpu);
}

bool kvm_arch_dy_runnable(struct kvm_vcpu *vcpu)
{
	if (READ_ONCE(vcpu->arch.pv.pv_unhalted))
		return true;

	if (kvm_test_request(KVM_REQ_NMI, vcpu) ||
		kvm_test_request(KVM_REQ_SMI, vcpu) ||
		 kvm_test_request(KVM_REQ_EVENT, vcpu))
		return true;

	if (vcpu->arch.apicv_active && static_call(kvm_x86_dy_apicv_has_pending_interrupt)(vcpu))
<<<<<<< HEAD
		return true;

	return false;
}

bool kvm_arch_dy_has_pending_interrupt(struct kvm_vcpu *vcpu)
{
	if (vcpu->arch.apicv_active && static_call(kvm_x86_dy_apicv_has_pending_interrupt)(vcpu))
=======
>>>>>>> 7aef27f0
		return true;

	return false;
}

bool kvm_arch_vcpu_in_kernel(struct kvm_vcpu *vcpu)
{
	return vcpu->arch.preempted_in_kernel;
}

int kvm_arch_vcpu_should_kick(struct kvm_vcpu *vcpu)
{
	return kvm_vcpu_exiting_guest_mode(vcpu) == IN_GUEST_MODE;
}

int kvm_arch_interrupt_allowed(struct kvm_vcpu *vcpu)
{
	return static_call(kvm_x86_interrupt_allowed)(vcpu, false);
}

unsigned long kvm_get_linear_rip(struct kvm_vcpu *vcpu)
{
	/* Can't read the RIP when guest state is protected, just return 0 */
	if (vcpu->arch.guest_state_protected)
		return 0;

	if (is_64_bit_mode(vcpu))
		return kvm_rip_read(vcpu);
	return (u32)(get_segment_base(vcpu, VCPU_SREG_CS) +
		     kvm_rip_read(vcpu));
}
EXPORT_SYMBOL_GPL(kvm_get_linear_rip);

bool kvm_is_linear_rip(struct kvm_vcpu *vcpu, unsigned long linear_rip)
{
	return kvm_get_linear_rip(vcpu) == linear_rip;
}
EXPORT_SYMBOL_GPL(kvm_is_linear_rip);

unsigned long kvm_get_rflags(struct kvm_vcpu *vcpu)
{
	unsigned long rflags;

	rflags = static_call(kvm_x86_get_rflags)(vcpu);
	if (vcpu->guest_debug & KVM_GUESTDBG_SINGLESTEP)
		rflags &= ~X86_EFLAGS_TF;
	return rflags;
}
EXPORT_SYMBOL_GPL(kvm_get_rflags);

static void __kvm_set_rflags(struct kvm_vcpu *vcpu, unsigned long rflags)
{
	if (vcpu->guest_debug & KVM_GUESTDBG_SINGLESTEP &&
	    kvm_is_linear_rip(vcpu, vcpu->arch.singlestep_rip))
		rflags |= X86_EFLAGS_TF;
	static_call(kvm_x86_set_rflags)(vcpu, rflags);
}

void kvm_set_rflags(struct kvm_vcpu *vcpu, unsigned long rflags)
{
	__kvm_set_rflags(vcpu, rflags);
	kvm_make_request(KVM_REQ_EVENT, vcpu);
}
EXPORT_SYMBOL_GPL(kvm_set_rflags);

void kvm_arch_async_page_ready(struct kvm_vcpu *vcpu, struct kvm_async_pf *work)
{
	int r;

	if ((vcpu->arch.mmu->direct_map != work->arch.direct_map) ||
	      work->wakeup_all)
		return;

	r = kvm_mmu_reload(vcpu);
	if (unlikely(r))
		return;

	if (!vcpu->arch.mmu->direct_map &&
	      work->arch.cr3 != vcpu->arch.mmu->get_guest_pgd(vcpu))
		return;

	kvm_mmu_do_page_fault(vcpu, work->cr2_or_gpa, 0, true);
}

static inline u32 kvm_async_pf_hash_fn(gfn_t gfn)
{
	BUILD_BUG_ON(!is_power_of_2(ASYNC_PF_PER_VCPU));

	return hash_32(gfn & 0xffffffff, order_base_2(ASYNC_PF_PER_VCPU));
}

static inline u32 kvm_async_pf_next_probe(u32 key)
{
	return (key + 1) & (ASYNC_PF_PER_VCPU - 1);
}

static void kvm_add_async_pf_gfn(struct kvm_vcpu *vcpu, gfn_t gfn)
{
	u32 key = kvm_async_pf_hash_fn(gfn);

	while (vcpu->arch.apf.gfns[key] != ~0)
		key = kvm_async_pf_next_probe(key);

	vcpu->arch.apf.gfns[key] = gfn;
}

static u32 kvm_async_pf_gfn_slot(struct kvm_vcpu *vcpu, gfn_t gfn)
{
	int i;
	u32 key = kvm_async_pf_hash_fn(gfn);

	for (i = 0; i < ASYNC_PF_PER_VCPU &&
		     (vcpu->arch.apf.gfns[key] != gfn &&
		      vcpu->arch.apf.gfns[key] != ~0); i++)
		key = kvm_async_pf_next_probe(key);

	return key;
}

bool kvm_find_async_pf_gfn(struct kvm_vcpu *vcpu, gfn_t gfn)
{
	return vcpu->arch.apf.gfns[kvm_async_pf_gfn_slot(vcpu, gfn)] == gfn;
}

static void kvm_del_async_pf_gfn(struct kvm_vcpu *vcpu, gfn_t gfn)
{
	u32 i, j, k;

	i = j = kvm_async_pf_gfn_slot(vcpu, gfn);

	if (WARN_ON_ONCE(vcpu->arch.apf.gfns[i] != gfn))
		return;

	while (true) {
		vcpu->arch.apf.gfns[i] = ~0;
		do {
			j = kvm_async_pf_next_probe(j);
			if (vcpu->arch.apf.gfns[j] == ~0)
				return;
			k = kvm_async_pf_hash_fn(vcpu->arch.apf.gfns[j]);
			/*
			 * k lies cyclically in ]i,j]
			 * |    i.k.j |
			 * |....j i.k.| or  |.k..j i...|
			 */
		} while ((i <= j) ? (i < k && k <= j) : (i < k || k <= j));
		vcpu->arch.apf.gfns[i] = vcpu->arch.apf.gfns[j];
		i = j;
	}
}

static inline int apf_put_user_notpresent(struct kvm_vcpu *vcpu)
{
	u32 reason = KVM_PV_REASON_PAGE_NOT_PRESENT;

	return kvm_write_guest_cached(vcpu->kvm, &vcpu->arch.apf.data, &reason,
				      sizeof(reason));
}

static inline int apf_put_user_ready(struct kvm_vcpu *vcpu, u32 token)
{
	unsigned int offset = offsetof(struct kvm_vcpu_pv_apf_data, token);

	return kvm_write_guest_offset_cached(vcpu->kvm, &vcpu->arch.apf.data,
					     &token, offset, sizeof(token));
}

static inline bool apf_pageready_slot_free(struct kvm_vcpu *vcpu)
{
	unsigned int offset = offsetof(struct kvm_vcpu_pv_apf_data, token);
	u32 val;

	if (kvm_read_guest_offset_cached(vcpu->kvm, &vcpu->arch.apf.data,
					 &val, offset, sizeof(val)))
		return false;

	return !val;
}

static bool kvm_can_deliver_async_pf(struct kvm_vcpu *vcpu)
{
	if (!vcpu->arch.apf.delivery_as_pf_vmexit && is_guest_mode(vcpu))
		return false;

	if (!kvm_pv_async_pf_enabled(vcpu) ||
	    (vcpu->arch.apf.send_user_only && static_call(kvm_x86_get_cpl)(vcpu) == 0))
		return false;

	return true;
}

bool kvm_can_do_async_pf(struct kvm_vcpu *vcpu)
{
	if (unlikely(!lapic_in_kernel(vcpu) ||
		     kvm_event_needs_reinjection(vcpu) ||
		     vcpu->arch.exception.pending))
		return false;

	if (kvm_hlt_in_guest(vcpu->kvm) && !kvm_can_deliver_async_pf(vcpu))
		return false;

	/*
	 * If interrupts are off we cannot even use an artificial
	 * halt state.
	 */
	return kvm_arch_interrupt_allowed(vcpu);
}

bool kvm_arch_async_page_not_present(struct kvm_vcpu *vcpu,
				     struct kvm_async_pf *work)
{
	struct x86_exception fault;

	trace_kvm_async_pf_not_present(work->arch.token, work->cr2_or_gpa);
	kvm_add_async_pf_gfn(vcpu, work->arch.gfn);

	if (kvm_can_deliver_async_pf(vcpu) &&
	    !apf_put_user_notpresent(vcpu)) {
		fault.vector = PF_VECTOR;
		fault.error_code_valid = true;
		fault.error_code = 0;
		fault.nested_page_fault = false;
		fault.address = work->arch.token;
		fault.async_page_fault = true;
		kvm_inject_page_fault(vcpu, &fault);
		return true;
	} else {
		/*
		 * It is not possible to deliver a paravirtualized asynchronous
		 * page fault, but putting the guest in an artificial halt state
		 * can be beneficial nevertheless: if an interrupt arrives, we
		 * can deliver it timely and perhaps the guest will schedule
		 * another process.  When the instruction that triggered a page
		 * fault is retried, hopefully the page will be ready in the host.
		 */
		kvm_make_request(KVM_REQ_APF_HALT, vcpu);
		return false;
	}
}

void kvm_arch_async_page_present(struct kvm_vcpu *vcpu,
				 struct kvm_async_pf *work)
{
	struct kvm_lapic_irq irq = {
		.delivery_mode = APIC_DM_FIXED,
		.vector = vcpu->arch.apf.vec
	};

	if (work->wakeup_all)
		work->arch.token = ~0; /* broadcast wakeup */
	else
		kvm_del_async_pf_gfn(vcpu, work->arch.gfn);
	trace_kvm_async_pf_ready(work->arch.token, work->cr2_or_gpa);

	if ((work->wakeup_all || work->notpresent_injected) &&
	    kvm_pv_async_pf_enabled(vcpu) &&
	    !apf_put_user_ready(vcpu, work->arch.token)) {
		vcpu->arch.apf.pageready_pending = true;
		kvm_apic_set_irq(vcpu, &irq, NULL);
	}

	vcpu->arch.apf.halted = false;
	vcpu->arch.mp_state = KVM_MP_STATE_RUNNABLE;
}

void kvm_arch_async_page_present_queued(struct kvm_vcpu *vcpu)
{
	kvm_make_request(KVM_REQ_APF_READY, vcpu);
	if (!vcpu->arch.apf.pageready_pending)
		kvm_vcpu_kick(vcpu);
}

bool kvm_arch_can_dequeue_async_page_present(struct kvm_vcpu *vcpu)
{
	if (!kvm_pv_async_pf_enabled(vcpu))
		return true;
	else
		return apf_pageready_slot_free(vcpu);
}

void kvm_arch_start_assignment(struct kvm *kvm)
{
	atomic_inc(&kvm->arch.assigned_device_count);
}
EXPORT_SYMBOL_GPL(kvm_arch_start_assignment);

void kvm_arch_end_assignment(struct kvm *kvm)
{
	atomic_dec(&kvm->arch.assigned_device_count);
}
EXPORT_SYMBOL_GPL(kvm_arch_end_assignment);

bool kvm_arch_has_assigned_device(struct kvm *kvm)
{
	return atomic_read(&kvm->arch.assigned_device_count);
}
EXPORT_SYMBOL_GPL(kvm_arch_has_assigned_device);

void kvm_arch_register_noncoherent_dma(struct kvm *kvm)
{
	atomic_inc(&kvm->arch.noncoherent_dma_count);
}
EXPORT_SYMBOL_GPL(kvm_arch_register_noncoherent_dma);

void kvm_arch_unregister_noncoherent_dma(struct kvm *kvm)
{
	atomic_dec(&kvm->arch.noncoherent_dma_count);
}
EXPORT_SYMBOL_GPL(kvm_arch_unregister_noncoherent_dma);

bool kvm_arch_has_noncoherent_dma(struct kvm *kvm)
{
	return atomic_read(&kvm->arch.noncoherent_dma_count);
}
EXPORT_SYMBOL_GPL(kvm_arch_has_noncoherent_dma);

bool kvm_arch_has_irq_bypass(void)
{
	return true;
}

int kvm_arch_irq_bypass_add_producer(struct irq_bypass_consumer *cons,
				      struct irq_bypass_producer *prod)
{
	struct kvm_kernel_irqfd *irqfd =
		container_of(cons, struct kvm_kernel_irqfd, consumer);
	int ret;

	irqfd->producer = prod;
	kvm_arch_start_assignment(irqfd->kvm);
	ret = static_call(kvm_x86_update_pi_irte)(irqfd->kvm,
					 prod->irq, irqfd->gsi, 1);

	if (ret)
		kvm_arch_end_assignment(irqfd->kvm);

	return ret;
}

void kvm_arch_irq_bypass_del_producer(struct irq_bypass_consumer *cons,
				      struct irq_bypass_producer *prod)
{
	int ret;
	struct kvm_kernel_irqfd *irqfd =
		container_of(cons, struct kvm_kernel_irqfd, consumer);

	WARN_ON(irqfd->producer != prod);
	irqfd->producer = NULL;

	/*
	 * When producer of consumer is unregistered, we change back to
	 * remapped mode, so we can re-use the current implementation
	 * when the irq is masked/disabled or the consumer side (KVM
	 * int this case doesn't want to receive the interrupts.
	*/
	ret = static_call(kvm_x86_update_pi_irte)(irqfd->kvm, prod->irq, irqfd->gsi, 0);
	if (ret)
		printk(KERN_INFO "irq bypass consumer (token %p) unregistration"
		       " fails: %d\n", irqfd->consumer.token, ret);

	kvm_arch_end_assignment(irqfd->kvm);
}

int kvm_arch_update_irqfd_routing(struct kvm *kvm, unsigned int host_irq,
				   uint32_t guest_irq, bool set)
{
	return static_call(kvm_x86_update_pi_irte)(kvm, host_irq, guest_irq, set);
}

bool kvm_vector_hashing_enabled(void)
{
	return vector_hashing;
}

bool kvm_arch_no_poll(struct kvm_vcpu *vcpu)
{
	return (vcpu->arch.msr_kvm_poll_control & 1) == 0;
}
EXPORT_SYMBOL_GPL(kvm_arch_no_poll);


int kvm_spec_ctrl_test_value(u64 value)
{
	/*
	 * test that setting IA32_SPEC_CTRL to given value
	 * is allowed by the host processor
	 */

	u64 saved_value;
	unsigned long flags;
	int ret = 0;

	local_irq_save(flags);

	if (rdmsrl_safe(MSR_IA32_SPEC_CTRL, &saved_value))
		ret = 1;
	else if (wrmsrl_safe(MSR_IA32_SPEC_CTRL, value))
		ret = 1;
	else
		wrmsrl(MSR_IA32_SPEC_CTRL, saved_value);

	local_irq_restore(flags);

	return ret;
}
EXPORT_SYMBOL_GPL(kvm_spec_ctrl_test_value);

void kvm_fixup_and_inject_pf_error(struct kvm_vcpu *vcpu, gva_t gva, u16 error_code)
{
	struct x86_exception fault;
	u32 access = error_code &
		(PFERR_WRITE_MASK | PFERR_FETCH_MASK | PFERR_USER_MASK);

	if (!(error_code & PFERR_PRESENT_MASK) ||
	    vcpu->arch.walk_mmu->gva_to_gpa(vcpu, gva, access, &fault) != UNMAPPED_GVA) {
		/*
		 * If vcpu->arch.walk_mmu->gva_to_gpa succeeded, the page
		 * tables probably do not match the TLB.  Just proceed
		 * with the error code that the processor gave.
		 */
		fault.vector = PF_VECTOR;
		fault.error_code_valid = true;
		fault.error_code = error_code;
		fault.nested_page_fault = false;
		fault.address = gva;
	}
	vcpu->arch.walk_mmu->inject_page_fault(vcpu, &fault);
}
EXPORT_SYMBOL_GPL(kvm_fixup_and_inject_pf_error);

/*
 * Handles kvm_read/write_guest_virt*() result and either injects #PF or returns
 * KVM_EXIT_INTERNAL_ERROR for cases not currently handled by KVM. Return value
 * indicates whether exit to userspace is needed.
 */
int kvm_handle_memory_failure(struct kvm_vcpu *vcpu, int r,
			      struct x86_exception *e)
{
	if (r == X86EMUL_PROPAGATE_FAULT) {
		kvm_inject_emulated_page_fault(vcpu, e);
		return 1;
	}

	/*
	 * In case kvm_read/write_guest_virt*() failed with X86EMUL_IO_NEEDED
	 * while handling a VMX instruction KVM could've handled the request
	 * correctly by exiting to userspace and performing I/O but there
	 * doesn't seem to be a real use-case behind such requests, just return
	 * KVM_EXIT_INTERNAL_ERROR for now.
	 */
	vcpu->run->exit_reason = KVM_EXIT_INTERNAL_ERROR;
	vcpu->run->internal.suberror = KVM_INTERNAL_ERROR_EMULATION;
	vcpu->run->internal.ndata = 0;

	return 0;
}
EXPORT_SYMBOL_GPL(kvm_handle_memory_failure);

int kvm_handle_invpcid(struct kvm_vcpu *vcpu, unsigned long type, gva_t gva)
{
	bool pcid_enabled;
	struct x86_exception e;
	unsigned i;
	unsigned long roots_to_free = 0;
	struct {
		u64 pcid;
		u64 gla;
	} operand;
	int r;

	r = kvm_read_guest_virt(vcpu, gva, &operand, sizeof(operand), &e);
	if (r != X86EMUL_CONTINUE)
		return kvm_handle_memory_failure(vcpu, r, &e);

	if (operand.pcid >> 12 != 0) {
		kvm_inject_gp(vcpu, 0);
		return 1;
	}

	pcid_enabled = kvm_read_cr4_bits(vcpu, X86_CR4_PCIDE);

	switch (type) {
	case INVPCID_TYPE_INDIV_ADDR:
		if ((!pcid_enabled && (operand.pcid != 0)) ||
		    is_noncanonical_address(operand.gla, vcpu)) {
			kvm_inject_gp(vcpu, 0);
			return 1;
		}
		kvm_mmu_invpcid_gva(vcpu, operand.gla, operand.pcid);
		return kvm_skip_emulated_instruction(vcpu);

	case INVPCID_TYPE_SINGLE_CTXT:
		if (!pcid_enabled && (operand.pcid != 0)) {
			kvm_inject_gp(vcpu, 0);
			return 1;
		}

		if (kvm_get_active_pcid(vcpu) == operand.pcid) {
			kvm_mmu_sync_roots(vcpu);
			kvm_make_request(KVM_REQ_TLB_FLUSH_CURRENT, vcpu);
		}

		for (i = 0; i < KVM_MMU_NUM_PREV_ROOTS; i++)
			if (kvm_get_pcid(vcpu, vcpu->arch.mmu->prev_roots[i].pgd)
			    == operand.pcid)
				roots_to_free |= KVM_MMU_ROOT_PREVIOUS(i);

		kvm_mmu_free_roots(vcpu, vcpu->arch.mmu, roots_to_free);
		/*
		 * If neither the current cr3 nor any of the prev_roots use the
		 * given PCID, then nothing needs to be done here because a
		 * resync will happen anyway before switching to any other CR3.
		 */

		return kvm_skip_emulated_instruction(vcpu);

	case INVPCID_TYPE_ALL_NON_GLOBAL:
		/*
		 * Currently, KVM doesn't mark global entries in the shadow
		 * page tables, so a non-global flush just degenerates to a
		 * global flush. If needed, we could optimize this later by
		 * keeping track of global entries in shadow page tables.
		 */

		fallthrough;
	case INVPCID_TYPE_ALL_INCL_GLOBAL:
		kvm_make_request(KVM_REQ_MMU_RELOAD, vcpu);
		return kvm_skip_emulated_instruction(vcpu);

	default:
		BUG(); /* We have already checked above that type <= 3 */
	}
}
EXPORT_SYMBOL_GPL(kvm_handle_invpcid);

static int complete_sev_es_emulated_mmio(struct kvm_vcpu *vcpu)
{
	struct kvm_run *run = vcpu->run;
	struct kvm_mmio_fragment *frag;
	unsigned int len;

	BUG_ON(!vcpu->mmio_needed);

	/* Complete previous fragment */
	frag = &vcpu->mmio_fragments[vcpu->mmio_cur_fragment];
	len = min(8u, frag->len);
	if (!vcpu->mmio_is_write)
		memcpy(frag->data, run->mmio.data, len);

	if (frag->len <= 8) {
		/* Switch to the next fragment. */
		frag++;
		vcpu->mmio_cur_fragment++;
	} else {
		/* Go forward to the next mmio piece. */
		frag->data += len;
		frag->gpa += len;
		frag->len -= len;
	}

	if (vcpu->mmio_cur_fragment >= vcpu->mmio_nr_fragments) {
		vcpu->mmio_needed = 0;

		// VMG change, at this point, we're always done
		// RIP has already been advanced
		return 1;
	}

	// More MMIO is needed
	run->mmio.phys_addr = frag->gpa;
	run->mmio.len = min(8u, frag->len);
	run->mmio.is_write = vcpu->mmio_is_write;
	if (run->mmio.is_write)
		memcpy(run->mmio.data, frag->data, min(8u, frag->len));
	run->exit_reason = KVM_EXIT_MMIO;

	vcpu->arch.complete_userspace_io = complete_sev_es_emulated_mmio;

	return 0;
}

int kvm_sev_es_mmio_write(struct kvm_vcpu *vcpu, gpa_t gpa, unsigned int bytes,
			  void *data)
{
	int handled;
	struct kvm_mmio_fragment *frag;

	if (!data)
		return -EINVAL;

	handled = write_emultor.read_write_mmio(vcpu, gpa, bytes, data);
	if (handled == bytes)
		return 1;

	bytes -= handled;
	gpa += handled;
	data += handled;

	/*TODO: Check if need to increment number of frags */
	frag = vcpu->mmio_fragments;
	vcpu->mmio_nr_fragments = 1;
	frag->len = bytes;
	frag->gpa = gpa;
	frag->data = data;

	vcpu->mmio_needed = 1;
	vcpu->mmio_cur_fragment = 0;

	vcpu->run->mmio.phys_addr = gpa;
	vcpu->run->mmio.len = min(8u, frag->len);
	vcpu->run->mmio.is_write = 1;
	memcpy(vcpu->run->mmio.data, frag->data, min(8u, frag->len));
	vcpu->run->exit_reason = KVM_EXIT_MMIO;

	vcpu->arch.complete_userspace_io = complete_sev_es_emulated_mmio;

	return 0;
}
EXPORT_SYMBOL_GPL(kvm_sev_es_mmio_write);

int kvm_sev_es_mmio_read(struct kvm_vcpu *vcpu, gpa_t gpa, unsigned int bytes,
			 void *data)
{
	int handled;
	struct kvm_mmio_fragment *frag;

	if (!data)
		return -EINVAL;

	handled = read_emultor.read_write_mmio(vcpu, gpa, bytes, data);
	if (handled == bytes)
		return 1;

	bytes -= handled;
	gpa += handled;
	data += handled;

	/*TODO: Check if need to increment number of frags */
	frag = vcpu->mmio_fragments;
	vcpu->mmio_nr_fragments = 1;
	frag->len = bytes;
	frag->gpa = gpa;
	frag->data = data;

	vcpu->mmio_needed = 1;
	vcpu->mmio_cur_fragment = 0;

	vcpu->run->mmio.phys_addr = gpa;
	vcpu->run->mmio.len = min(8u, frag->len);
	vcpu->run->mmio.is_write = 0;
	vcpu->run->exit_reason = KVM_EXIT_MMIO;

	vcpu->arch.complete_userspace_io = complete_sev_es_emulated_mmio;

	return 0;
}
EXPORT_SYMBOL_GPL(kvm_sev_es_mmio_read);

static int complete_sev_es_emulated_ins(struct kvm_vcpu *vcpu)
{
	memcpy(vcpu->arch.guest_ins_data, vcpu->arch.pio_data,
	       vcpu->arch.pio.count * vcpu->arch.pio.size);
	vcpu->arch.pio.count = 0;

	return 1;
}

static int kvm_sev_es_outs(struct kvm_vcpu *vcpu, unsigned int size,
			   unsigned int port, void *data,  unsigned int count)
{
	int ret;

	ret = emulator_pio_out_emulated(vcpu->arch.emulate_ctxt, size, port,
					data, count);
	if (ret)
		return ret;

	vcpu->arch.pio.count = 0;

	return 0;
}

static int kvm_sev_es_ins(struct kvm_vcpu *vcpu, unsigned int size,
			  unsigned int port, void *data, unsigned int count)
{
	int ret;

	ret = emulator_pio_in_emulated(vcpu->arch.emulate_ctxt, size, port,
				       data, count);
	if (ret) {
		vcpu->arch.pio.count = 0;
	} else {
		vcpu->arch.guest_ins_data = data;
		vcpu->arch.complete_userspace_io = complete_sev_es_emulated_ins;
	}

	return 0;
}

int kvm_sev_es_string_io(struct kvm_vcpu *vcpu, unsigned int size,
			 unsigned int port, void *data,  unsigned int count,
			 int in)
{
	return in ? kvm_sev_es_ins(vcpu, size, port, data, count)
		  : kvm_sev_es_outs(vcpu, size, port, data, count);
}
EXPORT_SYMBOL_GPL(kvm_sev_es_string_io);

EXPORT_TRACEPOINT_SYMBOL_GPL(kvm_entry);
EXPORT_TRACEPOINT_SYMBOL_GPL(kvm_exit);
EXPORT_TRACEPOINT_SYMBOL_GPL(kvm_fast_mmio);
EXPORT_TRACEPOINT_SYMBOL_GPL(kvm_inj_virq);
EXPORT_TRACEPOINT_SYMBOL_GPL(kvm_page_fault);
EXPORT_TRACEPOINT_SYMBOL_GPL(kvm_msr);
EXPORT_TRACEPOINT_SYMBOL_GPL(kvm_cr);
EXPORT_TRACEPOINT_SYMBOL_GPL(kvm_nested_vmrun);
EXPORT_TRACEPOINT_SYMBOL_GPL(kvm_nested_vmexit);
EXPORT_TRACEPOINT_SYMBOL_GPL(kvm_nested_vmexit_inject);
EXPORT_TRACEPOINT_SYMBOL_GPL(kvm_nested_intr_vmexit);
EXPORT_TRACEPOINT_SYMBOL_GPL(kvm_nested_vmenter_failed);
EXPORT_TRACEPOINT_SYMBOL_GPL(kvm_invlpga);
EXPORT_TRACEPOINT_SYMBOL_GPL(kvm_skinit);
EXPORT_TRACEPOINT_SYMBOL_GPL(kvm_nested_intercepts);
EXPORT_TRACEPOINT_SYMBOL_GPL(kvm_write_tsc_offset);
EXPORT_TRACEPOINT_SYMBOL_GPL(kvm_ple_window_update);
EXPORT_TRACEPOINT_SYMBOL_GPL(kvm_pml_full);
EXPORT_TRACEPOINT_SYMBOL_GPL(kvm_pi_irte_update);
EXPORT_TRACEPOINT_SYMBOL_GPL(kvm_avic_unaccelerated_access);
EXPORT_TRACEPOINT_SYMBOL_GPL(kvm_avic_incomplete_ipi);
EXPORT_TRACEPOINT_SYMBOL_GPL(kvm_avic_ga_log);
EXPORT_TRACEPOINT_SYMBOL_GPL(kvm_apicv_update_request);
EXPORT_TRACEPOINT_SYMBOL_GPL(kvm_vmgexit_enter);
EXPORT_TRACEPOINT_SYMBOL_GPL(kvm_vmgexit_exit);
EXPORT_TRACEPOINT_SYMBOL_GPL(kvm_vmgexit_msr_protocol_enter);
EXPORT_TRACEPOINT_SYMBOL_GPL(kvm_vmgexit_msr_protocol_exit);<|MERGE_RESOLUTION|>--- conflicted
+++ resolved
@@ -987,7 +987,6 @@
 
 int kvm_emulate_xsetbv(struct kvm_vcpu *vcpu)
 {
-<<<<<<< HEAD
 	if (static_call(kvm_x86_get_cpl)(vcpu) != 0 ||
 	    __kvm_set_xcr(vcpu, kvm_rcx_read(vcpu), kvm_read_edx_eax(vcpu))) {
 		kvm_inject_gp(vcpu, 0);
@@ -995,12 +994,6 @@
 	}
 
 	return kvm_skip_emulated_instruction(vcpu);
-=======
-	if (static_call(kvm_x86_get_cpl)(vcpu) == 0)
-		return __kvm_set_xcr(vcpu, index, xcr);
-
-	return 1;
->>>>>>> 7aef27f0
 }
 EXPORT_SYMBOL_GPL(kvm_emulate_xsetbv);
 
@@ -1804,7 +1797,6 @@
 }
 EXPORT_SYMBOL_GPL(kvm_emulate_wrmsr);
 
-<<<<<<< HEAD
 int kvm_emulate_as_nop(struct kvm_vcpu *vcpu)
 {
 	return kvm_skip_emulated_instruction(vcpu);
@@ -1839,8 +1831,6 @@
 }
 EXPORT_SYMBOL_GPL(kvm_emulate_monitor);
 
-=======
->>>>>>> 7aef27f0
 static inline bool kvm_vcpu_exit_request(struct kvm_vcpu *vcpu)
 {
 	xfer_to_guest_mode_prepare();
@@ -3833,11 +3823,8 @@
 	case KVM_CAP_VM_COPY_ENC_CONTEXT_FROM:
 		r = 1;
 		break;
-<<<<<<< HEAD
 	case KVM_CAP_SET_GUEST_DEBUG2:
 		return KVM_GUESTDBG_VALID_MASK;
-=======
->>>>>>> 7aef27f0
 #ifdef CONFIG_KVM_XEN
 	case KVM_CAP_XEN_HVM:
 		r = KVM_XEN_HVM_CONFIG_HYPERCALL_MSR |
@@ -5421,7 +5408,6 @@
 			kvm->arch.bus_lock_detection_enabled = true;
 		r = 0;
 		break;
-<<<<<<< HEAD
 #ifdef CONFIG_X86_SGX_KVM
 	case KVM_CAP_SGX_ATTRIBUTE: {
 		unsigned long allowed_attributes = 0;
@@ -5444,8 +5430,6 @@
 		if (kvm_x86_ops.vm_copy_enc_context_from)
 			r = kvm_x86_ops.vm_copy_enc_context_from(kvm, cap->args[0]);
 		return r;
-=======
->>>>>>> 7aef27f0
 	default:
 		r = -EINVAL;
 		break;
@@ -7504,8 +7488,6 @@
  */
 int x86_decode_emulated_instruction(struct kvm_vcpu *vcpu, int emulation_type,
 				    void *insn, int insn_len)
-<<<<<<< HEAD
-=======
 {
 	int r = EMULATION_OK;
 	struct x86_emulate_ctxt *ctxt = vcpu->arch.emulate_ctxt;
@@ -7539,49 +7521,12 @@
 
 int x86_emulate_instruction(struct kvm_vcpu *vcpu, gpa_t cr2_or_gpa,
 			    int emulation_type, void *insn, int insn_len)
->>>>>>> 7aef27f0
-{
-	int r = EMULATION_OK;
-	struct x86_emulate_ctxt *ctxt = vcpu->arch.emulate_ctxt;
-
-<<<<<<< HEAD
-	init_emulate_ctxt(vcpu);
-
-	/*
-	 * We will reenter on the same instruction since we do not set
-	 * complete_userspace_io. This does not handle watchpoints yet,
-	 * those would be handled in the emulate_ops.
-	 */
-	if (!(emulation_type & EMULTYPE_SKIP) &&
-	    kvm_vcpu_check_breakpoint(vcpu, &r))
-		return r;
-
-	ctxt->interruptibility = 0;
-	ctxt->have_exception = false;
-	ctxt->exception.vector = -1;
-	ctxt->perm_ok = false;
-
-	ctxt->ud = emulation_type & EMULTYPE_TRAP_UD;
-
-	r = x86_decode_insn(ctxt, insn, insn_len);
-
-	trace_kvm_emulate_insn_start(vcpu);
-	++vcpu->stat.insn_emulation;
-
-	return r;
-}
-EXPORT_SYMBOL_GPL(x86_decode_emulated_instruction);
-
-int x86_emulate_instruction(struct kvm_vcpu *vcpu, gpa_t cr2_or_gpa,
-			    int emulation_type, void *insn, int insn_len)
 {
 	int r;
 	struct x86_emulate_ctxt *ctxt = vcpu->arch.emulate_ctxt;
 	bool writeback = true;
 	bool write_fault_to_spt;
 
-=======
->>>>>>> 7aef27f0
 	if (unlikely(!static_call(kvm_x86_can_emulate_instruction)(vcpu, insn, insn_len)))
 		return 1;
 
@@ -8508,7 +8453,6 @@
 	tpr = kvm_lapic_get_cr8(vcpu);
 
 	static_call(kvm_x86_update_cr8_intercept)(vcpu, tpr, max_irr);
-<<<<<<< HEAD
 }
 
 
@@ -8530,8 +8474,6 @@
 	if (vcpu->arch.exception.error_code && !is_protmode(vcpu))
 		vcpu->arch.exception.error_code = false;
 	static_call(kvm_x86_queue_exception)(vcpu);
-=======
->>>>>>> 7aef27f0
 }
 
 static void inject_pending_event(struct kvm_vcpu *vcpu, bool *req_immediate_exit)
@@ -8542,11 +8484,7 @@
 	/* try to reinject previous events if any */
 
 	if (vcpu->arch.exception.injected) {
-<<<<<<< HEAD
 		kvm_inject_exception(vcpu);
-=======
-		static_call(kvm_x86_queue_exception)(vcpu);
->>>>>>> 7aef27f0
 		can_inject = false;
 	}
 	/*
@@ -8609,11 +8547,7 @@
 			}
 		}
 
-<<<<<<< HEAD
 		kvm_inject_exception(vcpu);
-=======
-		static_call(kvm_x86_queue_exception)(vcpu);
->>>>>>> 7aef27f0
 		can_inject = false;
 	}
 
@@ -10867,12 +10801,7 @@
 		mutex_unlock(&kvm->slots_lock);
 	}
 	static_call_cond(kvm_x86_vm_destroy)(kvm);
-<<<<<<< HEAD
-	for (i = 0; i < kvm->arch.msr_filter.count; i++)
-		kfree(kvm->arch.msr_filter.ranges[i].bitmap);
-=======
 	kvm_free_msr_filter(srcu_dereference_check(kvm->arch.msr_filter, &kvm->srcu, 1));
->>>>>>> 7aef27f0
 	kvm_pic_destroy(kvm);
 	kvm_ioapic_destroy(kvm);
 	kvm_free_vcpus(kvm);
@@ -11072,7 +11001,6 @@
 	} else {
 		/* By default, write-protect everything to log writes. */
 		int level = PG_LEVEL_4K;
-<<<<<<< HEAD
 
 		if (kvm_x86_ops.cpu_dirty_log_size) {
 			/*
@@ -11081,25 +11009,7 @@
 			 */
 			if (!kvm_dirty_log_manual_protect_and_init_set(kvm))
 				kvm_mmu_slot_leaf_clear_dirty(kvm, new);
-=======
->>>>>>> 7aef27f0
-
-		if (kvm_x86_ops.cpu_dirty_log_size) {
-			/*
-			 * Clear all dirty bits, unless pages are treated as
-			 * dirty from the get-go.
-			 */
-			if (!kvm_dirty_log_manual_protect_and_init_set(kvm))
-				kvm_mmu_slot_leaf_clear_dirty(kvm, new);
-
-			/*
-			 * Write-protect large pages on write so that dirty
-			 * logging happens at 4k granularity.  No need to
-			 * write-protect small SPTEs since write accesses are
-			 * logged by the CPU via dirty bits.
-			 */
-			level = PG_LEVEL_2M;
-		} else if (kvm_dirty_log_manual_protect_and_init_set(kvm)) {
+
 			/*
 			 * Write-protect large pages on write so that dirty
 			 * logging happens at 4k granularity.  No need to
@@ -11216,7 +11126,6 @@
 		return true;
 
 	if (vcpu->arch.apicv_active && static_call(kvm_x86_dy_apicv_has_pending_interrupt)(vcpu))
-<<<<<<< HEAD
 		return true;
 
 	return false;
@@ -11225,8 +11134,6 @@
 bool kvm_arch_dy_has_pending_interrupt(struct kvm_vcpu *vcpu)
 {
 	if (vcpu->arch.apicv_active && static_call(kvm_x86_dy_apicv_has_pending_interrupt)(vcpu))
-=======
->>>>>>> 7aef27f0
 		return true;
 
 	return false;
