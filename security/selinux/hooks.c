--- conflicted
+++ resolved
@@ -1506,7 +1506,6 @@
 	struct inode *inode = dentry->d_inode;
 	struct common_audit_data ad;
 
-<<<<<<< HEAD
 	COMMON_AUDIT_DATA_INIT(&ad, DENTRY);
 	ad.u.dentry = dentry;
 	return inode_has_perm(cred, inode, av, &ad, 0);
@@ -1524,11 +1523,6 @@
 
 	COMMON_AUDIT_DATA_INIT(&ad, PATH);
 	ad.u.path = *path;
-=======
-	COMMON_AUDIT_DATA_INIT(&ad, FS);
-	ad.u.fs.path.mnt = mnt;
-	ad.u.fs.path.dentry = dentry;
->>>>>>> 61c4f2c8
 	return inode_has_perm(cred, inode, av, &ad, 0);
 }
 
