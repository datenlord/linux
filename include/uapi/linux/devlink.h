/* SPDX-License-Identifier: GPL-2.0+ WITH Linux-syscall-note */
/*
 * include/uapi/linux/devlink.h - Network physical device Netlink interface
 * Copyright (c) 2016 Mellanox Technologies. All rights reserved.
 * Copyright (c) 2016 Jiri Pirko <jiri@mellanox.com>
 *
 * This program is free software; you can redistribute it and/or modify
 * it under the terms of the GNU General Public License as published by
 * the Free Software Foundation; either version 2 of the License, or
 * (at your option) any later version.
 */

#ifndef _UAPI_LINUX_DEVLINK_H_
#define _UAPI_LINUX_DEVLINK_H_

#include <linux/const.h>

#define DEVLINK_GENL_NAME "devlink"
#define DEVLINK_GENL_VERSION 0x1
#define DEVLINK_GENL_MCGRP_CONFIG_NAME "config"

enum devlink_command {
	/* don't change the order or add anything between, this is ABI! */
	DEVLINK_CMD_UNSPEC,

	DEVLINK_CMD_GET,		/* can dump */
	DEVLINK_CMD_SET,
	DEVLINK_CMD_NEW,
	DEVLINK_CMD_DEL,

	DEVLINK_CMD_PORT_GET,		/* can dump */
	DEVLINK_CMD_PORT_SET,
	DEVLINK_CMD_PORT_NEW,
	DEVLINK_CMD_PORT_DEL,

	DEVLINK_CMD_PORT_SPLIT,
	DEVLINK_CMD_PORT_UNSPLIT,

	DEVLINK_CMD_SB_GET,		/* can dump */
	DEVLINK_CMD_SB_SET,
	DEVLINK_CMD_SB_NEW,
	DEVLINK_CMD_SB_DEL,

	DEVLINK_CMD_SB_POOL_GET,	/* can dump */
	DEVLINK_CMD_SB_POOL_SET,
	DEVLINK_CMD_SB_POOL_NEW,
	DEVLINK_CMD_SB_POOL_DEL,

	DEVLINK_CMD_SB_PORT_POOL_GET,	/* can dump */
	DEVLINK_CMD_SB_PORT_POOL_SET,
	DEVLINK_CMD_SB_PORT_POOL_NEW,
	DEVLINK_CMD_SB_PORT_POOL_DEL,

	DEVLINK_CMD_SB_TC_POOL_BIND_GET,	/* can dump */
	DEVLINK_CMD_SB_TC_POOL_BIND_SET,
	DEVLINK_CMD_SB_TC_POOL_BIND_NEW,
	DEVLINK_CMD_SB_TC_POOL_BIND_DEL,

	/* Shared buffer occupancy monitoring commands */
	DEVLINK_CMD_SB_OCC_SNAPSHOT,
	DEVLINK_CMD_SB_OCC_MAX_CLEAR,

	DEVLINK_CMD_ESWITCH_GET,
#define DEVLINK_CMD_ESWITCH_MODE_GET /* obsolete, never use this! */ \
	DEVLINK_CMD_ESWITCH_GET

	DEVLINK_CMD_ESWITCH_SET,
#define DEVLINK_CMD_ESWITCH_MODE_SET /* obsolete, never use this! */ \
	DEVLINK_CMD_ESWITCH_SET

	DEVLINK_CMD_DPIPE_TABLE_GET,
	DEVLINK_CMD_DPIPE_ENTRIES_GET,
	DEVLINK_CMD_DPIPE_HEADERS_GET,
	DEVLINK_CMD_DPIPE_TABLE_COUNTERS_SET,
	DEVLINK_CMD_RESOURCE_SET,
	DEVLINK_CMD_RESOURCE_DUMP,

	/* Hot driver reload, makes configuration changes take place. The
	 * devlink instance is not released during the process.
	 */
	DEVLINK_CMD_RELOAD,

	DEVLINK_CMD_PARAM_GET,		/* can dump */
	DEVLINK_CMD_PARAM_SET,
	DEVLINK_CMD_PARAM_NEW,
	DEVLINK_CMD_PARAM_DEL,

	DEVLINK_CMD_REGION_GET,
	DEVLINK_CMD_REGION_SET,
	DEVLINK_CMD_REGION_NEW,
	DEVLINK_CMD_REGION_DEL,
	DEVLINK_CMD_REGION_READ,

	DEVLINK_CMD_PORT_PARAM_GET,	/* can dump */
	DEVLINK_CMD_PORT_PARAM_SET,
	DEVLINK_CMD_PORT_PARAM_NEW,
	DEVLINK_CMD_PORT_PARAM_DEL,

	DEVLINK_CMD_INFO_GET,		/* can dump */

	DEVLINK_CMD_HEALTH_REPORTER_GET,
	DEVLINK_CMD_HEALTH_REPORTER_SET,
	DEVLINK_CMD_HEALTH_REPORTER_RECOVER,
	DEVLINK_CMD_HEALTH_REPORTER_DIAGNOSE,
	DEVLINK_CMD_HEALTH_REPORTER_DUMP_GET,
	DEVLINK_CMD_HEALTH_REPORTER_DUMP_CLEAR,

	DEVLINK_CMD_FLASH_UPDATE,
	DEVLINK_CMD_FLASH_UPDATE_END,		/* notification only */
	DEVLINK_CMD_FLASH_UPDATE_STATUS,	/* notification only */

	DEVLINK_CMD_TRAP_GET,		/* can dump */
	DEVLINK_CMD_TRAP_SET,
	DEVLINK_CMD_TRAP_NEW,
	DEVLINK_CMD_TRAP_DEL,

	DEVLINK_CMD_TRAP_GROUP_GET,	/* can dump */
	DEVLINK_CMD_TRAP_GROUP_SET,
	DEVLINK_CMD_TRAP_GROUP_NEW,
	DEVLINK_CMD_TRAP_GROUP_DEL,

	DEVLINK_CMD_TRAP_POLICER_GET,	/* can dump */
	DEVLINK_CMD_TRAP_POLICER_SET,
	DEVLINK_CMD_TRAP_POLICER_NEW,
	DEVLINK_CMD_TRAP_POLICER_DEL,

	DEVLINK_CMD_HEALTH_REPORTER_TEST,

	DEVLINK_CMD_RATE_GET,		/* can dump */
	DEVLINK_CMD_RATE_SET,
	DEVLINK_CMD_RATE_NEW,
	DEVLINK_CMD_RATE_DEL,

	/* add new commands above here */
	__DEVLINK_CMD_MAX,
	DEVLINK_CMD_MAX = __DEVLINK_CMD_MAX - 1
};

enum devlink_port_type {
	DEVLINK_PORT_TYPE_NOTSET,
	DEVLINK_PORT_TYPE_AUTO,
	DEVLINK_PORT_TYPE_ETH,
	DEVLINK_PORT_TYPE_IB,
};

enum devlink_sb_pool_type {
	DEVLINK_SB_POOL_TYPE_INGRESS,
	DEVLINK_SB_POOL_TYPE_EGRESS,
};

/* static threshold - limiting the maximum number of bytes.
 * dynamic threshold - limiting the maximum number of bytes
 *   based on the currently available free space in the shared buffer pool.
 *   In this mode, the maximum quota is calculated based
 *   on the following formula:
 *     max_quota = alpha / (1 + alpha) * Free_Buffer
 *   While Free_Buffer is the amount of none-occupied buffer associated to
 *   the relevant pool.
 *   The value range which can be passed is 0-20 and serves
 *   for computation of alpha by following formula:
 *     alpha = 2 ^ (passed_value - 10)
 */

enum devlink_sb_threshold_type {
	DEVLINK_SB_THRESHOLD_TYPE_STATIC,
	DEVLINK_SB_THRESHOLD_TYPE_DYNAMIC,
};

#define DEVLINK_SB_THRESHOLD_TO_ALPHA_MAX 20

enum devlink_eswitch_mode {
	DEVLINK_ESWITCH_MODE_LEGACY,
	DEVLINK_ESWITCH_MODE_SWITCHDEV,
};

enum devlink_eswitch_inline_mode {
	DEVLINK_ESWITCH_INLINE_MODE_NONE,
	DEVLINK_ESWITCH_INLINE_MODE_LINK,
	DEVLINK_ESWITCH_INLINE_MODE_NETWORK,
	DEVLINK_ESWITCH_INLINE_MODE_TRANSPORT,
};

enum devlink_eswitch_encap_mode {
	DEVLINK_ESWITCH_ENCAP_MODE_NONE,
	DEVLINK_ESWITCH_ENCAP_MODE_BASIC,
};

enum devlink_port_flavour {
	DEVLINK_PORT_FLAVOUR_PHYSICAL, /* Any kind of a port physically
					* facing the user.
					*/
	DEVLINK_PORT_FLAVOUR_CPU, /* CPU port */
	DEVLINK_PORT_FLAVOUR_DSA, /* Distributed switch architecture
				   * interconnect port.
				   */
	DEVLINK_PORT_FLAVOUR_PCI_PF, /* Represents eswitch port for
				      * the PCI PF. It is an internal
				      * port that faces the PCI PF.
				      */
	DEVLINK_PORT_FLAVOUR_PCI_VF, /* Represents eswitch port
				      * for the PCI VF. It is an internal
				      * port that faces the PCI VF.
				      */
	DEVLINK_PORT_FLAVOUR_VIRTUAL, /* Any virtual port facing the user. */
	DEVLINK_PORT_FLAVOUR_UNUSED, /* Port which exists in the switch, but
				      * is not used in any way.
				      */
	DEVLINK_PORT_FLAVOUR_PCI_SF, /* Represents eswitch port
				      * for the PCI SF. It is an internal
				      * port that faces the PCI SF.
				      */
};

enum devlink_rate_type {
	DEVLINK_RATE_TYPE_LEAF,
	DEVLINK_RATE_TYPE_NODE,
};

enum devlink_param_cmode {
	DEVLINK_PARAM_CMODE_RUNTIME,
	DEVLINK_PARAM_CMODE_DRIVERINIT,
	DEVLINK_PARAM_CMODE_PERMANENT,

	/* Add new configuration modes above */
	__DEVLINK_PARAM_CMODE_MAX,
	DEVLINK_PARAM_CMODE_MAX = __DEVLINK_PARAM_CMODE_MAX - 1
};

enum devlink_param_fw_load_policy_value {
	DEVLINK_PARAM_FW_LOAD_POLICY_VALUE_DRIVER,
	DEVLINK_PARAM_FW_LOAD_POLICY_VALUE_FLASH,
	DEVLINK_PARAM_FW_LOAD_POLICY_VALUE_DISK,
	DEVLINK_PARAM_FW_LOAD_POLICY_VALUE_UNKNOWN,
};

enum devlink_param_reset_dev_on_drv_probe_value {
	DEVLINK_PARAM_RESET_DEV_ON_DRV_PROBE_VALUE_UNKNOWN,
	DEVLINK_PARAM_RESET_DEV_ON_DRV_PROBE_VALUE_ALWAYS,
	DEVLINK_PARAM_RESET_DEV_ON_DRV_PROBE_VALUE_NEVER,
	DEVLINK_PARAM_RESET_DEV_ON_DRV_PROBE_VALUE_DISK,
};

enum {
	DEVLINK_ATTR_STATS_RX_PACKETS,		/* u64 */
	DEVLINK_ATTR_STATS_RX_BYTES,		/* u64 */
	DEVLINK_ATTR_STATS_RX_DROPPED,		/* u64 */

	__DEVLINK_ATTR_STATS_MAX,
	DEVLINK_ATTR_STATS_MAX = __DEVLINK_ATTR_STATS_MAX - 1
};

/* Specify what sections of a flash component can be overwritten when
 * performing an update. Overwriting of firmware binary sections is always
 * implicitly assumed to be allowed.
 *
 * Each section must be documented in
 * Documentation/networking/devlink/devlink-flash.rst
 *
 */
enum {
	DEVLINK_FLASH_OVERWRITE_SETTINGS_BIT,
	DEVLINK_FLASH_OVERWRITE_IDENTIFIERS_BIT,

	__DEVLINK_FLASH_OVERWRITE_MAX_BIT,
	DEVLINK_FLASH_OVERWRITE_MAX_BIT = __DEVLINK_FLASH_OVERWRITE_MAX_BIT - 1
};

#define DEVLINK_FLASH_OVERWRITE_SETTINGS _BITUL(DEVLINK_FLASH_OVERWRITE_SETTINGS_BIT)
#define DEVLINK_FLASH_OVERWRITE_IDENTIFIERS _BITUL(DEVLINK_FLASH_OVERWRITE_IDENTIFIERS_BIT)

#define DEVLINK_SUPPORTED_FLASH_OVERWRITE_SECTIONS \
	(_BITUL(__DEVLINK_FLASH_OVERWRITE_MAX_BIT) - 1)

/**
 * enum devlink_trap_action - Packet trap action.
 * @DEVLINK_TRAP_ACTION_DROP: Packet is dropped by the device and a copy is not
 *                            sent to the CPU.
 * @DEVLINK_TRAP_ACTION_TRAP: The sole copy of the packet is sent to the CPU.
 * @DEVLINK_TRAP_ACTION_MIRROR: Packet is forwarded by the device and a copy is
 *                              sent to the CPU.
 */
enum devlink_trap_action {
	DEVLINK_TRAP_ACTION_DROP,
	DEVLINK_TRAP_ACTION_TRAP,
	DEVLINK_TRAP_ACTION_MIRROR,
};

/**
 * enum devlink_trap_type - Packet trap type.
 * @DEVLINK_TRAP_TYPE_DROP: Trap reason is a drop. Trapped packets are only
 *                          processed by devlink and not injected to the
 *                          kernel's Rx path.
 * @DEVLINK_TRAP_TYPE_EXCEPTION: Trap reason is an exception. Packet was not
 *                               forwarded as intended due to an exception
 *                               (e.g., missing neighbour entry) and trapped to
 *                               control plane for resolution. Trapped packets
 *                               are processed by devlink and injected to
 *                               the kernel's Rx path.
 * @DEVLINK_TRAP_TYPE_CONTROL: Packet was trapped because it is required for
 *                             the correct functioning of the control plane.
 *                             For example, an ARP request packet. Trapped
 *                             packets are injected to the kernel's Rx path,
 *                             but not reported to drop monitor.
 */
enum devlink_trap_type {
	DEVLINK_TRAP_TYPE_DROP,
	DEVLINK_TRAP_TYPE_EXCEPTION,
	DEVLINK_TRAP_TYPE_CONTROL,
};

enum {
	/* Trap can report input port as metadata */
	DEVLINK_ATTR_TRAP_METADATA_TYPE_IN_PORT,
	/* Trap can report flow action cookie as metadata */
	DEVLINK_ATTR_TRAP_METADATA_TYPE_FA_COOKIE,
};

enum devlink_reload_action {
	DEVLINK_RELOAD_ACTION_UNSPEC,
	DEVLINK_RELOAD_ACTION_DRIVER_REINIT,	/* Driver entities re-instantiation */
	DEVLINK_RELOAD_ACTION_FW_ACTIVATE,	/* FW activate */

	/* Add new reload actions above */
	__DEVLINK_RELOAD_ACTION_MAX,
	DEVLINK_RELOAD_ACTION_MAX = __DEVLINK_RELOAD_ACTION_MAX - 1
};

enum devlink_reload_limit {
	DEVLINK_RELOAD_LIMIT_UNSPEC,	/* unspecified, no constraints */
	DEVLINK_RELOAD_LIMIT_NO_RESET,	/* No reset allowed, no down time allowed,
					 * no link flap and no configuration is lost.
					 */

	/* Add new reload limit above */
	__DEVLINK_RELOAD_LIMIT_MAX,
	DEVLINK_RELOAD_LIMIT_MAX = __DEVLINK_RELOAD_LIMIT_MAX - 1
};

#define DEVLINK_RELOAD_LIMITS_VALID_MASK (_BITUL(__DEVLINK_RELOAD_LIMIT_MAX) - 1)

enum devlink_attr {
	/* don't change the order or add anything between, this is ABI! */
	DEVLINK_ATTR_UNSPEC,

	/* bus name + dev name together are a handle for devlink entity */
	DEVLINK_ATTR_BUS_NAME,			/* string */
	DEVLINK_ATTR_DEV_NAME,			/* string */

	DEVLINK_ATTR_PORT_INDEX,		/* u32 */
	DEVLINK_ATTR_PORT_TYPE,			/* u16 */
	DEVLINK_ATTR_PORT_DESIRED_TYPE,		/* u16 */
	DEVLINK_ATTR_PORT_NETDEV_IFINDEX,	/* u32 */
	DEVLINK_ATTR_PORT_NETDEV_NAME,		/* string */
	DEVLINK_ATTR_PORT_IBDEV_NAME,		/* string */
	DEVLINK_ATTR_PORT_SPLIT_COUNT,		/* u32 */
	DEVLINK_ATTR_PORT_SPLIT_GROUP,		/* u32 */
	DEVLINK_ATTR_SB_INDEX,			/* u32 */
	DEVLINK_ATTR_SB_SIZE,			/* u32 */
	DEVLINK_ATTR_SB_INGRESS_POOL_COUNT,	/* u16 */
	DEVLINK_ATTR_SB_EGRESS_POOL_COUNT,	/* u16 */
	DEVLINK_ATTR_SB_INGRESS_TC_COUNT,	/* u16 */
	DEVLINK_ATTR_SB_EGRESS_TC_COUNT,	/* u16 */
	DEVLINK_ATTR_SB_POOL_INDEX,		/* u16 */
	DEVLINK_ATTR_SB_POOL_TYPE,		/* u8 */
	DEVLINK_ATTR_SB_POOL_SIZE,		/* u32 */
	DEVLINK_ATTR_SB_POOL_THRESHOLD_TYPE,	/* u8 */
	DEVLINK_ATTR_SB_THRESHOLD,		/* u32 */
	DEVLINK_ATTR_SB_TC_INDEX,		/* u16 */
	DEVLINK_ATTR_SB_OCC_CUR,		/* u32 */
	DEVLINK_ATTR_SB_OCC_MAX,		/* u32 */
	DEVLINK_ATTR_ESWITCH_MODE,		/* u16 */
	DEVLINK_ATTR_ESWITCH_INLINE_MODE,	/* u8 */

	DEVLINK_ATTR_DPIPE_TABLES,		/* nested */
	DEVLINK_ATTR_DPIPE_TABLE,		/* nested */
	DEVLINK_ATTR_DPIPE_TABLE_NAME,		/* string */
	DEVLINK_ATTR_DPIPE_TABLE_SIZE,		/* u64 */
	DEVLINK_ATTR_DPIPE_TABLE_MATCHES,	/* nested */
	DEVLINK_ATTR_DPIPE_TABLE_ACTIONS,	/* nested */
	DEVLINK_ATTR_DPIPE_TABLE_COUNTERS_ENABLED,	/* u8 */

	DEVLINK_ATTR_DPIPE_ENTRIES,		/* nested */
	DEVLINK_ATTR_DPIPE_ENTRY,		/* nested */
	DEVLINK_ATTR_DPIPE_ENTRY_INDEX,		/* u64 */
	DEVLINK_ATTR_DPIPE_ENTRY_MATCH_VALUES,	/* nested */
	DEVLINK_ATTR_DPIPE_ENTRY_ACTION_VALUES,	/* nested */
	DEVLINK_ATTR_DPIPE_ENTRY_COUNTER,	/* u64 */

	DEVLINK_ATTR_DPIPE_MATCH,		/* nested */
	DEVLINK_ATTR_DPIPE_MATCH_VALUE,		/* nested */
	DEVLINK_ATTR_DPIPE_MATCH_TYPE,		/* u32 */

	DEVLINK_ATTR_DPIPE_ACTION,		/* nested */
	DEVLINK_ATTR_DPIPE_ACTION_VALUE,	/* nested */
	DEVLINK_ATTR_DPIPE_ACTION_TYPE,		/* u32 */

	DEVLINK_ATTR_DPIPE_VALUE,
	DEVLINK_ATTR_DPIPE_VALUE_MASK,
	DEVLINK_ATTR_DPIPE_VALUE_MAPPING,	/* u32 */

	DEVLINK_ATTR_DPIPE_HEADERS,		/* nested */
	DEVLINK_ATTR_DPIPE_HEADER,		/* nested */
	DEVLINK_ATTR_DPIPE_HEADER_NAME,		/* string */
	DEVLINK_ATTR_DPIPE_HEADER_ID,		/* u32 */
	DEVLINK_ATTR_DPIPE_HEADER_FIELDS,	/* nested */
	DEVLINK_ATTR_DPIPE_HEADER_GLOBAL,	/* u8 */
	DEVLINK_ATTR_DPIPE_HEADER_INDEX,	/* u32 */

	DEVLINK_ATTR_DPIPE_FIELD,		/* nested */
	DEVLINK_ATTR_DPIPE_FIELD_NAME,		/* string */
	DEVLINK_ATTR_DPIPE_FIELD_ID,		/* u32 */
	DEVLINK_ATTR_DPIPE_FIELD_BITWIDTH,	/* u32 */
	DEVLINK_ATTR_DPIPE_FIELD_MAPPING_TYPE,	/* u32 */

	DEVLINK_ATTR_PAD,

	DEVLINK_ATTR_ESWITCH_ENCAP_MODE,	/* u8 */
	DEVLINK_ATTR_RESOURCE_LIST,		/* nested */
	DEVLINK_ATTR_RESOURCE,			/* nested */
	DEVLINK_ATTR_RESOURCE_NAME,		/* string */
	DEVLINK_ATTR_RESOURCE_ID,		/* u64 */
	DEVLINK_ATTR_RESOURCE_SIZE,		/* u64 */
	DEVLINK_ATTR_RESOURCE_SIZE_NEW,		/* u64 */
	DEVLINK_ATTR_RESOURCE_SIZE_VALID,	/* u8 */
	DEVLINK_ATTR_RESOURCE_SIZE_MIN,		/* u64 */
	DEVLINK_ATTR_RESOURCE_SIZE_MAX,		/* u64 */
	DEVLINK_ATTR_RESOURCE_SIZE_GRAN,        /* u64 */
	DEVLINK_ATTR_RESOURCE_UNIT,		/* u8 */
	DEVLINK_ATTR_RESOURCE_OCC,		/* u64 */
	DEVLINK_ATTR_DPIPE_TABLE_RESOURCE_ID,	/* u64 */
	DEVLINK_ATTR_DPIPE_TABLE_RESOURCE_UNITS,/* u64 */

	DEVLINK_ATTR_PORT_FLAVOUR,		/* u16 */
	DEVLINK_ATTR_PORT_NUMBER,		/* u32 */
	DEVLINK_ATTR_PORT_SPLIT_SUBPORT_NUMBER,	/* u32 */

	DEVLINK_ATTR_PARAM,			/* nested */
	DEVLINK_ATTR_PARAM_NAME,		/* string */
	DEVLINK_ATTR_PARAM_GENERIC,		/* flag */
	DEVLINK_ATTR_PARAM_TYPE,		/* u8 */
	DEVLINK_ATTR_PARAM_VALUES_LIST,		/* nested */
	DEVLINK_ATTR_PARAM_VALUE,		/* nested */
	DEVLINK_ATTR_PARAM_VALUE_DATA,		/* dynamic */
	DEVLINK_ATTR_PARAM_VALUE_CMODE,		/* u8 */

	DEVLINK_ATTR_REGION_NAME,               /* string */
	DEVLINK_ATTR_REGION_SIZE,               /* u64 */
	DEVLINK_ATTR_REGION_SNAPSHOTS,          /* nested */
	DEVLINK_ATTR_REGION_SNAPSHOT,           /* nested */
	DEVLINK_ATTR_REGION_SNAPSHOT_ID,        /* u32 */

	DEVLINK_ATTR_REGION_CHUNKS,             /* nested */
	DEVLINK_ATTR_REGION_CHUNK,              /* nested */
	DEVLINK_ATTR_REGION_CHUNK_DATA,         /* binary */
	DEVLINK_ATTR_REGION_CHUNK_ADDR,         /* u64 */
	DEVLINK_ATTR_REGION_CHUNK_LEN,          /* u64 */

	DEVLINK_ATTR_INFO_DRIVER_NAME,		/* string */
	DEVLINK_ATTR_INFO_SERIAL_NUMBER,	/* string */
	DEVLINK_ATTR_INFO_VERSION_FIXED,	/* nested */
	DEVLINK_ATTR_INFO_VERSION_RUNNING,	/* nested */
	DEVLINK_ATTR_INFO_VERSION_STORED,	/* nested */
	DEVLINK_ATTR_INFO_VERSION_NAME,		/* string */
	DEVLINK_ATTR_INFO_VERSION_VALUE,	/* string */

	DEVLINK_ATTR_SB_POOL_CELL_SIZE,		/* u32 */

	DEVLINK_ATTR_FMSG,			/* nested */
	DEVLINK_ATTR_FMSG_OBJ_NEST_START,	/* flag */
	DEVLINK_ATTR_FMSG_PAIR_NEST_START,	/* flag */
	DEVLINK_ATTR_FMSG_ARR_NEST_START,	/* flag */
	DEVLINK_ATTR_FMSG_NEST_END,		/* flag */
	DEVLINK_ATTR_FMSG_OBJ_NAME,		/* string */
	DEVLINK_ATTR_FMSG_OBJ_VALUE_TYPE,	/* u8 */
	DEVLINK_ATTR_FMSG_OBJ_VALUE_DATA,	/* dynamic */

	DEVLINK_ATTR_HEALTH_REPORTER,			/* nested */
	DEVLINK_ATTR_HEALTH_REPORTER_NAME,		/* string */
	DEVLINK_ATTR_HEALTH_REPORTER_STATE,		/* u8 */
	DEVLINK_ATTR_HEALTH_REPORTER_ERR_COUNT,		/* u64 */
	DEVLINK_ATTR_HEALTH_REPORTER_RECOVER_COUNT,	/* u64 */
	DEVLINK_ATTR_HEALTH_REPORTER_DUMP_TS,		/* u64 */
	DEVLINK_ATTR_HEALTH_REPORTER_GRACEFUL_PERIOD,	/* u64 */
	DEVLINK_ATTR_HEALTH_REPORTER_AUTO_RECOVER,	/* u8 */

	DEVLINK_ATTR_FLASH_UPDATE_FILE_NAME,	/* string */
	DEVLINK_ATTR_FLASH_UPDATE_COMPONENT,	/* string */
	DEVLINK_ATTR_FLASH_UPDATE_STATUS_MSG,	/* string */
	DEVLINK_ATTR_FLASH_UPDATE_STATUS_DONE,	/* u64 */
	DEVLINK_ATTR_FLASH_UPDATE_STATUS_TOTAL,	/* u64 */

	DEVLINK_ATTR_PORT_PCI_PF_NUMBER,	/* u16 */
	DEVLINK_ATTR_PORT_PCI_VF_NUMBER,	/* u16 */

	DEVLINK_ATTR_STATS,				/* nested */

	DEVLINK_ATTR_TRAP_NAME,				/* string */
	/* enum devlink_trap_action */
	DEVLINK_ATTR_TRAP_ACTION,			/* u8 */
	/* enum devlink_trap_type */
	DEVLINK_ATTR_TRAP_TYPE,				/* u8 */
	DEVLINK_ATTR_TRAP_GENERIC,			/* flag */
	DEVLINK_ATTR_TRAP_METADATA,			/* nested */
	DEVLINK_ATTR_TRAP_GROUP_NAME,			/* string */

	DEVLINK_ATTR_RELOAD_FAILED,			/* u8 0 or 1 */

	DEVLINK_ATTR_HEALTH_REPORTER_DUMP_TS_NS,	/* u64 */

	DEVLINK_ATTR_NETNS_FD,			/* u32 */
	DEVLINK_ATTR_NETNS_PID,			/* u32 */
	DEVLINK_ATTR_NETNS_ID,			/* u32 */

	DEVLINK_ATTR_HEALTH_REPORTER_AUTO_DUMP,	/* u8 */

	DEVLINK_ATTR_TRAP_POLICER_ID,			/* u32 */
	DEVLINK_ATTR_TRAP_POLICER_RATE,			/* u64 */
	DEVLINK_ATTR_TRAP_POLICER_BURST,		/* u64 */

	DEVLINK_ATTR_PORT_FUNCTION,			/* nested */

	DEVLINK_ATTR_INFO_BOARD_SERIAL_NUMBER,	/* string */

	DEVLINK_ATTR_PORT_LANES,			/* u32 */
	DEVLINK_ATTR_PORT_SPLITTABLE,			/* u8 */

	DEVLINK_ATTR_PORT_EXTERNAL,		/* u8 */
	DEVLINK_ATTR_PORT_CONTROLLER_NUMBER,	/* u32 */

	DEVLINK_ATTR_FLASH_UPDATE_STATUS_TIMEOUT,	/* u64 */
	DEVLINK_ATTR_FLASH_UPDATE_OVERWRITE_MASK,	/* bitfield32 */

	DEVLINK_ATTR_RELOAD_ACTION,		/* u8 */
	DEVLINK_ATTR_RELOAD_ACTIONS_PERFORMED,	/* bitfield32 */
	DEVLINK_ATTR_RELOAD_LIMITS,		/* bitfield32 */

	DEVLINK_ATTR_DEV_STATS,			/* nested */
	DEVLINK_ATTR_RELOAD_STATS,		/* nested */
	DEVLINK_ATTR_RELOAD_STATS_ENTRY,	/* nested */
	DEVLINK_ATTR_RELOAD_STATS_LIMIT,	/* u8 */
	DEVLINK_ATTR_RELOAD_STATS_VALUE,	/* u32 */
	DEVLINK_ATTR_REMOTE_RELOAD_STATS,	/* nested */
	DEVLINK_ATTR_RELOAD_ACTION_INFO,        /* nested */
	DEVLINK_ATTR_RELOAD_ACTION_STATS,       /* nested */

	DEVLINK_ATTR_PORT_PCI_SF_NUMBER,	/* u32 */

	DEVLINK_ATTR_RATE_TYPE,			/* u16 */
	DEVLINK_ATTR_RATE_TX_SHARE,		/* u64 */
	DEVLINK_ATTR_RATE_TX_MAX,		/* u64 */
	DEVLINK_ATTR_RATE_NODE_NAME,		/* string */
	DEVLINK_ATTR_RATE_PARENT_NODE_NAME,	/* string */

<<<<<<< HEAD
=======
	DEVLINK_ATTR_REGION_MAX_SNAPSHOTS,	/* u32 */

>>>>>>> df0cc57e
	/* add new attributes above here, update the policy in devlink.c */

	__DEVLINK_ATTR_MAX,
	DEVLINK_ATTR_MAX = __DEVLINK_ATTR_MAX - 1
};

/* Mapping between internal resource described by the field and system
 * structure
 */
enum devlink_dpipe_field_mapping_type {
	DEVLINK_DPIPE_FIELD_MAPPING_TYPE_NONE,
	DEVLINK_DPIPE_FIELD_MAPPING_TYPE_IFINDEX,
};

/* Match type - specify the type of the match */
enum devlink_dpipe_match_type {
	DEVLINK_DPIPE_MATCH_TYPE_FIELD_EXACT,
};

/* Action type - specify the action type */
enum devlink_dpipe_action_type {
	DEVLINK_DPIPE_ACTION_TYPE_FIELD_MODIFY,
};

enum devlink_dpipe_field_ethernet_id {
	DEVLINK_DPIPE_FIELD_ETHERNET_DST_MAC,
};

enum devlink_dpipe_field_ipv4_id {
	DEVLINK_DPIPE_FIELD_IPV4_DST_IP,
};

enum devlink_dpipe_field_ipv6_id {
	DEVLINK_DPIPE_FIELD_IPV6_DST_IP,
};

enum devlink_dpipe_header_id {
	DEVLINK_DPIPE_HEADER_ETHERNET,
	DEVLINK_DPIPE_HEADER_IPV4,
	DEVLINK_DPIPE_HEADER_IPV6,
};

enum devlink_resource_unit {
	DEVLINK_RESOURCE_UNIT_ENTRY,
};

enum devlink_port_function_attr {
	DEVLINK_PORT_FUNCTION_ATTR_UNSPEC,
	DEVLINK_PORT_FUNCTION_ATTR_HW_ADDR,	/* binary */
	DEVLINK_PORT_FN_ATTR_STATE,	/* u8 */
	DEVLINK_PORT_FN_ATTR_OPSTATE,	/* u8 */

	__DEVLINK_PORT_FUNCTION_ATTR_MAX,
	DEVLINK_PORT_FUNCTION_ATTR_MAX = __DEVLINK_PORT_FUNCTION_ATTR_MAX - 1
};

enum devlink_port_fn_state {
	DEVLINK_PORT_FN_STATE_INACTIVE,
	DEVLINK_PORT_FN_STATE_ACTIVE,
};

/**
 * enum devlink_port_fn_opstate - indicates operational state of the function
 * @DEVLINK_PORT_FN_OPSTATE_ATTACHED: Driver is attached to the function.
 * For graceful tear down of the function, after inactivation of the
 * function, user should wait for operational state to turn DETACHED.
 * @DEVLINK_PORT_FN_OPSTATE_DETACHED: Driver is detached from the function.
 * It is safe to delete the port.
 */
enum devlink_port_fn_opstate {
	DEVLINK_PORT_FN_OPSTATE_DETACHED,
	DEVLINK_PORT_FN_OPSTATE_ATTACHED,
};

#endif /* _UAPI_LINUX_DEVLINK_H_ */<|MERGE_RESOLUTION|>--- conflicted
+++ resolved
@@ -551,11 +551,8 @@
 	DEVLINK_ATTR_RATE_NODE_NAME,		/* string */
 	DEVLINK_ATTR_RATE_PARENT_NODE_NAME,	/* string */
 
-<<<<<<< HEAD
-=======
 	DEVLINK_ATTR_REGION_MAX_SNAPSHOTS,	/* u32 */
 
->>>>>>> df0cc57e
 	/* add new attributes above here, update the policy in devlink.c */
 
 	__DEVLINK_ATTR_MAX,
